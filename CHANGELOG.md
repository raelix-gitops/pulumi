# Changelog

<<<<<<< HEAD
## 3.50.2 (2022-12-21)

Happy holidays! The Pulumi team thanks grpc maintainers for addressing build issues and publishing wheels on macOS.

### Miscellaneous

- [sdk/python] Fix error installing SDK when using Python 3.11, bumping `grpcio` dependency.
  [#11431](https://github.com/pulumi/pulumi/pull/11431)
=======
## 3.52.0 (2023-01-18)


### Features

- [sdk/go] Allows users to discover if their program is being run with a mock monitor
  [#11788](https://github.com/pulumi/pulumi/pull/11788)

- [sdk/nodejs] Add support for custom naming of dynamic provider resource.
  [#11873](https://github.com/pulumi/pulumi/pull/11873)

- [sdkgen/{dotnet,nodejs}] Initial implementation of simplified invokes for dotnet and nodejs.
  [#11753](https://github.com/pulumi/pulumi/pull/11753)


### Bug Fixes

- [cli/display] Fixes #11864. Pulumi panics before main when Pulumi.yaml provider plugin does not have a path provided.
  [#11892](https://github.com/pulumi/pulumi/pull/11892)

- [sdk/{go,nodejs,python}] Fix DeletedWith resource option
  [#11883](https://github.com/pulumi/pulumi/pull/11883)

- [sdk/python] Fix a TypeError in Output.from_input.
  [#11852](https://github.com/pulumi/pulumi/pull/11852)

## 3.51.1 (2023-01-11)


### Features

- [sdk/go] Add JSONUnmarshal to go sdk.
  [#11745](https://github.com/pulumi/pulumi/pull/11745)

- [sdk/python] Add output json_loads using json.loads.
  [#11741](https://github.com/pulumi/pulumi/pull/11741)


### Bug Fixes

- [cli/new] Allow running inside new VCS repositories.
  [#11804](https://github.com/pulumi/pulumi/pull/11804)

- [auto/python] Fix issue specifying log_verbosity
  [#11778](https://github.com/pulumi/pulumi/pull/11778)

- [protobuf] Downstream implementers of the RPC server interfaces must embed UnimplementedServer structs or opt out of forward compatibility.
  [#11652](https://github.com/pulumi/pulumi/pull/11652)

## 3.51.0 (2023-01-04)

Happy New Years from the Pulumi team!  This is our first release of 2023, and we're very excited for all the things to come this year.

### Features

- [sdk/nodejs] Add output jsonParse using JSON.parse.
  [#11735](https://github.com/pulumi/pulumi/pull/11735)

## 3.50.1 (2022-12-21)


### Bug Fixes

- [cli/display] Fix flickering in the interactive display
  [#11695](https://github.com/pulumi/pulumi/pull/11695)

- [cli/plugin] Fix check of executable bits on Windows.
  [#11692](https://github.com/pulumi/pulumi/pull/11692)

- [codegen] Revert change to codegen schema spec.
   [#11701](https://github.com/pulumi/pulumi/pull/11701)
>>>>>>> 64376f64

## 3.50.0 (2022-12-19)

We're approaching the end of 2022, and this is the final minor release scheduled for the year! 🎸
Thank you very much to our wonderful community for your many contributions! ❤️

### Features

- [auto/{go,nodejs,python}] Adds SkipInstallDependencies option for Remote Workspaces
  [#11674](https://github.com/pulumi/pulumi/pull/11674)

- [ci] GitHub release artifacts are now signed using [cosign](https://github.com/sigstore/cosign) and signatures are uploaded to the [Rekor transparency log](https://rekor.tlog.dev/).
  [#11310](https://github.com/pulumi/pulumi/pull/11310)

- [cli] Adds a flag that allows user to set the node label as the resource name instead of full URN in the stack graph
  [#11383](https://github.com/pulumi/pulumi/pull/11383)

- [cli] pulumi destroy --remove will now delete the stack config file
  [#11394](https://github.com/pulumi/pulumi/pull/11394)

- [cli] Allow rotating the encrpytion key for cloud secrets.
  [#11554](https://github.com/pulumi/pulumi/pull/11554)

- [cli/{config,new,package}] Preserve comments on editing of project and config files.
  [#11456](https://github.com/pulumi/pulumi/pull/11456)

- [sdk/dotnet] Add Output.JsonSerialize using System.Text.Json.
  [#11556](https://github.com/pulumi/pulumi/pull/11556)

- [sdk/go] Add JSONMarshal to go sdk.
  [#11609](https://github.com/pulumi/pulumi/pull/11609)

- [sdkgen/{dotnet,nodejs}] Initial implementation of simplified invokes for dotnet and nodejs.
  [#11418](https://github.com/pulumi/pulumi/pull/11418)

- [sdk/nodejs] Delegates alias computation to engine for Node SDK
  [#11206](https://github.com/pulumi/pulumi/pull/11206)

- [sdk/nodejs] Emit closure requires in global scope for improved cold start on Lambda
  [#11481](https://github.com/pulumi/pulumi/pull/11481)

- [sdk/nodejs] Add output jsonStringify using JSON.stringify.
  [#11605](https://github.com/pulumi/pulumi/pull/11605)

- [sdk/python] Add json_dumps to python sdk.
  [#11607](https://github.com/pulumi/pulumi/pull/11607)


### Bug Fixes

- [backend/service] Fixes out-of-memory issues when using PULUMI_OPTIMIZED_CHECKPOINT_PATCH protocol
  [#11666](https://github.com/pulumi/pulumi/pull/11666)

- [cli] Improve performance of convert to not try and load so many provider plugins.
  [#11639](https://github.com/pulumi/pulumi/pull/11639)

- [programgen] Don't panic on some empty objects
  [#11660](https://github.com/pulumi/pulumi/pull/11660)

- [cli/display] Fixes negative durations on update display.
  [#11631](https://github.com/pulumi/pulumi/pull/11631)

- [programgen/go] Check for optional/ Ptr types within Union types. This fixes a bug in Go programgen where optional outputs are not returned as pointers.
  [#11635](https://github.com/pulumi/pulumi/pull/11635)

- [sdkgen/{dotnet,go,nodejs,python}] Do not generate Result types for functions with empty outputs
  [#11596](https://github.com/pulumi/pulumi/pull/11596)

- [sdk/python] Fix a deadlock on provider-side error with automation api
  [#11595](https://github.com/pulumi/pulumi/pull/11595)

- [sdkgen/{dotnet,nodejs}] Fix imports when a component is using another component from the same schema as a property
  [#11606](https://github.com/pulumi/pulumi/pull/11606)
  [#11467](https://github.com/pulumi/pulumi/pull/11467)

- [sdkgen/go] Illegal cast in resource constructors when secret-wrapping input arguments.
  [#11673](https://github.com/pulumi/pulumi/pull/11673)


### Miscellaneous

- [sdk/nodejs] Remove function serialization code for out of suppport NodeJS versions.
  [#11551](https://github.com/pulumi/pulumi/pull/11551)
  queue-merge: true
  run-dispatch-commands: true
  version-set: {
  "dotnet": "6.0.x",
  "go": "1.18.x",
  "nodejs": "14.x",
  "python": "3.9.x"
}


## 3.49.0 (2022-12-08)


### Features

- [sdk] Add methods to cast pointer types to corresponding Pulumi Ptr types
  [#11539](https://github.com/pulumi/pulumi/pull/11539)

- [yaml] [Updates Pulumi YAML to v1.0.4](https://github.com/pulumi/pulumi-yaml/releases/tag/v1.0.4) unblocking Docker Image resource support in a future Docker provider release.
  [#11583](https://github.com/pulumi/pulumi/pull/11583)

- [backend/service] Allows the service to opt into a bandwidth-optimized DIFF protocol for storing checkpoints. Previously this required setting the PULUMI_OPTIMIZED_CHECKPOINT_PATCH env variable on the client. This env variable is now deprecated.
  [#11421](https://github.com/pulumi/pulumi/pull/11421)

- [cli/about] Add fully qualified stack name to current stack.
  [#11387](https://github.com/pulumi/pulumi/pull/11387)

- [sdk/{dotnet,nodejs}] Add InvokeSingle variants to dotnet and nodejs SDKs
  [#11564](https://github.com/pulumi/pulumi/pull/11564)


### Bug Fixes

- [docs] Exclude id output property for component resources
  [#11469](https://github.com/pulumi/pulumi/pull/11469)

- [engine] Fix an assert for resources being replaced but also pending deletion.
  [#11475](https://github.com/pulumi/pulumi/pull/11475)

- [pkg] Fixes codegen/python generation of non-string secrets in provider properties
  [#11494](https://github.com/pulumi/pulumi/pull/11494)

- [pkg/testing] Optionally caches python venvs for testing
  [#11532](https://github.com/pulumi/pulumi/pull/11532)

- [programgen] Improve error message for invalid enum values on `pulumi convert`.
  [#11019](https://github.com/pulumi/pulumi/pull/11019)

- [programgen] Interpret schema.Asset as pcl.AssetOrArchive.
  [#11593](https://github.com/pulumi/pulumi/pull/11593)

- [programgen/go] Convert the result of immediate invokes to ouputs when necessary.
  [#11480](https://github.com/pulumi/pulumi/pull/11480)

- [programgen/nodejs] Add `.` between `?` and `[`.
  [#11477](https://github.com/pulumi/pulumi/pull/11477)

- [programgen/nodejs] Fix capitalization when generating `fs.readdirSync`.
  [#11478](https://github.com/pulumi/pulumi/pull/11478)

- [sdk/nodejs] Fix regression when passing a provider to a MLC
  [#11509](https://github.com/pulumi/pulumi/pull/11509)

- [sdk/python] Allows for duplicate output values in python
  [#11559](https://github.com/pulumi/pulumi/pull/11559)

- [sdkgen/go] Fixes superfluous newline being added between documentation comment and package statement in doc.go
  [#11492](https://github.com/pulumi/pulumi/pull/11492)

- [sdkgen/nodejs] Generate JS doc comments for output-versioned invokes and use explicit any type.
  [#11511](https://github.com/pulumi/pulumi/pull/11511)

## 3.48.0 (2022-11-23)


### Bug Fixes

- [cli] Don't print update plan message with --json.
  [#11454](https://github.com/pulumi/pulumi/pull/11454)

- [cli] `up --yes` should not use update plans.
  [#11445](https://github.com/pulumi/pulumi/pull/11445)

## 3.47.2 (2022-11-22)


### Features

- [cli] Add prompt to `up` to use experimental update plans.
  [#11353](https://github.com/pulumi/pulumi/pull/11353)


### Bug Fixes

- [sdk/python] Don't error on type mismatches when using input values for outputs
  [#11422](https://github.com/pulumi/pulumi/pull/11422)

## 3.47.1 (2022-11-18)


### Bug Fixes

- [sdk/{dotnet,go,nodejs}] Attempt to select stack then create as fallback on 'createOrSelect'
  [#11402](https://github.com/pulumi/pulumi/pull/11402)

## 3.47.0 (2022-11-17)


### Features

- [cli] Added "--from=tf" to pulumi convert.
  [#11341](https://github.com/pulumi/pulumi/pull/11341)

- [engine] Engine and Golang support for language plugins starting providers directly.
  [#10916](https://github.com/pulumi/pulumi/pull/10916)

- [sdk/dotnet] Add DictionaryInvokeArgs for dynamically constructing invoke input bag of properties.
  [#11335](https://github.com/pulumi/pulumi/pull/11335)

- [sdk/go] Allow sane conversions for `As*Map*` and `As*Array*` conversions.
  [#11351](https://github.com/pulumi/pulumi/pull/11351)

- [sdkgen/{dotnet,nodejs}] Add default dependencies for generated SDKs.
  [#11315](https://github.com/pulumi/pulumi/pull/11315)

- [sdkgen/nodejs] Splits input and output definitions into multiple files.
  [#10831](https://github.com/pulumi/pulumi/pull/10831)


### Bug Fixes

- [cli] Fix stack selection prompt.
  [#11354](https://github.com/pulumi/pulumi/pull/11354)

- [engine] Always keep resources when pulumi:pulumi:getResource is invoked
  [#11382](https://github.com/pulumi/pulumi/pull/11382)

- [pkg] Fix a panic in codegen for an edge case involving object expressions without corresponding function arguments.
  [#11311](https://github.com/pulumi/pulumi/pull/11311)

- [programgen] Enable type checking for resource attributes
  [#11371](https://github.com/pulumi/pulumi/pull/11371)

- [cli/display] Fix text cutting off prior to the edge of the terminal
  [#11202](https://github.com/pulumi/pulumi/pull/11202)

- [programgen/{dotnet,go,nodejs,python}] Don't generate traverse errors when typechecking a dynamic type
  [#11359](https://github.com/pulumi/pulumi/pull/11359)

- [sdk/{go,nodejs,python}] Set acceptResources when invoking pulumi:pulumi:getResource
  [#11382](https://github.com/pulumi/pulumi/pull/11382)

- [sdk/python] Copy ResourceOptions correctly during a merge.
  [#11327](https://github.com/pulumi/pulumi/pull/11327)

## 3.46.1 (2022-11-09)


### Features

- [cli] Enables debug tracing of Pulumi gRPC internals: `PULUMI_DEBUG_GRPC=$PWD/grpc.json pulumi up`
  [#11085](https://github.com/pulumi/pulumi/pull/11085)

- [cli/display] Improve the usability of the interactive dipslay by making the treetable scrollable
  [#11200](https://github.com/pulumi/pulumi/pull/11200)

- [pkg] Add `DeletedWith` as a resource option.
  [#11095](https://github.com/pulumi/pulumi/pull/11095)

- [programgen] More programs can be converted to Pulumi when using `pulumi convert`, provider bridging, and conversion tools by allowing property accesses and field names to fall back to a case insensitive lookup.
  [#11266](https://github.com/pulumi/pulumi/pull/11266)


### Bug Fixes

- [engine] Disable auto parenting to see if that fixes #10950.
  [#11272](https://github.com/pulumi/pulumi/pull/11272)

- [yaml] [Updates Pulumi YAML to v1.0.2](https://github.com/pulumi/pulumi-yaml/releases/tag/v1.0.2) which fixes a bug encountered using templates with project level config.
  [#11296](https://github.com/pulumi/pulumi/pull/11296)

- [sdkgen/go] Allow resource names that conflict with additional types.
  [#11244](https://github.com/pulumi/pulumi/pull/11244)

- [sdkgen/go] Guard against conflicting field names.
  [#11262](https://github.com/pulumi/pulumi/pull/11262)

- [sdk/python] Handle None being passed to register_resource_outputs.
  [#11226](https://github.com/pulumi/pulumi/pull/11226)

## 3.46.0 (2022-11-02)


### Features

- [programgen/{dotnet,go,java,nodejs,python}] Support a logical name for config vars
  [#11231](https://github.com/pulumi/pulumi/pull/11231)

- [sdk/dotnet] Make the `LocalSerializer` class public.
  [#11106](https://github.com/pulumi/pulumi/pull/11106)

- [sdk/yaml] [Updates Pulumi YAML to v1.0.0](https://github.com/pulumi/pulumi-yaml/releases/tag/v1.0.0) containing runtime support for external config.
  [#11222](https://github.com/pulumi/pulumi/pull/11222)


### Bug Fixes

- [engine] Fix a bug in update plans handling resources being replaced due to other resources being deleted before replacement.
  [#11009](https://github.com/pulumi/pulumi/pull/11009)

- [engine] Pending deletes are no longer executed before everything else. This correctly handles dependencies for resource graphs that were partially deleted.
  [#11027](https://github.com/pulumi/pulumi/pull/11027)

- [engine] Expand duplicate URN checks across direct URNs and aliases.
  [#11212](https://github.com/pulumi/pulumi/pull/11212)

## 3.45.0 (2022-10-31)


### Features

- [auto/dotnet] Support for remote operations
  [#11194](https://github.com/pulumi/pulumi/pull/11194)

- [cli/config] Typing made optional, extended short-hand values to arrays and correctly pass stack name to config validator
  [#11192](https://github.com/pulumi/pulumi/pull/11192)

- [auto/go] Support for remote operations
  [#11168](https://github.com/pulumi/pulumi/pull/11168)

- [auto/nodejs] Support for remote operations
  [#11170](https://github.com/pulumi/pulumi/pull/11170)

- [auto/python] Support for remote operations
  [#11174](https://github.com/pulumi/pulumi/pull/11174)


### Bug Fixes

- [sdk/{go,yaml}] Block IsSecret until secretness is known
  [#11189](https://github.com/pulumi/pulumi/pull/11189)

- [sdk/{go,yaml}] Prevent race on resource output
  [#11186](https://github.com/pulumi/pulumi/pull/11186)

## 3.44.3 (2022-10-28)


### Features

- [cli/state] Add the --target-dependents flag to `pulumi state delete`
  [#11164](https://github.com/pulumi/pulumi/pull/11164)


### Bug Fixes

- [cli] Hard reset the templates checkout to work around a go-git issue with ignored files.
  [#11175](https://github.com/pulumi/pulumi/pull/11175)

- [auto/dotnet] allow deserializing complex stack config values.
  [#11143](https://github.com/pulumi/pulumi/pull/11143)

- [auto/{dotnet,go,nodejs,python}] detect concurrent update error from local backend.
  [#11146](https://github.com/pulumi/pulumi/pull/11146)

## 3.44.2 (2022-10-26)


### Features

- [cli] Allow globbing for resources that do not yet exist
  [#11150](https://github.com/pulumi/pulumi/pull/11150)

- [auto/dotnet] Add Json option to UpdateOptions.
  [#11148](https://github.com/pulumi/pulumi/pull/11148)


### Bug Fixes

- [build] Fix release build to continue to use MacOS 11.
  [#11155](https://github.com/pulumi/pulumi/pull/11155)

- [engine] Prevent concurrent read/writes to the component providers map.
  [#11151](https://github.com/pulumi/pulumi/pull/11151)

## 3.44.1 (2022-10-25)


### Bug Fixes

- [engine] Fix an invalid cast in analyzer plugins.
  [#11141](https://github.com/pulumi/pulumi/pull/11141)

## 3.44.0 (2022-10-24)


### Features

- [auto/go] Add InstallPluginFromServer method
  [#10955](https://github.com/pulumi/pulumi/pull/10955)

- [auto/nodejs] Add InstallPluginFromServer
  [#10955](https://github.com/pulumi/pulumi/pull/10955)

- [auto/python] Add install_plugin_from_server
  [#10955](https://github.com/pulumi/pulumi/pull/10955)

- [cli] Implement initial MVP for hierarchical and structured project configuration.
  [#10832](https://github.com/pulumi/pulumi/pull/10832)

- [cli] Allow rotating the passphrase non-interactively
  [#11094](https://github.com/pulumi/pulumi/pull/11094)

- [programgen] Add error reporting infrastructure
  [#11032](https://github.com/pulumi/pulumi/pull/11032)


### Bug Fixes

- [ci] Fix pull request URLs in Pulumi changelogs
  [#11060](https://github.com/pulumi/pulumi/pull/11060)

- [engine] Fix type validation of stack config with secure values.
  [#11084](https://github.com/pulumi/pulumi/pull/11084)

- [cli/engine] Component Resources inherit thier parents providers map
  [#10933](https://github.com/pulumi/pulumi/pull/10933)

- [cli/import] Only trigger an import when necessary during refresh.
  [#11100](https://github.com/pulumi/pulumi/pull/11100)

- [sdk/go] Allow decoding *asset and *archive values
  [#11053](https://github.com/pulumi/pulumi/pull/11053)

- [sdkgen/{go,python}] Handle hypheneated names in go and python
  [#11049](https://github.com/pulumi/pulumi/pull/11049)

- [sdk/nodejs] Fixes loss of undefined type case in `all()`
  [#11048](https://github.com/pulumi/pulumi/pull/11048)

- [sdk/python] pulumi.automation.create_or_select_stack() attempts to select the stack before attempting to create
  [#11115](https://github.com/pulumi/pulumi/pull/11115)

- [sdk/python] Python runtime now respects the --parallel flag.
  [#11122](https://github.com/pulumi/pulumi/pull/11122)


### Miscellaneous

- [protobuf] Bumps python grpcio version
  [#11067](https://github.com/pulumi/pulumi/pull/11067)

- [sdk/go] Update notes, update the deprecated functions, make some lint.
  [#11002](https://github.com/pulumi/pulumi/pull/11002)

## 3.43.1 (2022-10-15)


### Bug Fixes

- [sdkgen/{go,python}] Revert 10738, fixing python class generation
  [#11033](https://github.com/pulumi/pulumi/pull/11033)

## 3.43.0 (2022-10-14)


### Features

- [auto/nodejs] Adds support for parallel programs in NodeJS Automation API
  [#10568](https://github.com/pulumi/pulumi/pull/10568)

- [backend/service] Implements diff-based snapshot saving protocol that reduces bandwidth on large stacks. To opt into this feature, set the environment variable and value `PULUMI_OPTIMIZED_CHECKPOINT_PATCH=true`.
  [#10788](https://github.com/pulumi/pulumi/pull/10788)

- [engine] Adds structured alias support to the engine
  [#10819](https://github.com/pulumi/pulumi/pull/10819)

- [cli/display] Displays time elapsed when modifying a resource.
  [#10953](https://github.com/pulumi/pulumi/pull/10953)

- [sdk/go] Modifies built-in As-ArrayOutput methods to attempt to convert []interface{} to []T.
  [#10991](https://github.com/pulumi/pulumi/pull/10991)

- [sdkgen/go] Add `modulePath` to go, allowing accurate `go.mod` files for prerelease packages
  [#10944](https://github.com/pulumi/pulumi/pull/10944)

- [cli/new] Add --remove flag to`pulumi destroy`
  [#10943](https://github.com/pulumi/pulumi/pull/10943)


### Bug Fixes

- [cli] Project path is included in error messages when a project can't be loaded.
  [#10973](https://github.com/pulumi/pulumi/pull/10973)

- [cli/display] Fix gocloud unconditonally writing to stderr.
  [#11007](https://github.com/pulumi/pulumi/pull/11007)

- [cli/{display,engine}] Use of unsupported ResourceOptions on components will no longer raise resource warnings, instead they are just logged to the diagnostic error stream.
  [#11010](https://github.com/pulumi/pulumi/pull/11010)

- [cli/import] Handle importing resource properties that are typed as a union
  [#10995](https://github.com/pulumi/pulumi/pull/10995)

- [cli/package] Require a path separator for path based binaries. This allows us to distinguish between ./myProvider (execute the binary at path) and myProvider (execute the installed plugin).
  [#11015](https://github.com/pulumi/pulumi/pull/11015)

- [programgen/dotnet] Annotate deeply nested objects with their schema types and apply property name overrides
  [#10976](https://github.com/pulumi/pulumi/pull/10976)

- [programgen/go] Fixes int constant range expressions for go
  [#10979](https://github.com/pulumi/pulumi/pull/10979)

- [programgen/go] Missing default case handling when generating local variables
  [#10978](https://github.com/pulumi/pulumi/pull/10978)

- [sdk/go] Avoid backfilling property deps for Go
  [#11021](https://github.com/pulumi/pulumi/pull/11021)

- [sdkgen] Re-enables caching the schemas of versioned provider plugins.
  [#10971](https://github.com/pulumi/pulumi/pull/10971)

- [programgen/python] Recursively annotate expressions under invoke calls with their associated schema types
  [#10958](https://github.com/pulumi/pulumi/pull/10958)


### Miscellaneous

- [yaml] "[Updates Pulumi YAML to v0.5.10](https://github.com/pulumi/pulumi-yaml/releases/tag/v0.5.10) containing bug fixes and improvements primarily for `pulumi convert` from YAML."
  [#11018](https://github.com/pulumi/pulumi/pull/11018)

## 3.42.0 (2022-10-07)


### Bug Fixes

- [cli/new] Fix cloning templates from Azure DevOps repos.
  [#10954](https://github.com/pulumi/pulumi/pull/10954)

- [docs] Allow more flexible parsing when extracting examples from doc comments
  [#10913](https://github.com/pulumi/pulumi/pull/10913)

- [sdkgen/python] Fixes dangling type-refs generated under compatibility=tfbridge20 for schemas that refer to types aross modules.
  [#10935](https://github.com/pulumi/pulumi/pull/10935)

## 3.41.1 (2022-10-05)


### Features

- [backend] Allows CLI auth for Azure blob storage
  [#10900](https://github.com/pulumi/pulumi/pull/10900)

- [cli/{about,plugin}] Remove experimental feature for plugins from private github releases. This is now supported by `github:` plugin urls, see https://www.pulumi.com/docs/guides/pulumi-packages/how-to-author/#support-for-github-releases.
  [#10896](https://github.com/pulumi/pulumi/pull/10896)

- [sdk/go] Adds an `UnsafeAwaitOutput` function to the Go SDK. This permits a workaround for component providers and other advanced scenarios where resources created are conditional on an output.
  [#10877](https://github.com/pulumi/pulumi/pull/10877)

- [sdk/python] Add invoke to Provider interface.
  [#10906](https://github.com/pulumi/pulumi/pull/10906)

- [sdk/python] Add Output.format to the python SDK.
  [#10919](https://github.com/pulumi/pulumi/pull/10919)

- [yaml] [Updates Pulumi YAML to v0.5.9](https://github.com/pulumi/pulumi-yaml/releases/tag/v0.5.9)
  [#10937](https://github.com/pulumi/pulumi/pull/10937)


### Bug Fixes

- [cli] Prevent sending on a closed channel panics during 'pulumi convert'
  [#10893](https://github.com/pulumi/pulumi/pull/10893)

- [programgen/go] Fix codegen for `__apply` functions
  [#10775](https://github.com/pulumi/pulumi/pull/10775)

- [sdk/go] Go programs run with Go 1.17 or below failed due to go mod tidy being run with -compat=1.18. The change is reverted.
  [#10865](https://github.com/pulumi/pulumi/pull/10865)

- [sdk/go] Fixed bug in (ours, theirs) to (theirs, theirs)
  [#10881](https://github.com/pulumi/pulumi/pull/10881)

- [sdk/python] Fix KeyError in UpdateSummary.
  [#10907](https://github.com/pulumi/pulumi/pull/10907)

- [sdkgen/nodejs] Fixes a bug with lazy-loaded modules that caused mixins to observe unexpected null values.
  [#10871](https://github.com/pulumi/pulumi/pull/10871)

## 3.40.2 (2022-09-27)


### Features

- [cli] Allow per-execution override of the cloud secrets provider url via the `PULUMI_CLOUD_SECRET_OVERRIDE` environment variable. This allows a temporary replacement without updating the stack config, such a during CI. This does not effect stacks using service secrets or passphrases.
  [#10749](https://github.com/pulumi/pulumi/pull/10749)
  [#10749](https://github.com/pulumi/pulumi/pull/10749)
  [#10749](https://github.com/pulumi/pulumi/pull/10749)

- [cli/new] Enables `pulumi new` to use templates from Azure DevOps(currently limited to master/main branches and does not support providing subdirectories).
  [#10789](https://github.com/pulumi/pulumi/pull/10789)

- [engine] 'pulumi policy new' now uses the same system as 'pulumi new' to install dependencies.
  [#10797](https://github.com/pulumi/pulumi/pull/10797)

- [programgen] Support resource option "version" in `pulumi convert` to select specific provider SDK versions.
  [#10194](https://github.com/pulumi/pulumi/pull/10194)

- [yaml] [Updates Pulumi YAML to v0.5.8](https://github.com/pulumi/pulumi-yaml/releases/tag/v0.5.8)
  [#10856](https://github.com/pulumi/pulumi/pull/10856)

- [cli/plugin] Don't retry plugin downloads in 403 and 404 responses
  [#10803](https://github.com/pulumi/pulumi/pull/10803)

- [sdk/dotnet] Added `Deployment.OrganizationName` to return the current organization if available.
  [#10564](https://github.com/pulumi/pulumi/pull/10564)

- [sdk/go] Pulumi Go Programs now support a Pulumi.yaml option `buildTarget: path/to/binary` to compile/recompile a Go binary to that location.
  [#10731](https://github.com/pulumi/pulumi/pull/10731)

- [sdk/go] Added `Context.Organization` to return the current organization if available.
  [#10811](https://github.com/pulumi/pulumi/pull/10811)


### Bug Fixes

- [ci] Re-enable Homebrew Tap publishing.
  [#10796](https://github.com/pulumi/pulumi/pull/10796)

- [cli] Fixes --tracing to account for response parsing in HTTP api/* spans.
  [#10828](https://github.com/pulumi/pulumi/pull/10828)

- [cli] Fixes Pulumi.yaml validation error when the `refresh: always` option is specified
  [#10833](https://github.com/pulumi/pulumi/pull/10833)

- [engine] Mark pulumi-analyzer-policy and pulumi-analyzer-policy-python as bundled plugins.
  [#10817](https://github.com/pulumi/pulumi/pull/10817)

- [engine] Fix node and python MLCs on Windows.
  [#10827](https://github.com/pulumi/pulumi/pull/10827)

- [sdkgen/dotnet] Fixes a .NET SDK codegen bug when emitting functions with secret parameters.
  [#10840](https://github.com/pulumi/pulumi/pull/10840)

- [sdkgen/dotnet] Fix the type emitted for `ImmutableArray.Create` and `ImmutableDictionary.Create` for secret properties.
  [#10850](https://github.com/pulumi/pulumi/pull/10850)

- [sdk/nodejs] The `@pulumi/pulumi` package is now interoperable with ESModules.
  [#10622](https://github.com/pulumi/pulumi/pull/10622)

- [sdk/{nodejs,python}] `getOrganization` now returns "organization" by default.
  [#10820](https://github.com/pulumi/pulumi/pull/10820)

- [programgen/yaml] Fix incorrect import for non-pulumi owned package on convert
  [#10727](https://github.com/pulumi/pulumi/pull/10727)

## 3.40.1 (2022-09-17)


### Features

- [backend] Adds a flag `PULUMI_SKIP_CHECKPOINTS=true` that makes Pulumi skip saving state checkpoints as it modifies resources and only save the final state of a deployment. 
  [#10750](https://github.com/pulumi/pulumi/pull/10750)

   This is an experimental feature that also requires `PULUMI_EXPERIMENTAL=true` to be set.

   Using the feature introduces risk that in the case of network disconnect or crash state edits will be lost and may require manual recovery. When this risk is acceptable, using the feature can speed up Pulumi deployments.

   See also:

     - [Checkpoints](https://www.pulumi.com/docs/intro/concepts/state/#checkpoints)
     - [#10668](https://github.com/pulumi/pulumi/issues/10668)

- [ci] Improves first-time contributor developer experience and reduces test execution time by defaulting `integration.ProgramTest` to a filestate backend. Tests that require running against a service should set `RequireService` to `true`.
  [#10720](https://github.com/pulumi/pulumi/pull/10720)

- [cli] Add a package author focused subcommand: `pulumi package` with subcommands `pulumi package gen-sdk` and `pulumi package get-schema`.
  [#10711](https://github.com/pulumi/pulumi/pull/10711)

- [cli] Use "https://github.com/pulumi/pulumi/blob/master/sdk/go/common/workspace/project.json" to validate loaded project files.
  [#10596](https://github.com/pulumi/pulumi/pull/10596)


### Bug Fixes

- [sdk/go] Correctly handle nil resource references in the RPC layer.
  [#10739](https://github.com/pulumi/pulumi/pull/10739)

## 3.40.0 (2022-09-14)

### Bug fixes

- [engine] Plugin resolution now automatically installs any missing plugins as they are encountered.
   [#10691](https://github.com/pulumi/pulumi/pull/10691)

### Miscellaneous

- [ci] Miscellaneous improvements to release process.

## 3.39.4 (2022-09-14)


### Improvements

- [provider/go]: Added support for token authentication in the go providers which use git.
  [#10628](https://github.com/pulumi/pulumi/pull/10628)

- [codegen/go] Chunk the `pulumiTypes.go` file to reduce max file size.
  [#10666](https://github.com/pulumi/pulumi/pull/10666)

### Bug Fixes

- Fix invalid resource type on `pulumi convert` to Go
  [#10670](https://github.com/pulumi/pulumi/pull/10670)

- [auto/nodejs] `onOutput` is now called incrementally as the
  underyling Pulumi process produces data, instead of being called
  once at the end of the process execution. This restores behavior
  that regressed since 3.39.0.
  [#10678](https://github.com/pulumi/pulumi/pull/10678)

### Miscellaneous

- [ci] Migrate to merge queues for more reliable builds
  [#10644](https://github.com/pulumi/pulumi/pull/10644)


## 3.39.3 (2022-09-07)

### Improvements

- [sdk/python] Improve error message when pulumi-python cannot find a main program.
  [#10617](https://github.com/pulumi/pulumi/pull/10617)

- [cli] provide info message to user if a pulumi program contains no resources
  [#10461](https://github.com/pulumi/pulumi/issues/10461)

### Bug Fixes

- [engine/plugins]: Revert change causing third party provider packages to prevent deployment commands (`up`, `preview`, ...)
  when used with the nodejs runtime. Reverts #10530.
  [#10650](https://github.com/pulumi/pulumi/pull/10650)

## 3.39.2 (2022-09-07)

### Improvements

- [sdk/go] Pulumi Go programs, on failure, now log a single error message.
  [#10347](https://github.com/pulumi/pulumi/pull/10347)

- [sdk/nodejs] Updated the vendored version of TypeScript in the NodeJS SDK and runtime from v3.7.3 to v3.8.3
  [#10618](https://github.com/pulumi/pulumi/pull/10618)

### Bug Fixes

- [sdk/nodejs] Calls onOutput in runPulumiCmd
  [#10631](https://github.com/pulumi/pulumi/pull/10631)

## 3.39.1 (2022-09-02)

### Improvements

- [cli] Display outputs last in diff view.
  [#10535](https://github.com/pulumi/pulumi/pull/10535)

- [sdk/python] Dropped support for Python 3.6.
  [#10529](https://github.com/pulumi/pulumi/pull/10529)

- [codegen/nodejs] Support lazy-loading Node modules.
  [#10538](https://github.com/pulumi/pulumi/pull/10538)

- [cli/backend] Gzip compress HTTPS payloads for `pulumi import` and secret decryption against
  the Pulumi Service backend.
  [#10558](https://github.com/pulumi/pulumi/pull/10558)

### Bug Fixes

- [cli] Fix the "no Pulumi.yaml project file found" error message.
  [#10592](https://github.com/pulumi/pulumi/pull/10592)

- [cli/refresh] Do not panic when snapshot is `nil`.
  [#10593](https://github.com/pulumi/pulumi/pull/10593)

- [sdk/{python,nodejs}] Fix the use of `getOrganization` in policy packs.
  [#10574](https://github.com/pulumi/pulumi/pull/10574)

## 3.39.0 (2022-09-01)

### Improvements

- [yaml] [Updates Pulumi YAML to v0.5.5](https://github.com/pulumi/pulumi-yaml/releases/tag/v0.5.5)

- [cli] Allow `pulumi refresh` to interactively resolve pending creates.
  [#10394](https://github.com/pulumi/pulumi/pull/10394)

- [cli] Clarify highlighting of confirmation text in `confirmPrompt`.
  [#10413](https://github.com/pulumi/pulumi/pull/10413)

- [provider/python]: Improved exception display. The traceback is now shorter and it always starts with user code.
  [#10336](https://github.com/pulumi/pulumi/pull/10336)

- [sdk/python] Update PyYAML to 6.0

- [cli/watch] `pulumi watch` now uses relies on a program built on [`watchexec`](https://github.com/watchexec/watchexec)
  to implement recursive file watching, improving performance and cross-platform compatibility.
  This `pulumi-watch` program is now included in releases.
  [#10213](https://github.com/pulumi/pulumi/issues/10213)

- [codegen] Reduce time to execute `pulumi convert` and some YAML programs, depending on providers used, by up to 3 seconds.
  [#10444](https://github.com/pulumi/pulumi/pull/10444)


- [dotnet/sdk] Implement `Deployment.TestAsync` overloads which accept functions that create resources without requiring a stack definition.
  [#10458](https://github.com/pulumi/pulumi/pull/10458)

- [sdk/nodejs] Added stack truncation to `SyntaxError` in nodejs.
  [#10465](https://github.com/pulumi/pulumi/pull/10465)

- [sdk/python] Makes global SETTINGS values context-aware to not leak state between Pulumi programs running in parallel
  [#10402](https://github.com/pulumi/pulumi/pull/10402)

- [sdk/python] Makes global ROOT, CONFIG, _SECRET_KEYS ContextVars to not leak state between parallel inline Pulumi programs
  [#10472](https://github.com/pulumi/pulumi/pull/10472)

- [sdk/go] Improve error messages for `StackReference`s
  [#10477](https://github.com/pulumi/pulumi/pull/10477)

- [sdk/dotnet] Added `Output.CreateSecret<T>(Output<T> value)` to set the secret bit on an output value.
  [#10467](https://github.com/pulumi/pulumi/pull/10467)

- [policy] `pulumi policy publish` now takes into account `.gitignore` files higher in the file tree.
  [#10493](https://github.com/pulumi/pulumi/pull/10493)

- [sdk/go] enable direct compilation via `go build`(set `PULUMI_GO_USE_RUN=true` to opt out)
  [#10375](https://github.com/pulumi/pulumi/pull/10375)

- [cli/backend] Updates no longer immediately renew the token but wait
  until the token is halfway through its expiration period. Currently
  it is assumed tokens expire in 5 minutes, so with this change the
  first lease renewal now happens approximately 2.5 minutes after the
  start of the update. The change optimizes startup latency for Pulumi
  CLI. [#10462](https://github.com/pulumi/pulumi/pull/10462)

- [cli/plugin] `plugin install` now supports a `--checksum` option.
  [#10528](https://github.com/pulumi/pulumi/pull/10528)

- [sdk/{nodejs/python}] Added `getOrganization()` to return the current organization if available.
  [#10504](https://github.com/pulumi/pulumi/pull/10504)

### Bug Fixes

- [codegen/go] Fix StackReference codegen.
  [#10260](https://github.com/pulumi/pulumi/pull/10260

- [engine/backends]: Fix bug where File state backend failed to apply validation to stack names, resulting in a panic.
  [#10417](https://github.com/pulumi/pulumi/pull/10417)

- [cli] Fix VCS detection for domains other than .com and .org.
  [#10415](https://github.com/pulumi/pulumi/pull/10415)

- [codegen/go] Fix incorrect method call for reading floating point values from configuration.
  [#10445](https://github.com/pulumi/pulumi/pull/10445)

- [engine]: HTML characters are no longer escaped in JSON output.
  [#10440](https://github.com/pulumi/pulumi/pull/10440)

- [codegen/go] Ensure consistency between go docs information and package name
  [#10452](https://github.com/pulumi/pulumi/pull/10452)

- [auto/go] Clone non-default branches (and tags).
  [#10285](https://github.com/pulumi/pulumi/pull/10285)

- [cli] Fixes `survey.v1` panics in Terminal UI introduced in
  [#10130](https://github.com/pulumi/pulumi/issues/10130) in v3.38.0.
  [#10475](https://github.com/pulumi/pulumi/pull/10475)

- [codegen/ts] Fix non-pulumi owned provider import alias.
  [#10447](https://github.com/pulumi/pulumi/pull/10447)

- [codegen/go] Fix import path for non-pulumi owner providers
  [#10485](https://github.com/pulumi/pulumi/pull/10485)

- [cli] Fixes panics on repeat Ctrl+C invocation during long-running updates
  [#10489](https://github.com/pulumi/pulumi/pull/10489)

- [cli] Improve Windows reliability with dependency update to ssh-agent
  [#10486](https://github.com/pulumi/pulumi/pull/10486)

- [sdk/{dotnet,nodejs,python}] Dynamic providers and automation API will not trigger a firewall
  permission prompt, will only accept network requests via loopback address.
  [#10498](https://github.com/pulumi/pulumi/pull/10498)
  [#10502](https://github.com/pulumi/pulumi/pull/10502)
  [#10503](https://github.com/pulumi/pulumi/pull/10503)

- [cli] Fix `pulumi console` command to follow documented behavior in help message/docs.
  [#10509](https://github.com/pulumi/pulumi/pull/10509)

- [sdk/nodejs] Fixes an issue which would occur when multiple processes were spawned and some would receive no stdout/stderr
  [10522](https://github.com/pulumi/pulumi/pull/10522)

- [engine] Plugin resolution now automatically installs any missing plugins as they are encountered.
  [#10530](https://github.com/pulumi/pulumi/pull/10530)

- [python] put python version check after installing dependencies to resolve `fork/exec` warning
  [#10524](https://github.com/pulumi/pulumi/pull/10524)

- [go/codegen] Fix generating invalid Go code when derivatives of input types collide with existing resource types
  [#10551](https://github.com/pulumi/pulumi/pull/10551)

## 3.38.0 (2022-08-16)

### Improvements

- [cli] Updated to the latest version of go-git.
  [#10330](https://github.com/pulumi/pulumi/pull/10330)

- [sdk] Merge python error message and traceback into single error message.
   [#10348](https://github.com/pulumi/pulumi/pull/10348)

- [sdk/python] Support optional default parameters in pulumi.Config
  [#10344](https://github.com/pulumi/pulumi/pull/10344)

- [sdk/nodejs] Adds warning message when entrypoint resolution is ambiguous
  [#3582](https://github.com/pulumi/pulumi/issues/3582)

- [automation] Add options for Automation API in each SDK to control logging and tracing, allowing
  automation API to run with the equivalent of CLI arguments `--logflow`, `--verbose`,
  `--logtostderr`, `--tracing` and `--debug`
  [#10338](https://github.com/pulumi/pulumi/pull/10338)

- [yaml] [Updates Pulumi YAML to v0.5.4](https://github.com/pulumi/pulumi-yaml/releases/tag/v0.5.4)

- [java] [Updates Pulumi Java to v0.5.4](https://github.com/pulumi/pulumi-java/releases/tag/v0.5.4)

- [cli] `pulumi about` now queries language plugins for information, rather than having hardcoded language logic.
  [#10392](https://github.com/pulumi/pulumi/pull/10392)

- [sdk/python] Deprecate PULUMI_TEST_MODE
  [#10400](https://github.com/pulumi/pulumi/pull/10400)


### Bug Fixes

- [cli] Paginate template options
  [#10130](https://github.com/pulumi/pulumi/issues/10130)

- [sdk/dotnet] Fix serialization of non-generic list types.
  [#10277](https://github.com/pulumi/pulumi/pull/10277)

- [codegen/nodejs] Correctly reference external enums.
  [#10286](https://github.com/pulumi/pulumi/pull/10286)

- [sdk/python] Support deeply nested protobuf objects.
  [#10284](https://github.com/pulumi/pulumi/pull/10284)

- Revert [Remove api/renewLease from startup crit path](pulumi/pulumi#10168) to fix #10293.
  [#10294](https://github.com/pulumi/pulumi/pull/10294)

- [codegen/go] Remove superfluous double forward slash from doc.go
  [#10317](https://github.com/pulumi/pulumi/pull/10317)

- [codegen/go] Add an external package cache option to `GenerateProgramOptions`.
  [#10340](https://github.com/pulumi/pulumi/pull/10340)

- [cli/plugins] Don't retry plugin downloads that failed due to local file errors.
  [#10341](https://github.com/pulumi/pulumi/pull/10341)

- [dotnet] Set environment exit code during `Deployment.RunAsync` in case users don't bubble it the program entry point themselves
  [#10217](https://github.com/pulumi/pulumi/pull/10217)

- [cli/display] Fix a panic in the color logic.
  [#10354](https://github.com/pulumi/pulumi/pull/10354

## 3.37.2 (2022-07-29)

### Bug Fixes

- [sdk/dotnet] Fix serialization of non-generic list types.
  [#10277](https://github.com/pulumi/pulumi/pull/10277)

- [codegen/nodejs] Correctly reference external enums.
  [#10286](https://github.com/pulumi/pulumi/pull/10286)

- [sdk/python] Support deeply nested protobuf objects.
  [#10284](https://github.com/pulumi/pulumi/pull/10284)

- Revert [Remove api/renewLease from startup crit path](pulumi/pulumi#10168) to fix #10293.
  [#10294](https://github.com/pulumi/pulumi/pull/10294)


## 3.37.1 (2022-07-27)

### Improvements

- [cli] Groups `pulumi help` commands by category
  [#10170](https://github.com/pulumi/pulumi/pull/10170)

- [sdk/nodejs] Removed stack trace output for Typescript compilation errors
  [#10259](https://github.com/pulumi/pulumi/pull/10259)

### Bug Fixes

- [cli] Fix installation failures on Windows due to release artifacts shipped omitting a folder, `pulumi/*.exe` instead
  of `pulumi/bin/*.exe`.
  [#10264](https://github.com/pulumi/pulumi/pull/10264)

## 3.37.0 (2022-07-27)

### Breaking

- [engine] Engine now always encrypts secret return values in Invoke.
           May break `Language SDKs<3.0.0`
  [#10239](https://github.com/pulumi/pulumi/pull/10239)

### Improvements

- [auto/go] Adds the ability to capture incremental `stderr`
  via the new option `ErrorProgressStreams`.
  [#10179](https://github.com/pulumi/pulumi/pull/10179)

- [cli/plugins] Warn that using GITHUB_REPOSITORY_OWNER is deprecated.
  [#10142](https://github.com/pulumi/pulumi/pull/10142)

- [dotnet/codegen] code generation for csharp Pulumi programs now targets .NET 6
  [#10143](https://github.com/pulumi/pulumi/pull/10143)

- [cli] Allow `pulumi plugin install <type> <pkg> -f <path>` to target a binary
  file or a folder.
  [#10094](https://github.com/pulumi/pulumi/pull/10094)

- [cli/config] Allow `pulumi config cp --path` between objects.
  [#10147](https://github.com/pulumi/pulumi/pull/10147)

- [codegen/schema] Support stack reference as a resource
  [#10174](https://github.com/pulumi/pulumi/pull/10174)

- [backends] When logging in to a file backend, validate that the bucket is accessible.
  [#10012](https://github.com/pulumi/pulumi/pull/10012)

- [cli] Add flag to specify whether to install dependencies on `pulumi convert`.
  [#10198](https://github.com/pulumi/pulumi/pull/10198)

- [cli] Expose `gen-completion` command when running `pulumi --help`.
  [#10218](https://github.com/pulumi/pulumi/pull/10218)

- [sdk/go] Expose context.Context from pulumi.Context.
  [#10190](https://github.com/pulumi/pulumi/pull/10190)

- [cli/plugins] Add local plugin linkage in `Pulumi.yaml`.
  [#10146](https://github.com/pulumi/pulumi/pull/10146)

- [engine] Remove sequence numbers from the engine and provider interfaces.
  [#10203](https://github.com/pulumi/pulumi/pull/10203)

- [engine] The engine will retry plugin downloads that error.
  [#10248](https://github.com/pulumi/pulumi/pull/10248)

### Bug Fixes

- [cli] Only log github request headers at log level 11.
  [#10140](https://github.com/pulumi/pulumi/pull/10140)

- [sdk/go] `config.Encrypter` and `config.Decrypter` interfaces now
  require explicit `Context`. This is a minor breaking change to the
  SDK. The change fixes parenting of opentracing spans that decorate
  calls to the Pulumi Service crypter.

  [#10037](https://github.com/pulumi/pulumi/pull/10037)

- [codegen/go] Support program generation, `pulumi convert` for programs that create explicit
  provider resources.
  [#10132](https://github.com/pulumi/pulumi/issues/10132)

- [sdk/go] Remove the `AsName` and `AsQName` asserting functions.
  [#10156](https://github.com/pulumi/pulumi/pull/10156)

- [python] PULUMI_PYTHON_CMD is checked for deciding what python binary to use in a virtual environment.
  [#10155](https://github.com/pulumi/pulumi/pull/10155)

- [cli] Reduced the noisiness of `pulumi new --help` by replacing the list of available templates to just the number.
  [#10164](https://github.com/pulumi/pulumi/pull/10164)

- [cli] Revert "Add last status to `pulumi stack ls` output #10059"
  [#10221](https://github.com/pulumi/pulumi/pull/10221)

- [python] Fix overriding of PATH on Windows.
  [#10236](https://github.com/pulumi/pulumi/pull/10236)

- [dotnet/codgen] Allow specified root namespace to be suffixed with "Pulumi" when generating packages
  [#10245](https://github.com/pulumi/pulumi/pull/10245)

- [dotnet/sdk] Serialize immutable arrays initialized by default.
  [#10247](https://github.com/pulumi/pulumi/pull/10247)

- [dotnet/codegen] Override static `Empty` property to return concrete argument types
  [#10250](https://github.com/pulumi/pulumi/pull/10250)

## 3.36.0 (2022-07-13)

### Improvements

- [cli] Display outputs during the very first preview.
  [#10031](https://github.com/pulumi/pulumi/pull/10031)

- [cli] Add Last Status to `pulumi stack ls` output.
  [#6148](https://github.com/pulumi/pulumi/pull/6148)

- [cli] Allow pulumi `destroy -s <stack>` if not in a Pulumi project dir
  [#9918](https://github.com/pulumi/pulumi/pull/9918)

- [protobuf] Pulumi protobuf messages are now namespaced under "pulumi".
  [#10074](https://github.com/pulumi/pulumi/pull/10074)

- [cli] Truncate long stack outputs
  [#9905](https://github.com/pulumi/pulumi/issues/9905)

- [sdk/go] Add `As*Output` methods to `AnyOutput`
  [#10085](https://github.com/pulumi/pulumi/pull/10085)

- [yaml] [Updates Pulumi YAML to v0.5.3](https://github.com/pulumi/pulumi-yaml/releases/tag/v0.5.3)

- [sdk/go] Accept a short branch name in `GitRepo.Branch`
  [#10118](https://github.com/pulumi/pulumi/pull/10118)

### Bug Fixes

- [cli] `pulumi convert` help text is wrong
  [#9892](https://github.com/pulumi/pulumi/issues/9892)

- [go/codegen] fix error assignment when creating a new resource in generated go code
  [#10049](https://github.com/pulumi/pulumi/pull/10049)

- [cli] `pulumi convert` generates incorrect input parameter names for C#
  [#10042](https://github.com/pulumi/pulumi/issues/10042)

- [engine] Un-parent child resource when a resource is deleted during a refresh.
  [#10073](https://github.com/pulumi/pulumi/pull/10073)

- [cli] `pulumi state change-secrets-provider` now takes `--stack` into account
  [#10075](https://github.com/pulumi/pulumi/pull/10075)

- [nodejs/sdkgen] Default set `pulumi.name` in package.json to the pulumi package name.
  [#10088](https://github.com/pulumi/pulumi/pull/10088)

- [sdk/python] update protobuf library to v4 which speeds up pulumi CLI dramatically on M1 machines
  [#10063](https://github.com/pulumi/pulumi/pull/10063)

- [engine] Fix data races discovered in CLI and Go SDK that could cause nondeterministic behavior
  or a panic.
  [#10081](https://github.com/pulumi/pulumi/pull/10081),
  [#10100](https://github.com/pulumi/pulumi/pull/10100)

- [go] Fix panic when returning pulumi.Bool, .String, .Int, and .Float64 in the argument to
  ApplyT and casting the result to the corresponding output, e.g.: BoolOutput.
  [#10103](https://github.com/pulumi/pulumi/pull/10103)

## 3.35.3 (2022-07-01)

### Improvements

- [plugins] Plugin download urls now support GitHub as a first class url schema. For example "github://api.github.com/pulumiverse".
  [#9984](https://github.com/pulumi/pulumi/pull/9984)

- [nodejs] No longer roundtrips requests for the stack URN via the engine.
  [#9680](https://github.com/pulumi/pulumi/pull/9680)

### Bug Fixes

- [cli] `pulumi convert` supports provider packages without a version.
  [#9976](https://github.com/pulumi/pulumi/pull/9976)

- [cli] Revert changes to how --target works. This means that non-targeted resources do need enough valid inputs to pass Check.
  [#10024](https://github.com/pulumi/pulumi/pull/10024)

## 3.35.2 (2022-06-29)

### Improvements

- [sdk/go] Added `PreviewDigest` for third party tools to be able to ingest the preview json
  [#9886](https://github.com/pulumi/pulumi/pull/9886)

- [cli] Do not require the `--yes` option if the `--skip-preview` option is set.
  [#9972](https://github.com/pulumi/pulumi/pull/9972)

- [yaml] [Updates Pulumi YAML to v0.5.2](https://github.com/pulumi/pulumi-yaml/releases/tag/v0.5.2),
  containing bug fixes and improvements primarily for `pulumi convert` from YAML.
  [#9993](https://github.com/pulumi/pulumi/pull/9993)

### Bug Fixes

- [engine] Filter out non-targeted resources much earlier in the engine cycle.
  [#9960](https://github.com/pulumi/pulumi/pull/9960)

- [cli] Fix a panic in `pulumi plugin ls --project --json`.
  [#9998](https://github.com/pulumi/pulumi/pull/9998)

- [engine] Revert support for aliases in the engine.
  [#9999](https://github.com/pulumi/pulumi/pull/9999)

## 3.35.1 (2022-06-23)

### Improvements

- [cli] The engine will now warn when a resource option is applied to a Component resource when that option will have no effect. This extends [#9863](https://github.com/pulumi/pulumi/pull/9863) which only warns for the `ignoreChanges` resource options.
  [#9921](https://github.com/pulumi/pulumi/pull/9921)

- [auto/*] Add a option to control the `--show-secrets` flag in the automation API.
  [#9879](https://github.com/pulumi/pulumi/pull/9879)

### Bug Fixes

- [auto/go] Fix passing of the color option.
  [#9940](https://github.com/pulumi/pulumi/pull/9940)

- [engine] Fix panic from unexpected resource name formats.
  [#9950](https://github.com/pulumi/pulumi/pull/9950)


## 3.35.0 (2022-06-22)

### Improvements

- [auto/*] Add `--policy-pack` and `--policy-pack-configs` options to automation API.
  [#9872](https://github.com/pulumi/pulumi/pull/9872)

- [cli] The engine now produces a warning when the 'ignoreChanges' option is applied to a Component resource.
  [#9863](https://github.com/pulumi/pulumi/pull/9863)

- [sdk/python] Changed `Output[T].__str__()` to return an informative message rather than "<pulumi.output.Output object at 0x012345ABCDEF>".
  [#9848](https://github.com/pulumi/pulumi/pull/9848)

- [cli] The engine will now default resource parent to the root stack if it exists.
  [#9481](https://github.com/pulumi/pulumi/pull/9481)

- [engine] Reduce memory usage in convert and yaml programs by caching of package schemas.
  [#9684](https://github.com/pulumi/pulumi/issues/9684)

- [sdk/go] Added `NewUniqueName` for providers to use for generating autonames.
  [#9852](https://github.com/pulumi/pulumi/pull/9852)

- [engine] The engine now understands alias objects which it can resolve to URNs, requiring less logic in SDKs.
  [#9731](https://github.com/pulumi/pulumi/pull/9731)

- [sdk/dotnet] The dotnet SDK will now send alias objects rather than URNs to the engine.
  [#9731](https://github.com/pulumi/pulumi/pull/9731)

- [cli] Add java to `pulumi convert`
  [#9917](https://github.com/pulumi/pulumi/pull/9917)

### Bug Fixes

- [sdk/go] Handle nils in mapper encoding.
  [#9810](https://github.com/pulumi/pulumi/pull/9810)

- [engine] Explicit providers use the same plugin as default providers unless otherwise requested.
  [#9708](https://github.com/pulumi/pulumi/pull/9708)

- [sdk/go] Correctly parse nested git projects in GitLab.
  [#9354](https://github.com/pulumi/pulumi/issues/9354)

- [sdk/go] Mark StackReference keys that don't exist as unknown. Error when converting unknown keys to strings.
  [#9855](https://github.com/pulumi/pulumi/pull/9855)

- [sdk/go] Precisely mark values obtained via stack reference `Get...Output(key)` methods as secret or not.
  [#9842](https://github.com/pulumi/pulumi/pull/9842)

- [codegen/go] Import external Enum types as external.
  [#9920](https://github.com/pulumi/pulumi/pull/9920)

- [codegen/go] Correctly generate nested `Input` and `Ouput` collection types.
  [#9887](https://github.com/pulumi/pulumi/pull/9887)

- [engine] Revert the additional secret outputs warning until the engine can understand optional outputs.
  [#9922](https://github.com/pulumi/pulumi/pull/9922)


## 3.34.1 (2022-06-10)

### Improvements

- [cli/python] Respond to SIGINT when installing plugins.
  [#9793](https://github.com/pulumi/pulumi/pull/9793)

- [codegen/go] Always chose the correct version when `respectSchemaVersion` is set.
  [#9798](https://github.com/pulumi/pulumi/pull/9798)

### Bug Fixes

- [sdk/python] Better explain the keyword arguments to create(etc)_stack.
  [#9794](https://github.com/pulumi/pulumi/pull/9794)

- [cli] Revert changes causing a panic in `pulumi destroy` that tried to operate without config files.
  [#9821](https://github.com/pulumi/pulumi/pull/9821)

- [cli] Revert to statically linked binaries on Windows and Linux,
  fixing a regression introduced in 3.34.0
  [#9816](https://github.com/pulumi/pulumi/issues/9816)

- [codegen/python] ResourceOptions are no longer mutated by resources.
  [#9802](https://github.com/pulumi/pulumi/pull/9802)

## 3.34.0 (2022-06-08)

### Improvements

- [codegen/go] Handle long and complicated traversals in a nicer way.
  [#9726](https://github.com/pulumi/pulumi/pull/9726)

- [cli] Allow pulumi `destroy -s <stack>` if not in a Pulumi project dir
  [#9613](https://github.com/pulumi/pulumi/pull/9613)

- [cli] Plugins will now shut themselves down if they can't contact the engine that started them.
  [#9735](https://github.com/pulumi/pulumi/pull/9735)

- [cli/engine] The engine will emit a warning of a key given in additional secret outputs doesn't match any of the property keys on the resources.
  [#9750](https://github.com/pulumi/pulumi/pull/9750)

- [sdk/go] Add `CompositeInvoke` function, like `Composite` but for `InvokeOption`.
  [#9752](https://github.com/pulumi/pulumi/pull/9752)

- [cli] The `gcpkms://` now supports the same credentials resolution mechanism as the state store, including the `GOOGLE_CREDENTIALS`.`
  [#6379](https://github.com/pulumi/pulumi/pull/6379)

- [yaml] [Updates Pulumi YAML to v0.5.1](https://github.com/pulumi/pulumi-yaml/releases/tag/v0.5.1),
  containing bug fixes, new functions, diagnostics and validation. Fixes support for using providers
  such as `awsx`.
  [#9797](https://github.com/pulumi/pulumi/pull/9797)

### Bug Fixes

- [sdk/nodejs] Fix a crash due to dependency cycles from component resources.
  [#9683](https://github.com/pulumi/pulumi/pull/9683)

- [cli/about] Make `pulumi about` aware of the YAML and Java runtimes.
  [#9745](https://github.com/pulumi/pulumi/pull/9745)

- [cli/engine] Fix a panic deserializing resource plans without goals.
  [#9749](https://github.com/pulumi/pulumi/pull/9749)

- [cli/engine] Provide a sorting for plugins of equivalent version.
  [#9761](https://github.com/pulumi/pulumi/pull/9761)

- [cli/backend] Fix degraded performance in filestate backend
  [#9777](https://github.com/pulumi/pulumi/pull/9777)
  [#9796](https://github.com/pulumi/pulumi/pull/9796)

- [engine] Engine correctly the number of bytes written to a TAR archive is what was expected.
  [#9792](https://github.com/pulumi/pulumi/pull/9792)

## 3.33.2 (2022-05-27)

### Improvements

- [cli] `pulumi logout` now prints a confirmation message that it logged out.
  [#9641](https://github.com/pulumi/pulumi/pull/9641)

- [cli/backend] Add gzip compression to filestate backend. Compression can be enabled via `PULUMI_SELF_MANAGED_STATE_GZIP=true`. Special thanks to @awoimbee for the initial PR.
  [#9610](https://github.com/pulumi/pulumi/pull/9610)

- [sdk/nodejs] Lazy load inflight context to remove module import side-effect.
  [#9375](https://github.com/pulumi/pulumi/issues/9375)

### Bug Fixes

- [sdk/python] Fix spurious diffs causing an "update" on resources created by dynamic providers.
  [#9656](https://github.com/pulumi/pulumi/pull/9656)

- [sdk/python] Do not depend on the children of remote component resources.
  [#9665](https://github.com/pulumi/pulumi/pull/9665)

- [codegen/nodejs] Emit the "package.json".pulumi.server as "server" correctly. Previously, "pluginDownloadURL" was emitted but never read.
  [#9662](https://github.com/pulumi/pulumi/pull/9662)

- [cli] Fix panic in `pulumi console` when no stack is selected.
  [#9594](https://github.com/pulumi/pulumi/pull/9594)

- [cli] Engine now correctly tracks that resource reads have unique URNs.
  [#9516](https://github.com/pulumi/pulumi/pull/9516)

- [sdk/python] Fixed bug in automation API that invoked Pulumi with malformed arguments.
  [#9607](https://github.com/pulumi/pulumi/pull/9607)

- [cli/backend] Fix a panic in the filestate backend when renaming history files.
  [#9673](https://github.com/pulumi/pulumi/pull/9673)

- [sdk/python] Pin protobuf library to <4.
  [#9696](https://github.com/pulumi/pulumi/pull/9696)

- [sdk/proto] Inline dockerfile used to generate protobuf code.
  [#9700](https://github.com/pulumi/pulumi/pull/9700)

## 3.33.1 (2022-05-19)

### Improvements

- [cli] Add `--stack` to `pulumi about`.
  [#9518](https://github.com/pulumi/pulumi/pull/9518)

- [sdk/dotnet] Bumped several dependency versions to avoid pulling packages with known vulnerabilities.
  [#9591](https://github.com/pulumi/pulumi/pull/9591)

- [cli] Updated gocloud.dev to 0.24.0, which adds support for using AWS SDK v2. It enables users to pass an AWS profile to the `awskms` secrets provider url (i.e. `awskms://alias/pulumi?awssdk=v2&region=eu-west-1&profile=aws-prod`)
  [#9590](https://github.com/pulumi/pulumi/pull/9590)

- [sdk/nodejs] Lazy load V8 inspector session to remove module import side-effect [#9375](https://github.com/pulumi/pulumi/issues/9375)

### Bug Fixes

- [cli] The PULUMI_CONFIG_PASSPHRASE environment variables can be empty, this is treated different to being unset.
  [#9568](https://github.com/pulumi/pulumi/pull/9568)

- [codegen/python] Fix importing of enum types from other packages.
  [#9579](https://github.com/pulumi/pulumi/pull/9579)

- [cli] Fix panic in `pulumi console` when no stack is selected.
  [#9594](https://github.com/pulumi/pulumi/pull/9594)


- [auto/python] - Fix text color argument being ignored during stack     operations.
  [#9615](https://github.com/pulumi/pulumi/pull/9615)


## 3.33.0 (2022-05-19)

Replaced by 3.33.1 during release process.

## 3.32.1 (2022-05-05)

### Improvements

- [cli/plugins] The engine will try to lookup the latest version of plugins if the program doesn't specify a version to use.
  [#9537](https://github.com/pulumi/pulumi/pull/9537)
### Bug Fixes

- [cli] Fix an issue using PULUMI_CONFIG_PASSPHRASE_FILE.
  [#9540](https://github.com/pulumi/pulumi/pull/9540)

- [cli/display] Avoid an assert in the table display logic.
  [#9543](https://github.com/pulumi/pulumi/pull/9543)

## 3.32.0 (2022-05-04)

### Improvements

- Pulumi Java support
- Pulumi YAML support

## 3.31.1 (2022-05-03)

### Improvements

- [dotnet] No longer roundtrips requests for the stack URN via the engine.
  [#9515](https://github.com/pulumi/pulumi/pull/9515)

### Bug Fixes

- [codegen/go] Enable obtaining resource outputs off a ResourceOutput.
  [#9513](https://github.com/pulumi/pulumi/pull/9513)

- [codegen/go] Ensure that "plain" generates shallowly plain types.
  [#9512](https://github.com/pulumi/pulumi/pull/9512)

- [codegen/nodejs] Fix enum naming when the enum name starts with `_`.
  [#9453](https://github.com/pulumi/pulumi/pull/9453)

- [cli] Empty passphrases environment variables are now treated as if the variable was not set.
  [#9490](https://github.com/pulumi/pulumi/pull/9490)

- [sdk/go] Fix awaits for outputs containing resources.
  [#9106](https://github.com/pulumi/pulumi/pull/9106)

- [cli] Decode YAML mappings with numeric keys during diff.
  [#9502](https://github.com/pulumi/pulumi/pull/9503)

- [cli] Fix an issue with explicit and default organization names in `pulumi new`
  [#9514](https://github.com/pulumi/pulumi/pull/9514)

## 3.31.0 (2022-04-29)

### Improvements

- [auto/*] Add `--save-plan` and `--plan` options to automation API.
  [#9391](https://github.com/pulumi/pulumi/pull/9391)

- [cli] "down" is now treated as an alias of "destroy".
  [#9458](https://github.com/pulumi/pulumi/pull/9458)

- [go] Add `Composite` resource option allowing several options to be encapsulated into a "single" option.
  [#9459](https://github.com/pulumi/pulumi/pull/9459)

- [codegen] Support all [Asset and Archive](https://www.pulumi.com/docs/intro/concepts/assets-archives/) types.
  [#9463](https://github.com/pulumi/pulumi/pull/9463)

- [cli] Display JSON/YAML property values as objects for creates, sames, and deletes.
  [#9484](https://github.com/pulumi/pulumi/pull/9484)

### Bug Fixes

- [codegen/go] Ensure that plain properties are plain.
  [#9430](https://github.com/pulumi/pulumi/pull/9430)
  [#9488](https://github.com/pulumi/pulumi/pull/9488)

- [cli] Fixed some context leaks where shutdown code wasn't correctly called.
  [#9438](https://github.com/pulumi/pulumi/pull/9438)

- [cli] Do not render array diffs for unchanged elements without recorded values.
  [#9448](https://github.com/pulumi/pulumi/pull/9448)

- [auto/go] Fixed the exit code reported by `runPulumiCommandSync` to be zero if the command runs successfully. Previously it returned -2 which could lead to confusing messages if the exit code was used for other errors, such as in `Stack.Preview`.
  [#9443](https://github.com/pulumi/pulumi/pull/9443)

- [auto/go] Fixed a race condition that could cause `Preview` to fail with "failed to get preview summary".
  [#9467](https://github.com/pulumi/pulumi/pull/9467)

- [backend/filestate] Fix a bug creating `stack.json.bak` files.
  [#9476](https://github.com/pulumi/pulumi/pull/9476)

## 3.30.0 (2022-04-20)

### Improvements

- [cli] Split invoke request protobufs, as monitors and providers take different arguments.
  [#9323](https://github.com/pulumi/pulumi/pull/9323)

- [providers] - gRPC providers can now support an Attach method for debugging. The engine will attach to providers listed in the PULUMI_DEBUG_PROVIDERS environment variable. This should be of the form "providerName:port,otherProvider:port".
  [#8979](https://github.com/pulumi/pulumi/pull/8979)

### Bug Fixes

- [cli/plugin] - Dynamic provider binaries will now be found even if pulumi/bin is not on $PATH.
  [#9396](https://github.com/pulumi/pulumi/pull/9396)

- [sdk/go] - Fail appropriatly for `config.Try*` and `config.Require*` where the
  key is present but of the wrong type.
  [#9407](https://github.com/pulumi/pulumi/pull/9407)

## 3.29.1 (2022-04-13)

### Improvements

- [cli] - Installing of language specific project dependencies is now managed by the language plugins, not the pulumi cli.
  [#9294](https://github.com/pulumi/pulumi/pull/9294)

- [cli] Warn users when there are pending operations but proceed with deployment
  [#9293](https://github.com/pulumi/pulumi/pull/9293)

- [cli] Display more useful diffs for secrets that are not primitive values
  [#9351](https://github.com/pulumi/pulumi/pull/9351)

- [cli] - Warn when `additionalSecretOutputs` is used to mark the `id` property as secret.
  [#9360](https://github.com/pulumi/pulumi/pull/9360)

- [cli] Display richer diffs for texutal property values.
  [#9376](https://github.com/pulumi/pulumi/pull/9376)

- [cli] Display richer diffs for JSON/YAML property values.
  [#9380](https://github.com/pulumi/pulumi/pull/9380)

### Bug Fixes

- [codegen/node] - Fix an issue with escaping deprecation messages.
  [#9371](https://github.com/pulumi/pulumi/pull/9371)

- [cli] - StackReferences will now correctly use the service bulk decryption end point.
  [#9373](https://github.com/pulumi/pulumi/pull/9373)

## 3.28.0 (2022-04-01)

### Improvements

- When a resource is aliased to an existing resource with a different URN, only store
  the alias of the existing resource in the statefile rather than storing all possible
  aliases.
  [#9288](https://github.com/pulumi/pulumi/pull/9288)

- Clear pending operations during `pulumi refresh` or `pulumi up -r`.
  [#8435](https://github.com/pulumi/pulumi/pull/8435)

- [cli] - `pulumi whoami --verbose` and `pulumi about` include a list of the current users organizations.
  [#9211](https://github.com/pulumi/pulumi/pull/9211)

### Bug Fixes

- [codegen/go] - Fix Go SDK function output to check for errors
  [pulumi-aws#1872](https://github.com/pulumi/pulumi-aws/issues/1872)

- [cli/engine] - Fix a panic due to `Check` returning nil while using update plans.
  [#9304](https://github.com/pulumi/pulumi/pull/9304)


## 3.27.0 (2022-03-24)

### Improvements

- [cli] - Implement `pulumi stack unselect`.
  [#9179](https://github.com/pulumi/pulumi/pull/9179)

- [language/dotnet] - Updated Pulumi dotnet packages to use grpc-dotnet instead of grpc.
  [#9149](https://github.com/pulumi/pulumi/pull/9149)

- [cli/config] - Rename the `config` property in `Pulumi.yaml` to `stackConfigDir`. The `config` key will continue to be supported.
  [#9145](https://github.com/pulumi/pulumi/pull/9145)

- [cli/plugins] Add support for downloading plugin from private Pulumi GitHub releases. This also drops the use of the `GITHUB_ACTOR` and `GITHUB_PERSONAL_ACCESS_TOKEN` environment variables for authenticating to github. Only `GITHUB_TOKEN` is now used, but this can be set to a personal access token.
  [#9185](https://github.com/pulumi/pulumi/pull/9185)

- [cli] - Speed up `pulumi stack --show-name` by skipping unneeded snapshot loading.
  [#9199](https://github.com/pulumi/pulumi/pull/9199)

- [cli/plugins] - Improved error message for missing plugins.
  [#5208](https://github.com/pulumi/pulumi/pull/5208)

- [sdk/nodejs] - Take engines property into account when engine-strict appear in npmrc file
  [#9249](https://github.com/pulumi/pulumi/pull/9249)

### Bug Fixes

- [sdk/nodejs] - Fix uncaught error "ENOENT: no such file or directory" when an error occurs during the stack up.
  [#9065](https://github.com/pulumi/pulumi/issues/9065)

- [sdk/nodejs] - Fix uncaught error "ENOENT: no such file or directory" when an error occurs during the stack preview.
  [#9272](https://github.com/pulumi/pulumi/issues/9272)

- [sdk/go] - Fix a panic in `pulumi.All` when using pointer inputs.
  [#9197](https://github.com/pulumi/pulumi/issues/9197)

- [cli/engine] - Fix a panic due to passing `""` as the ID for a resource read.
  [#9243](https://github.com/pulumi/pulumi/pull/9243)

- [cli/engine] - Fix a panic due to `Check` failing while using update plans.
  [#9254](https://github.com/pulumi/pulumi/pull/9254)

- [cli] - Stack names correctly take `org set-default` into account when printing.
  [#9240](https://github.com/pulumi/pulumi/pull/9240)


## 3.26.1 (2022-03-09)

### Improvements

### Bug Fixes

- [cli/new] Fix an error message when the project name picked by default was already used.
  [#9156](https://github.com/pulumi/pulumi/pull/9156)

## 3.26.0 (2022-03-09)

### Improvements

- [area/cli] - Implemented `state rename` command.
  [#9098](https://github.com/pulumi/pulumi/pull/9098)

- [cli/plugins] `pulumi plugin install` can now look up the latest version of plugins on GitHub releases.
  [#9012](https://github.com/pulumi/pulumi/pull/9012)

- [cli/backend] - `pulumi cancel` is now supported for the file state backend.
  [#9100](https://github.com/pulumi/pulumi/pull/9100)

- [cli/import] - The import command no longer errors if resource properties do not validate. Instead the
  engine warns about property issues returned by the provider but then continues with the import and codegen
  as best it can. This should result in more resources being imported to the pulumi state and being able to
  generate some code, at the cost that the generated code may not work as is in an update. Users will have to
  edit the code to successfully run.
  [#8922](https://github.com/pulumi/pulumi/pull/8922)

- [cli/import] - Code generation in `pulumi import` can now be disabled with the `--generate-code=false` flag.
  [#9141](https://github.com/pulumi/pulumi/pull/9141)

### Bug Fixes

- [sdk/python] - Fix build warnings. See
  [#9011](https://github.com/pulumi/pulumi/issues/9011) for more details.
  [#9139](https://github.com/pulumi/pulumi/pull/9139)

- [cli/backend] - Fixed an issue with non-atomicity when saving file state stacks.
  [#9122](https://github.com/pulumi/pulumi/pull/9122)

- [sdk/go] - Fixed an issue where the RetainOnDelete resource option is not applied.
  [#9147](https://github.com/pulumi/pulumi/pull/9147)

## 3.25.1 (2022-03-2)

### Improvements

### Bug Fixes

- [sdk/nodejs] - Fix Node `fs.rmdir` DeprecationWarning for Node JS 15.X+
  [#9044](https://github.com/pulumi/pulumi/pull/9044)

- [engine] - Fix deny default provider handling for Invokes and Reads.
  [#9067](https://github.com/pulumi/pulumi/pull/9067)

- [codegen/go] - Fix secret codegen for input properties
  [#9052](https://github.com/pulumi/pulumi/pull/9052)

- [sdk/nodejs] - `PULUMI_NODEJS_TSCONFIG_PATH` is now explicitly passed to tsnode for the tsconfig file.
  [#9062](https://github.com/pulumi/pulumi/pull/9062)

## 3.25.0 (2022-02-23)

### Improvements

- [codegen/go] - Add GenerateProgramWithOpts function to enable configurable codegen options.
  [#8997](https://github.com/pulumi/pulumi/pull/8997)

- [cli] -  Enabled dot spinner for non-interactive mode
  [#8996](https://github.com/pulumi/pulumi/pull/8996)

- [sdk] - Add `RetainOnDelete` as a resource option.
  [#8746](https://github.com/pulumi/pulumi/pull/8746)

- [cli] - Adding `completion` as an alias to `gen-completion`
  [#9006](https://github.com/pulumi/pulumi/pull/9006)

- [cli/plugins] Add support for downloading plugin from private GitHub releases.
  [#8944](https://github.com/pulumi/pulumi/pull/8944)

### Bug Fixes

- [sdk/go] - Normalize merge behavior for `ResourceOptions`, inline
  with other SDKs. See https://github.com/pulumi/pulumi/issues/8796 for more
  details.
  [#8882](https://github.com/pulumi/pulumi/pull/8882)

- [sdk/go] - Correctly parse GoLang version.
  [#8920](https://github.com/pulumi/pulumi/pull/8920)

- [sdk/go] - Fix git initialization in git_test.go
  [#8924](https://github.com/pulumi/pulumi/pull/8924)

- [cli/go] - Fix git initialization in util_test.go
  [#8924](https://github.com/pulumi/pulumi/pull/8924)

- [sdk/nodejs] - Fix nodejs function serialization module path to comply with package.json
  exports if exports is specified.
  [#8893](https://github.com/pulumi/pulumi/pull/8893)

- [cli/python] - Parse a larger subset of PEP440 when guessing Pulumi package versions.
  [#8958](https://github.com/pulumi/pulumi/pull/8958)

- [sdk/nodejs] - Allow disabling TypeScript typechecking
  [#8981](https://github.com/pulumi/pulumi/pull/8981)

- [cli/backend] - Revert a change to file state locking that was causing stacks to stay locked.
  [#8995](https://github.com/pulumi/pulumi/pull/8995)

- [cli] - Fix passphrase secrets provider prompting.
  [#8986](https://github.com/pulumi/pulumi/pull/8986)

- [cli] - Fix an assert when replacing protected resources.
  [#9004](https://github.com/pulumi/pulumi/pull/9004)

## 3.24.1 (2022-02-4)

### Bug Fixes

- [release] - Update .gitignore to allow for a clean git repository for release.
  [#8932](https://github.com/pulumi/pulumi/pull/8932)

## 3.24.0 (2022-02-4)

### Improvements

- [codegen/go] - Implement go type conversions for optional string, boolean, int, and float32
  arguments, and changes our behavior for optional spilling from variable declaration hoisting to
  instead rewrite as calls to these functions. Fixes #8821.
  [#8839](https://github.com/pulumi/pulumi/pull/8839)

- [sdk/go] Added new conversion functions for Read methods on resources exported at the top level
  of the Pulumi sdk. They are `StringRef`, `BoolRef`, `IntRef`, and `Float64Ref`. They are used for
  creating a pointer to the type they name, e.g.: StringRef takes `string` and returns `*string`.
  Data source methods which take optional strings, bools, ints, and float64 values can be set to
  the return value of these functions. These functions will appear in generated programs as well as
  future docs updates.

- [sdk/nodejs] - Fix resource plugins advertising a `pluginDownloadURL` not being downloaded. This
  should allow resource plugins published via boilerplates to find and consume plugins published
  outside the registry. See: https://github.com/pulumi/pulumi/issues/8890 for the tracking issue to
  document this feature.

- [cli] Experimental support for update plans. Only enabled when PULUMI_EXPERIMENTAL is
  set. This enables preview to save a plan of what the engine expects to happen in a file
  with --save-plan. That plan can then be read in by up with --plan and is used to ensure
  only the expected operations happen.
  [#8448](https://github.com/pulumi/pulumi/pull/8448)

- [codegen] - Add language option to make codegen respect the `Version` field in
  the Pulumi package schema.
  [#8881](https://github.com/pulumi/pulumi/pull/8881)

- [cli] - Support wildcards for `pulumi up --target <urn>` and similar commands.
  [#8883](https://github.com/pulumi/pulumi/pull/8883).

- [cli/import] - The import command now takes an extra argument --properties to instruct the engine which
  properties to use for the import. This can be used to import resources which the engine couldn't automaticly
  infer the correct property set for.
  [#8846](https://github.com/pulumi/pulumi/pull/8846)

- [cli] Ensure defaultOrg is used as part of any stack name
  [#8903](https://github.com/pulumi/pulumi/pull/8903)

### Bug Fixes

- [codegen] - Correctly handle third party resource imports.
  [#8861](https://github.com/pulumi/pulumi/pull/8861)

- [sdk/dotnet] - Normalize merge behavior for ComponentResourceOptions, inline
  with other SDKs. See https://github.com/pulumi/pulumi/issues/8796 for more
  details.
  [#8838](https://github.com/pulumi/pulumi/pull/8838)

- [codegen/nodejs] - Respect compat modes when referencing external types.
  [#8850](https://github.com/pulumi/pulumi/pull/8850)

- [cli] The engine will allow a resource to be replaced if either it's old or new state
  (or both) is not protected.
  [#8873](https://github.com/pulumi/pulumi/pull/8873)

- [cli] - Fixed CLI duplicating prompt question.
  [#8858](https://github.com/pulumi/pulumi/pull/8858)

- [cli] - `pulumi plugin install --reinstall` now always reinstalls plugins.
  [#8892](https://github.com/pulumi/pulumi/pull/8892)

- [codegen/go] - Honor import aliases for external types/resources.
  [#8833](https://github.com/pulumi/pulumi/pull/8833)

- [codegen/python] - Correctly reference external types/resources with same module name.
  [#8910](https://github.com/pulumi/pulumi/pull/8910)

- [sdk/nodejs] - Correctly pickup provider as a member of providers.
  [#8923](https://github.com/pulumi/pulumi/pull/8923)

## 3.23.2 (2022-01-28)

## Bug Fixes

- [sdk/{nodejs,python}] - Remove sequence numbers from the dynamic provider interfaces.
  [#8849](https://github.com/pulumi/pulumi/pull/8849)

## 3.23.0 (2022-01-26)

### Improvements

- [codegen/dotnet] - Add C# extension `rootNamespace`, allowing the user to
  replace `Pulumi` as the default C# global namespace in generated programs.
  The `Company` and `Author` fields of the .csproj file are now driven by
  `schema.publisher`.
  [#8735](https://github.com/pulumi/pulumi/pull/8735)

- [cli] Download provider plugins from GitHub Releases
  [#8785](https://github.com/pulumi/pulumi/pull/8785)

- [cli] Using a decryptAll functionality when deserializing a deployment. This will allow
  decryption of secrets stored in the Pulumi Service backend to happen in bulk for
  performance increase
  [#8676](https://github.com/pulumi/pulumi/pull/8676)

- [sdk/dotnet] - Changed `Output<T>.ToString()` to return an informative message rather than just "Output`1[X]"
  [#8767](https://github.com/pulumi/pulumi/pull/8767)

- [cli] Add the concept of sequence numbers to the engine and resource provider interface.
  [#8631](https://github.com/pulumi/pulumi/pull/8631)

- [common] Allow names with hyphens.

- [cli] - Add support for overriding plugin download URLs.
  [#8798](https://github.com/pulumi/pulumi/pull/8798)

- [automation] - Add `color` option to stack up, preview, refresh, and destroy commands.
  [#8811](https://github.com/pulumi/pulumi/pull/8811)

- [sdk/nodejs] - Support top-level default exports in ESM.
  [#8766](https://github.com/pulumi/pulumi/pull/8766)

- [cli] - Allow disabling default providers via the Pulumi config.
  [#8829](https://github.com/pulumi/pulumi/pull/8829)

- [cli] Add better error message for pulumi service rate limit responses
  [#7963](https://github.com/pulumi/pulumi/issues/7963)

### Bug Fixes

- [sdk/{python,nodejs}] - Prevent `ResourceOptions.merge` from promoting between the
  `.provider` and `.providers` fields. This changes the general behavior of merging
  for `.provider` and `.providers`, as described in [#8796](https://github.com/pulumi/pulumi/issues/8796).
  Note that this is a breaking change in two ways:
    1. Passing a provider to a custom resource of the wrong package now
       produces a `ValueError`. In the past it would send to the provider, and
       generally crash the provider.
    2. Merging two `ResourceOptions` with `provider` set no longer hoists to `providers`.
       One `provider` will now take priority over the other. The new behavior reflects the
       common case for `ResourceOptions.merge`. To restore the old behavior, replace
       `ResourceOptions(provider=FooProvider).merge(ResourceOptions(provider=BarProvider))`
       with `ResourceOptions(providers=[FooProvider]).merge(ResourceOptions(providers=[BarProvider]))`.
  [#8770](https://github.com/pulumi/pulumi/pull/8770)

- [codegen/nodejs] - Generate an install script that runs `pulumi plugin install` with
  the `--server` flag when necessary.
  [#8730](https://github.com/pulumi/pulumi/pull/8730)

- [cli] The engine will no longer try to replace resources that are protected as that entails a delete.
  [#8810](https://github.com/pulumi/pulumi/pull/8810)

- [codegen/pcl] - Fix handling of function invokes without args
  [#8805](https://github.com/pulumi/pulumi/pull/8805)

## 3.22.1 (2022-01-14)

### Improvements

- [sdk/dotnet] - Add `PluginDownloadURL` as a resource option. When provided by
  the schema, `PluginDownloadURL` will be baked into `new Resource` and `Invoke`
  requests in generated SDKs.
  [#8739](https://github.com/pulumi/pulumi/pull/8739)

- [sdk] - Allow property paths to accept `[*]` as sugar for `["*"]`.
  [#8743](https://github.com/pulumi/pulumi/pull/8743)

- [sdk/dotnet] Add `Union.Bimap` function for converting both sides of a union at once.
  [#8733](https://github.com/pulumi/pulumi/pull/8733)

### Bug Fixes

- [sdk/dotnet] Allow `Output<Union>` to be converted to `InputUnion`.
  [#8733](https://github.com/pulumi/pulumi/pull/8733)

- [cli/config] - Revert number handling in `pulumi config`.
  [#8754](https://github.com/pulumi/pulumi/pull/8754)

## 3.22.0 (2022-01-12)

### Improvements

- [sdk/{nodejs,go,python}] - Add `PluginDownloadURL` as a resource option. When provided by
  the schema, `PluginDownloadURL` will be baked into `new Resource` and `Invoke`
  requests in generated SDKs.
  [#8698](https://github.com/pulumi/pulumi/pull/8698)
  [#8690](https://github.com/pulumi/pulumi/pull/8690)
  [#8692](https://github.com/pulumi/pulumi/pull/8692)

### Bug Fixes

- [auto/python] - Fixes an issue with exception isolation in a
  sequence of inline programs that caused all inline programs to fail
  after the first one failed
  [#8693](https://github.com/pulumi/pulumi/pull/8693)


## 3.21.1 (2022-01-07)

### Improvements

- [sdk/go] - Add `PluginDownloadURL` as a resource option.
  [#8555](https://github.com/pulumi/pulumi/pull/8555)

- [sdk/go] - Allow users to override enviromental variables for `GetCommandResults`.
  [#8610](https://github.com/pulumi/pulumi/pull/8610)

- [sdk/nodejs] Support using native ES modules as Pulumi scripts
  [#7764](https://github.com/pulumi/pulumi/pull/7764)

- [sdk/nodejs] Support a `nodeargs` option for passing `node` arguments to the Node language host
  [#8655](https://github.com/pulumi/pulumi/pull/8655)

### Bug Fixes

- [cli/engine] - Fix [#3982](https://github.com/pulumi/pulumi/issues/3982), a bug
  where the engine ignored the final line of stdout/stderr if it didn't terminate
  with a newline.
  [#8671](https://github.com/pulumi/pulumi/pull/8671)

- [nodejs/sdk] - GetRequiredPlugins: Return plugins even when there're errors.
  [#8699](https://github.com/pulumi/pulumi/pull/8699)


## 3.21.0 (2021-12-29)

### Improvements

- [engine] - Interpret `pluginDownloadURL` as the provider host url when
  downloading plugins.
  [#8544](https://github.com/pulumi/pulumi/pull/8544)

- [sdk/dotnet] - `InputMap` and `InputList` can now be initialized
  with any value that implicitly converts to the collection type.
  These values are then automatically appended, for example:

        var list = new InputList<string>
        {
            "V1",
            Output.Create("V2"),
            new[] { "V3", "V4" },
            new List<string> { "V5", "V6" },
            Output.Create(ImmutableArray.Create("V7", "V8"))
        };

  This feature simplifies the syntax for constructing resources and
  specifying resource options such as the `DependsOn` option.

  [#8498](https://github.com/pulumi/pulumi/pull/8498)

### Bug Fixes

- [sdk/python] - Fixes an issue with stack outputs persisting after
  they are removed from the Pulumi program
  [#8583](https://github.com/pulumi/pulumi/pull/8583)

- [auto/*] - Fixes `stack.setConfig()` breaking when trying to set
  values that look like flags (such as `-value`)
  [#8518](https://github.com/pulumi/pulumi/pull/8614)

- [sdk/dotnet] - Don't throw converting value types that don't match schema
  [#8628](https://github.com/pulumi/pulumi/pull/8628)

- [sdk/{go,nodejs,dotnet,python}] - Compute full set of aliases when both parent and child are aliased.
  [#8627](https://github.com/pulumi/pulumi/pull/8627)

- [cli/import] - Fix import of resource with non-identifier map keys
  [#8645](https://github.com/pulumi/pulumi/pull/8645)

- [backend/filestate] - Allow preview on locked stack
  [#8642](https://github.com/pulumi/pulumi/pull/8642)

## 3.20.0 (2021-12-16)

### Improvements

- [codegen/go] - Do not generate unreferenced input types by default.
  [#7943](https://github.com/pulumi/pulumi/pull/7943)

- [codegen/go] - Simplify the application of object defaults in generated SDKs.
  [#8539](https://github.com/pulumi/pulumi/pull/8539)

- [codegen/{python,dotnet}] - Emit `pulumi-plugin.json` unconditionally.
  [#8527](https://github.com/pulumi/pulumi/pull/8527)
  [#8532](https://github.com/pulumi/pulumi/pull/8532)

- [sdk/python] - Lookup Pulumi packages by searching for `pulumi-plugin.json`.
  Pulumi packages need not be prefixed by `pulumi-` anymore.
  [#8515](https://github.com/pulumi/pulumi/pull/8515)

- [sdk/go] - Lookup packages by searching for `pulumi-plugin.json`.
  Pulumi packages need not be prefixed by `github.com/pulumi/pulumi-` anymore.
  [#8516](https://github.com/pulumi/pulumi/pull/8516)

- [sdk/dotnet] - Lookup packages by searching for `pulumi-plugin.json`.
  Pulumi packages need not be prefixed by `Pulumi.` anymore.
  [#8517](https://github.com/pulumi/pulumi/pull/8517)

- [sdk/go] - Emit `pulumi-plugin.json`
  [#8530](https://github.com/pulumi/pulumi/pull/8530)

- [cli] - Always use locking in filestate backends. This feature was
  previously disabled by default and activated by setting the
  `PULUMI_SELF_MANAGED_STATE_LOCKING=1` environment variable.
  [#8565](https://github.com/pulumi/pulumi/pull/8565)

- [{cli,auto}] - Exclude language plugins from `PULUMI_IGNORE_AMBIENT_PLUGINS`.
  [#8576](https://github.com/pulumi/pulumi/pull/8576)

- [sdk/dotnet] - Fixes a rare race condition that sporadically caused
  NullReferenceException to be raised when constructing resources
  [#8495](https://github.com/pulumi/pulumi/pull/8495)

- [cli] Log secret decryption events when a project uses the Pulumi Service and a 3rd party secrets provider
  [#8563](https://github.com/pulumi/pulumi/pull/8563)

- [schema] Do not validate against the metaschema in ImportSpec. Clients that need to
  validate input schemas should use the BindSpec API instead.
  [#8543](https://github.com/pulumi/pulumi/pull/8543)

### Bug Fixes

- [codegen/schema] - Error on type token names that are not allowed (schema.Name
  or specified in allowedPackageNames).
  [#8538](https://github.com/pulumi/pulumi/pull/8538)
  [#8558](https://github.com/pulumi/pulumi/pull/8558)

- [codegen/go] - Fix `ElementType` for nested collection input and output types.
  [#8535](https://github.com/pulumi/pulumi/pull/8535)

- [{codegen,sdk}/{python,dotnet,go}] - Use `pulumi-plugin.json` rather than `pulumiplugin.json`.
  [#8593](https://github.com/pulumi/pulumi/pull/8593)

## 3.19.0 (2021-12-01)

### Improvements

- [codegen/go] - Remove `ResourcePtr` types from generated SDKs. Besides being
  unnecessary--`Resource` types already accommodate `nil` to indicate the lack of
  a value--the implementation of `Ptr` types for resources was incorrect, making
  these types virtually unusable in practice.
  [#8449](https://github.com/pulumi/pulumi/pull/8449)

- [cli] - Allow interpolating plugin custom server URLs.
  [#8507](https://github.com/pulumi/pulumi/pull/8507)

### Bug Fixes

- [cli/engine] - Accurately computes the fields changed when diffing with unhelpful providers. This
  allows the `replaceOnChanges` feature to be respected for all providers.
  [#8488](https://github.com/pulumi/pulumi/pull/8488)

- [codegen/go] - Respect default values in Pulumi object types.
  [#8411](https://github.com/pulumi/pulumi/pull/8400)

## 3.18.1 (2021-11-22)

### Improvements

- [cli] - When running `pulumi new https://github.com/name/repo`, check
  for branch `main` if branch `master` doesn't exist.
  [#8463](https://github.com/pulumi/pulumi/pull/8463)

- [codegen/python] - Program generator now uses `fn_output` forms where
  appropriate, simplifying auto-generated examples.
  [#8433](https://github.com/pulumi/pulumi/pull/8433)

- [codegen/go] - Program generator now uses fnOutput forms where
  appropriate, simplifying auto-generated examples.
  [#8431](https://github.com/pulumi/pulumi/pull/8431)

- [codegen/dotnet] - Program generator now uses `Invoke` forms where
  appropriate, simplifying auto-generated examples.
  [#8432](https://github.com/pulumi/pulumi/pull/8432)

### Bug Fixes

- [cli/nodejs] - Allow specifying the tsconfig file used in Pulumi.yaml.
  [#8452](https://github.com/pulumi/pulumi/pull/8452)

- [codegen/nodejs] - Respect default values in Pulumi object types.
  [#8400](https://github.com/pulumi/pulumi/pull/8400)

- [sdk/python] - Correctly handle version checking python virtual environments.
  [#8465](https://github.com/pulumi/pulumi/pull/8465)

- [cli] - Catch expected errors in stacks with filestate backends.
  [#8455](https://github.com/pulumi/pulumi/pull/8455)

- [sdk/dotnet] - Do not attempt to serialize unknown values.
  [#8475](https://github.com/pulumi/pulumi/pull/8475)

## 3.18.0 (2021-11-17)

### Improvements
- [ci] - Adds CI detector for Buildkite
  [#7933](https://github.com/pulumi/pulumi/pull/7933)

- [cli] - Add `--exclude-protected` flag to `pulumi destroy`.
  [#8359](https://github.com/pulumi/pulumi/pull/8359)

- [cli] Add the ability to use `pulumi org set [name]` to set a default org
  to use when creating a stacks in the Pulumi Service backend or self-hosted Service.
  [#8352](https://github.com/pulumi/pulumi/pull/8352)

- [schema] Add IsOverlay option to disable codegen for particular types.
  [#8338](https://github.com/pulumi/pulumi/pull/8338)
  [#8425](https://github.com/pulumi/pulumi/pull/8425)

- [sdk/dotnet] - Marshal output values.
  [#8316](https://github.com/pulumi/pulumi/pull/8316)

- [sdk/python] - Unmarshal output values in component provider.
  [#8212](https://github.com/pulumi/pulumi/pull/8212)

- [sdk/nodejs] - Unmarshal output values in component provider.
  [#8205](https://github.com/pulumi/pulumi/pull/8205)

- [sdk/nodejs] - Allow returning failures from Call in the provider without setting result outputs.
  [#8424](https://github.com/pulumi/pulumi/pull/8424)

- [sdk/go] - Allow specifying Call failures from the provider.
  [#8424](https://github.com/pulumi/pulumi/pull/8424)

- [codegen/nodejs] - Program generator now uses `fnOutput` forms where
  appropriate, simplifying auto-generated examples.
  [#8434](https://github.com/pulumi/pulumi/pull/8434)

### Bug Fixes

- [engine] - Compute dependents correctly during targeted deletes.
  [#8360](https://github.com/pulumi/pulumi/pull/8360)

- [cli/engine] - Update command respects `--target-dependents`.
  [#8395](https://github.com/pulumi/pulumi/pull/8395)

- [docs] - Fix broken lists in dotnet docs.
  [docs#6558](https://github.com/pulumi/docs/issues/6558)

## 3.17.1 (2021-11-09)

### Improvements

- [codegen/docs] Edit docs codegen to document `$fnOutput` function
  invoke forms in API documentation.
  [#8287](https://github.com/pulumi/pulumi/pull/8287)

### Bug Fixes

- [automation/python] - Fix deserialization of events.
  [#8375](https://github.com/pulumi/pulumi/pull/8375)

- [sdk/dotnet] - Fixes failing preview for programs that call data
  sources (`F.Invoke`) with unknown outputs.
  [#8339](https://github.com/pulumi/pulumi/pull/8339)

- [programgen/go] - Don't change imported resource names.
  [#8353](https://github.com/pulumi/pulumi/pull/8353)


## 3.17.0 (2021-11-03)

### Improvements

- [cli] - Reformat error message string in `sdk/go/common/diag/errors.go`.
  [#8284](https://github.com/pulumi/pulumi/pull/8284)

- [cli] - Add `--json` flag to `up`, `destroy` and `refresh`.

  Passing the `--json` flag to `up`, `destroy` and `refresh` will stream JSON events from the engine to stdout.
  For `preview`, the existing functionality of outputting a JSON object at the end of preview is maintained.
  However, the streaming output can be extended to `preview` by using the `PULUMI_ENABLE_STREAMING_JSON_PREVIEW` environment variable.

  [#8275](https://github.com/pulumi/pulumi/pull/8275)

### Bug Fixes

- [sdk/go] - Respect implicit parents in alias resolution.
  [#8288](https://github.com/pulumi/pulumi/pull/8288)

- [sdk/python] - Expand dependencies when marshaling output values.
  [#8301](https://github.com/pulumi/pulumi/pull/8301)

- [codegen/go] - Interaction between the `plain` and `default` tags of a type.
  [#8254](https://github.com/pulumi/pulumi/pull/8254)

- [sdk/dotnet] - Fix a race condition when detecting exceptions in stack creation.
  [#8294](https://github.com/pulumi/pulumi/pull/8294)

- [sdk/go] - Fix regression marshaling assets/archives.
  [#8290](https://github.com/pulumi/pulumi/pull/8290)

- [sdk/dotnet] - Don't panic on schema mismatches.
  [#8286](https://github.com/pulumi/pulumi/pull/8286)

- [codegen/python] - Fixes issue with `$fn_output` functions failing in
  preview when called with unknown arguments.
  [#8320](https://github.com/pulumi/pulumi/pull/8320)


## 3.16.0 (2021-10-20)

### Improvements

- [codegen/dotnet] - Add helper function forms `$fn.Invoke` that
  accept `Input`s, return an `Output`, and wrap the underlying
  `$fn.InvokeAsync` call. This change addreses
  [#5758](https://github.com/pulumi/pulumi/issues/) for .NET, making
  it easier to compose functions/datasources with Pulumi resources.
  NOTE for resource providers: the generated code requires Pulumi .NET
  SDK 3.15 or higher.

  [#7899](https://github.com/pulumi/pulumi/pull/7899)

- [auto/dotnet] - Add `pulumi state delete` and `pulumi state unprotect` functionality
  [#8202](https://github.com/pulumi/pulumi/pull/8202)


## 3.15.0 (2021-10-14)

### Improvements

- [automation/python] - Use `rstrip` rather than `strip` for the sake of indentation
  [#8160](https://github.com/pulumi/pulumi/pull/8160)

- [codegen/nodejs] - Add helper function forms `$fnOutput` that accept
  `Input`s, return an `Output`, and wrap the underlying `$fn` call.
  This change addreses
  [#5758](https://github.com/pulumi/pulumi/issues/5758) for NodeJS,
  making it easier to compose functions/datasources with Pulumi
  resources.
  [#8047](https://github.com/pulumi/pulumi/pull/8047)

- [sdk/dotnet] - Update SDK to support the upcoming codegen feature that
  will enable functions to accept Outputs
  ([5758](https://github.com/pulumi/pulumi/issues/5758)). Specifically
  add `Pulumi.DeploymentInstance.Invoke` and remove the now redundant
  `Pulumi.Utilities.CodegenUtilities`.
  [#8142](https://github.com/pulumi/pulumi/pull/8142)

- [cli] - Upgrade CLI to go1.17
  [#8171](https://github.com/pulumi/pulumi/pull/8171)

- [codegen/go] Register input types for schema object types.
  [#7959](https://github.com/pulumi/pulumi/pull/7959)

- [codegen/go] Register input types for schema resource and enum types.
  [#8204]((https://github.com/pulumi/pulumi/pull/8204))

- [codegen/go] Add schema flag to disable registering input types.
  [#8198](https://github.com/pulumi/pulumi/pull/8198)

### Bug Fixes

- [codegen/go] - Use `importBasePath` before `name` if specified for name
  and path.
  [#8159](https://github.com/pulumi/pulumi/pull/8159)
  [#8187](https://github.com/pulumi/pulumi/pull/8187)

- [auto/go] - Mark entire exported map as secret if key in map is secret.
  [#8179](https://github.com/pulumi/pulumi/pull/8179)


## 3.14.0 (2021-10-06)

### Improvements

- [cli] - Differentiate in-progress actions by bolding output.
  [#7918](https://github.com/pulumi/pulumi/pull/7918)

- [CLI] Adding the ability to set `refresh: always` in an options object at a Pulumi.yaml level
  to allow a user to be able to always refresh their derivative stacks by default
  [#8071](https://github.com/pulumi/pulumi/pull/8071)

### Bug Fixes

- [codegen/go] - Fix generation of cyclic struct types.
  [#8049](https://github.com/pulumi/pulumi/pull/8049)

- [codegen/nodejs] - Fix type literal generation by adding
  disambiguating parens; previously nested types such as arrays of
  unions and optionals generated type literals that were incorrectly
  parsed by TypeScript precedence rules.

  NOTE for providers: using updated codegen may result in API changes
  that break existing working programs built against the older
  (incorrect) API declarations.

  [#8116](https://github.com/pulumi/pulumi/pull/8116)

- [auto/go] - Fix --target / --replace args
  [#8109](https://github.com/pulumi/pulumi/pull/8109)

- [sdk/python] - Fix deprecation warning when using python 3.10
  [#8129](https://github.com/pulumi/pulumi/pull/8129)


## 3.13.2 (2021-09-27)

**Please Note:** The v3.13.1 release failed in our build pipeline and was re-released as v3.13.2.

### Improvements

- [CLI] - Enable output values in the engine by default.
  [#8014](https://github.com/pulumi/pulumi/pull/8014)

### Bug Fixes

- [automation/python] - Fix a bug in printing `Stack` if no program is provided.
  [#8032](https://github.com/pulumi/pulumi/pull/8032)

- [codegen/schema] - Revert #7938.
  [#8035](https://github.com/pulumi/pulumi/pull/8035)

- [codegen/nodejs] - Correctly determine imports for functions.
  [#8038](https://github.com/pulumi/pulumi/pull/8038)

- [codegen/go] - Fix resolution of enum naming collisions.
  [#7985](https://github.com/pulumi/pulumi/pull/7985)

- [sdk/{nodejs,python}] - Fix errors when testing remote components with mocks.
  [#8053](https://github.com/pulumi/pulumi/pull/8053)

- [codegen/nodejs] - Fix generation of provider enum with environment variables.
  [#8051](https://github.com/pulumi/pulumi/pull/8051)

## 3.13.0 (2021-09-22)

### Improvements

- [sdk/go] - Improve error messages for (un)marshalling properties.
  [#7936](https://github.com/pulumi/pulumi/pull/7936)

- [sdk/go] - Initial support for (un)marshalling output values.
  [#7861](https://github.com/pulumi/pulumi/pull/7861)

- [sdk/go] - Add `RegisterInputType` and register built-in types.
  [#7928](https://github.com/pulumi/pulumi/pull/7928)

- [codegen] - Packages include `Package.Version` when provided.
  [#7938](https://github.com/pulumi/pulumi/pull/7938)

- [auto/*] - Fix escaped HTML characters from color directives in event stream.

  E.g. `"<{%reset%}>debug: <{%reset%}>"` -> `"<{%reset%}>debug: <{%reset%}>"`
  [#7998](https://github.com/pulumi/pulumi/pull/7998)

- [auto/*] - Allow eliding color directives from event logs by passing `NO_COLOR` env var.

  E.g. `"<{%reset%}>debug: <{%reset%}>"` -> `"debug: "`
  [#7998](https://github.com/pulumi/pulumi/pull/7998)

- [schema] The syntactical well-formedness of a package schema is now described
  and checked by a JSON schema metaschema.
  [#7952](https://github.com/pulumi/pulumi/pull/7952)

### Bug Fixes

- [codegen/schema] - Correct validation for Package
  [#7896](https://github.com/pulumi/pulumi/pull/7896)

- [cli] Use json.Unmarshal instead of custom parser
  [#7954](https://github.com/pulumi/pulumi/pull/7954)

- [sdk/{go,dotnet}] - Thread replaceOnChanges through Go and .NET
  [#7967](https://github.com/pulumi/pulumi/pull/7967)

- [codegen/nodejs] - Correctly handle hyphenated imports
  [#7993](https://github.com/pulumi/pulumi/pull/7993)

## 3.12.0 (2021-09-08)

### Improvements

- [build] - make lint returns an accurate status code
  [#7844](https://github.com/pulumi/pulumi/pull/7844)

- [codegen/python] - Add helper function forms `$fn_output` that
  accept `Input`s, return an `Output`, and wrap the underlying `$fn`
  call. This change addresses
  [#5758](https://github.com/pulumi/pulumi/issues/) for Python,
  making it easier to compose functions/datasources with Pulumi
  resources. [#7784](https://github.com/pulumi/pulumi/pull/7784)

- [codegen] - Add `replaceOnChange` to schema.
  [#7874](https://github.com/pulumi/pulumi/pull/7874)

- [cli/about] - Add command for debug information
  [#7817](https://github.com/pulumi/pulumi/pull/7817)

- [codegen/schema] Add a `pulumi schema check` command to validate package schemas.
  [#7865](https://github.com/pulumi/pulumi/pull/7865)

### Bug Fixes

- [sdk/python] - Fix Pulumi programs hanging when dependency graph
  forms a cycle, as when `eks.NodeGroup` declaring `eks.Cluster` as a
  parent while also depending on it indirectly via properties
  [#7887](https://github.com/pulumi/pulumi/pull/7887)

- [sdk/python] Fix a regression in Python dynamic providers introduced in #7755.

- [automation/go] Fix loading of stack settings/configs from yaml files.
  [#pulumi-kubernetes-operator/183](https://github.com/pulumi/pulumi-kubernetes-operator/issues/183)

- [codegen/python] - Fix invalid Python docstring generation for enums
  that contain doc comments with double quotes
  [#7914](https://github.com/pulumi/pulumi/pull/7914)

## 3.11.0 (2021-08-25)

### Improvements

- [auto/dotnet] - Add support for `--exact` and `--server` with `pulumi plugin install` via Automation API. BREAKING NOTE: If you are subclassing `Workspace` your `InstallPluginAsync` implementation will need to be updated to reflect the new `PluginInstallOptions` parameter.
  [#7762](https://github.com/pulumi/pulumi/pull/7796)

- [codegen/go] - Add helper function forms `$fnOutput` that accept
  `Input`s, return an `Output`, and wrap the underlying `$fn` call.
  This change addreses
  [#5758](https://github.com/pulumi/pulumi/issues/) for Go, making it
  easier to compose functions/datasources with Pulumi resources.
  [#7784](https://github.com/pulumi/pulumi/pull/7784)

- [sdk/python] - Speed up `pulumi up` on Python projects by optimizing
  `pip` invocations
  [#7819](https://github.com/pulumi/pulumi/pull/7819)

- [sdk/dotnet] - Support for calling methods.
  [#7582](https://github.com/pulumi/pulumi/pull/7582)

### Bug Fixes

- [cli] - Avoid `missing go.sum entry for module` for new Go projects.
  [#7808](https://github.com/pulumi/pulumi/pull/7808)

- [codegen/schema] - Allow hyphen in schema path reference.
  [#7824](https://github.com/pulumi/pulumi/pull/7824)

## 3.10.3 (2021-08-19)

### Improvements

- [sdk/python] - Add support for custom naming of dynamic provider resource.
  [#7633](https://github.com/pulumi/pulumi/pull/7633)

### Bug Fixes

- [codegen/go] - Fix nested collection type generation.
  [#7779](https://github.com/pulumi/pulumi/pull/7779)

- [sdk/dotnet] - Fix an exception when passing an unknown `Output` to
  the `DependsOn` resource option.
  [#7762](https://github.com/pulumi/pulumi/pull/7762)

- [engine] Include transitive children in dependency list for deletes.
  [#7788](https://github.com/pulumi/pulumi/pull/7788)


## 3.10.2 (2021-08-16)

### Improvements

- [cli] Stop printing secret value on `pulumi config set` if it looks like a secret.
  [#7327](https://github.com/pulumi/pulumi/pull/7327)

- [sdk/nodejs] Prevent Pulumi from overriding tsconfig.json options.
  [#7068](https://github.com/pulumi/pulumi/pull/7068)

- [sdk/go] - Permit declaring explicit resource dependencies via
  `ResourceInput` values.
  [#7584](https://github.com/pulumi/pulumi/pull/7584)

### Bug Fixes

- [sdk/go] - Fix marshaling behavior for undefined properties.
  [#7768](https://github.com/pulumi/pulumi/pull/7768)

- [sdk/python] - Fix program hangs when monitor becomes unavailable.
  [#7734](https://github.com/pulumi/pulumi/pull/7734)

- [sdk/python] Allow Python dynamic provider resources to be constructed outside of `__main__`.
  [#7755](https://github.com/pulumi/pulumi/pull/7755)

## 3.10.1 (2021-08-12)

### Improvements

- [sdk/go] - Depending on a component now depends on the transitive closure of its
  child resources.
  [#7732](https://github.com/pulumi/pulumi/pull/7732)

- [sdk/python] - Depending on a component now depends on the transitive closure of its
  child resources.
  [#7732](https://github.com/pulumi/pulumi/pull/7732)

## 3.10.0 (2021-08-11)

### Improvements

- [cli] - Fix the preview experience for unconfigured providers. Rather than returning the
  inputs of a resource managed by an unconfigured provider as its outputs, the engine will treat all outputs as unknown. Most
  programs will not be affected by these changes: in general, the only programs that will
  see differences are programs that:

      1. pass unknown values to provider instances
      2. use these provider instances to manage resources
      3. pass values from these resources to resources that are managed by other providers

  These kinds of programs are most common in scenarios that deploy managed Kubernetes
  clusters and Kubernetes apps within the same program, then flow values from those apps
  into other resources.

  The legacy behavior can be re-enabled by setting the `PULUMI_LEGACY_PROVIDER_PREVIEW` to
  a truthy value (e.g. `1`, `true`, etc.).

  [#7560](https://github.com/pulumi/pulumi/pull/7560)

- [automation] - Add force flag for RemoveStack in workspace
  [#7523](https://github.com/pulumi/pulumi/pull/7523)

### Bug Fixes

- [cli] - Properly parse Git remotes with periods or hyphens.
  [#7386](https://github.com/pulumi/pulumi/pull/7386)

- [codegen/python] - Recover good IDE completion experience over
  module imports that was compromised when introducing the lazy import
  optimization.
  [#7487](https://github.com/pulumi/pulumi/pull/7487)

- [sdk/python] - Use `Sequence[T]` instead of `List[T]` for several `Resource`
  parameters.
  [#7698](https://github.com/pulumi/pulumi/pull/7698)

- [auto/nodejs] - Fix a case where inline programs could exit with outstanding async work.
  [#7704](https://github.com/pulumi/pulumi/pull/7704)

- [sdk/nodejs] - Use ESlint instead of TSlint
  [#7719](https://github.com/pulumi/pulumi/pull/7719)

- [sdk/python] - Fix pulumi.property's default value handling.
  [#7736](https://github.com/pulumi/pulumi/pull/7736)

## 3.9.1 (2021-07-29)

### Bug Fixes

- [cli] - Respect provider aliases
  [#7166](https://github.com/pulumi/pulumi/pull/7166)

- [cli] - `pulumi stack ls` now returns all accessible stacks (removing
  earlier cap imposed by the httpstate backend).
  [#3620](https://github.com/pulumi/pulumi/issues/3620)

- [sdk/go] - Fix panics caused by logging from `ApplyT`, affecting
  `pulumi-docker` and potentially other providers
  [#7661](https://github.com/pulumi/pulumi/pull/7661)

- [sdk/python] - Handle unknown results from methods.
  [#7677](https://github.com/pulumi/pulumi/pull/7677)

## 3.9.0 (2021-07-28)

### Improvements

- [sdk/go] - Add stack output helpers for numeric types.
  [#7410](https://github.com/pulumi/pulumi/pull/7410)

- [sdk/python] - Permit `Input[Resource]` values in `depends_on`.
  [#7559](https://github.com/pulumi/pulumi/pull/7559)

- [backend/filestate] - Allow pulumi stack ls to see all stacks regardless of passphrase.
  [#7660](https://github.com/pulumi/pulumi/pull/7660)

### Bug Fixes

- [sdk/{go,python,nodejs}] - Rehydrate provider resources in `Construct`.
  [#7624](https://github.com/pulumi/pulumi/pull/7624)

- [engine] - Include children when targeting components.
  [#7605](https://github.com/pulumi/pulumi/pull/7605)

- [cli] - Restore passing log options to providers when `--logflow` is specified
  https://github.com/pulumi/pulumi/pull/7640

- [sdk/nodejs] - Fix `pulumi up --logflow` causing Node multi-lang components to hang
  [#7644](https://github.com/pulumi/pulumi/pull/)

- [sdk/{dotnet,python,nodejs}] - Set the package on DependencyProviderResource.
  [#7630](https://github.com/pulumi/pulumi/pull/7630)


## 3.8.0 (2021-07-22)

### Improvements

- [sdk/dotnet] - Fix async await warnings.
  [#7537](https://github.com/pulumi/pulumi/pull/7537)

- [codegen/dotnet] - Emit dynamic config-getters.
  [#7549](https://github.com/pulumi/pulumi/pull/7549)

- [sdk/python] - Support for authoring resource methods in Python.
  [#7555](https://github.com/pulumi/pulumi/pull/7555)

- [sdk/{go,dotnet}] - Admit non-asset/archive values when unmarshalling into assets and archives.
  [#7579](https://github.com/pulumi/pulumi/pull/7579)

### Bug Fixes

- [sdk/dotnet] - Fix for race conditions in .NET SDK that used to
  manifest as a `KeyNotFoundException` from `WhileRunningAsync`.
  [#7529](https://github.com/pulumi/pulumi/pull/7529)

- [sdk/go] - Fix target and replace options for the Automation API.
  [#7426](https://github.com/pulumi/pulumi/pull/7426)

- [cli] - Don't escape special characters when printing JSON.
  [#7593](https://github.com/pulumi/pulumi/pull/7593)

- [sdk/go] - Fix panic when marshaling `self` in a method.
  [#7604](https://github.com/pulumi/pulumi/pull/7604)

## 3.7.1 (2021-07-19)

### Improvements

- [codegen/python,nodejs] Emit dynamic config-getters.
  [#7447](https://github.com/pulumi/pulumi/pull/7447), [#7530](https://github.com/pulumi/pulumi/pull/7530)

- [sdk/python] Make `Output[T]` covariant
  [#7483](https://github.com/pulumi/pulumi/pull/7483)

### Bug Fixes

- [sdk/nodejs] Fix a bug in closure serialization.
  [#6999](https://github.com/pulumi/pulumi/pull/6999)

- [cli] Normalize cloud URL during login
  [#7544](https://github.com/pulumi/pulumi/pull/7544)

- [sdk/nodejs,dotnet] Wait on remote component dependencies
  [#7541](https://github.com/pulumi/pulumi/pull/7541)

## 3.7.0 (2021-07-13)

### Improvements

- [sdk/nodejs] Support for calling resource methods.
  [#7377](https://github.com/pulumi/pulumi/pull/7377)

- [sdk/go] Support for calling resource methods.
  [#7437](https://github.com/pulumi/pulumi/pull/7437)

### Bug Fixes

- [codegen/go] Reimplement strict go enums to be Inputs.
  [#7383](https://github.com/pulumi/pulumi/pull/7383)

- [codegen/go] Emit To[ElementType]Output methods for go enum output types.
  [#7499](https://github.com/pulumi/pulumi/pull/7499)

## 3.6.1 (2021-07-07)

### Improvements

- [sdk] Add `replaceOnChanges` resource option.
  [#7226](https://github.com/pulumi/pulumi/pull/7226)

- [sdk/go] Support for authoring resource methods in Go.
  [#7379](https://github.com/pulumi/pulumi/pull/7379)

### Bug Fixes

- [sdk/python] Fix an issue where dependency keys were incorrectly translates to camelcase.
  [#7443](https://github.com/pulumi/pulumi/pull/7443)

- [cli] Fix rendering of diffs for resource without DetailedDiffs.
  [#7500](https://github.com/pulumi/pulumi/pull/7500)

## 3.6.0 (2021-06-30)

### Improvements

- [cli] Added support for passing custom paths that need
  to be watched by the `pulumi watch` command.
  [#7115](https://github.com/pulumi/pulumi/pull/7247)

- [auto/nodejs] Fail early when multiple versions of `@pulumi/pulumi` are detected in nodejs inline programs.
  [#7349](https://github.com/pulumi/pulumi/pull/7349)

- [sdk/go] Add preliminary support for unmarshaling plain arrays and maps of output values.
  [#7369](https://github.com/pulumi/pulumi/pull/7369)

- Initial support for resource methods (Node.js authoring, Python calling).
  [#7363](https://github.com/pulumi/pulumi/pull/7363)

### Bug Fixes

- [sdk/dotnet] Fix swallowed nested exceptions with inline program, so they correctly bubble to the consumer.
  [#7323](https://github.com/pulumi/pulumi/pull/7323)

- [sdk/go] Specify known when creating outputs for `construct`.
  [#7343](https://github.com/pulumi/pulumi/pull/7343)

- [cli] Fix passphrase rotation.
  [#7347](https://github.com/pulumi/pulumi/pull/7347)

- [multilang/python] Fix nested module generation.
  [#7353](https://github.com/pulumi/pulumi/pull/7353)

- [multilang/nodejs] Fix a hang when an error is thrown within an apply in a remote component.
  [#7365](https://github.com/pulumi/pulumi/pull/7365)

- [codegen/python] Include enum docstrings for python.
  [#7374](https://github.com/pulumi/pulumi/pull/7374)

## 3.5.1 (2021-06-16)

**Please Note:** The v3.5.0 release did not complete and was re-released at the same commit as v3.5.1.

### Improvements

- [dotnet/sdk] Support microsoft logging extensions with inline programs.
  [#7117](https://github.com/pulumi/pulumi/pull/7117)

- [dotnet/sdk] Add create unknown to output utilities.
  [#7173](https://github.com/pulumi/pulumi/pull/7173)

- [dotnet] Fix Resharper code issues.
  [#7178](https://github.com/pulumi/pulumi/pull/7178)

- [codegen] Include properties with an underlying type of string on Go provider instances.
  [#7230](https://github.com/pulumi/pulumi/pull/7230)

- [cli] Provide a more helpful error instead of panicking when codegen fails during import.
  [#7265](https://github.com/pulumi/pulumi/pull/7265)

- [codegen/python] Cache package version for improved performance.
  [#7293](https://github.com/pulumi/pulumi/pull/7293)

- [sdk/python] Reduce `log.debug` calls for improved performance.
  [#7295](https://github.com/pulumi/pulumi/pull/7295)

### Bug Fixes

- [sdk/dotnet] Fix resources destroyed after exception thrown during inline program.
  [#7299](https://github.com/pulumi/pulumi/pull/7299)

- [sdk/python] Fix regression in behaviour for `Output.from_input({})`.
  [#7254](https://github.com/pulumi/pulumi/pull/7254)

- [sdk/python] Prevent infinite loops when iterating `Output` objects.
  [#7288](https://github.com/pulumi/pulumi/pull/7288)

- [codegen/python] Rename conflicting ResourceArgs classes.
  [#7171](https://github.com/pulumi/pulumi/pull/7171)

## 3.4.0 (2021-06-05)

### Improvements

- [dotnet/sdk] Add get value async to output utilities.
  [#7170](https://github.com/pulumi/pulumi/pull/7170)

### Bug Fixes

- [CLI] Fix broken venv for Python projects started from templates.
  [#6624](https://github.com/pulumi/pulumi/pull/6623)

- [cli] Send plugin install output to stderr, so that it doesn't
  clutter up --json, automation API scenarios, and so on.
  [#7115](https://github.com/pulumi/pulumi/pull/7115)

- [cli] Protect against panics when using the wrong resource type with `pulumi import`.
  [#7202](https://github.com/pulumi/pulumi/pull/7202)

- [auto/nodejs] Emit warning instead of breaking on parsing JSON events for automation API.
  [#7162](https://github.com/pulumi/pulumi/pull/7162)

- [sdk/python] Improve performance of `Output.from_input` and `Output.all` on nested objects.
  [#7175](https://github.com/pulumi/pulumi/pull/7175)

### Misc
- [cli] Update version of go-cloud used by Pulumi to `0.23.0`.
  [#7204](https://github.com/pulumi/pulumi/pull/7204)

## 3.3.1 (2021-05-25)

### Improvements

- [dotnet/sdk] Use source context with serilog.
  [#7095](https://github.com/pulumi/pulumi/pull/7095)

- [auto/dotnet] Make StackDeployment.FromJsonString public.
  [#7067](https://github.com/pulumi/pulumi/pull/7067)

- [sdk/python] Generated SDKs may now be installed from in-tree source.
  [#7097](https://github.com/pulumi/pulumi/pull/7097)

### Bug Fixes

- [auto/nodejs] Fix an intermittent bug in parsing JSON events.
  [#7032](https://github.com/pulumi/pulumi/pull/7032)

- [auto/dotnet] Fix deserialization of CancelEvent in .NET 5.
  [#7051](https://github.com/pulumi/pulumi/pull/7051)

- Temporarily disable warning when a secret config is read as a non-secret.
  [#7129](https://github.com/pulumi/pulumi/pull/7129)

## 3.3.0 (2021-05-20)

### Improvements

- [cli] Provide user information when protected resources are not able to be deleted
  [#7055](https://github.com/pulumi/pulumi/pull/7055)

- [cli] Error instead of panic on invalid state file import
  [#7065](https://github.com/pulumi/pulumi/pull/7065)

- Warn when a secret config is read as a non-secret
  [#6896](https://github.com/pulumi/pulumi/pull/6896)
  [#7078](https://github.com/pulumi/pulumi/pull/7078)
  [#7079](https://github.com/pulumi/pulumi/pull/7079)
  [#7080](https://github.com/pulumi/pulumi/pull/7080)

- [sdk/nodejs|python] Add GetSchema support to providers
  [#6892](https://github.com/pulumi/pulumi/pull/6892)

- [auto/dotnet] Provide PulumiFn implementation that allows runtime stack type
  [#6910](https://github.com/pulumi/pulumi/pull/6910)

- [auto/go] Provide GetPermalink for all results
  [#6875](https://github.com/pulumi/pulumi/pull/6875)

### Bug Fixes

- [sdk/python] Fix relative `runtime:options:virtualenv` path resolution to ignore `main` project attribute
  [#6966](https://github.com/pulumi/pulumi/pull/6966)

- [auto/dotnet] Disable Language Server Host logging and checking appsettings.json config
  [#7023](https://github.com/pulumi/pulumi/pull/7023)

- [auto/python] Export missing `ProjectBackend` type
  [#6984](https://github.com/pulumi/pulumi/pull/6984)

- [sdk/nodejs] Fix noisy errors.
  [#6995](https://github.com/pulumi/pulumi/pull/6995)

- Config: Avoid emitting integers in objects using exponential notation.
  [#7005](https://github.com/pulumi/pulumi/pull/7005)

- [codegen/python] Fix issue with lazy_import affecting pulumi-eks
  [#7024](https://github.com/pulumi/pulumi/pull/7024)

- Ensure that all outstanding asynchronous work is awaited before returning from a .NET
  Pulumi program.
  [#6993](https://github.com/pulumi/pulumi/pull/6993)

- Config: Avoid emitting integers in objects using exponential notation.
  [#7005](https://github.com/pulumi/pulumi/pull/7005)

- Build: Add vs code dev container
  [#7052](https://github.com/pulumi/pulumi/pull/7052)

- Ensure that all outstanding asynchronous work is awaited before returning from a Go
  Pulumi program. Note that this may require changes to programs that use the
  `pulumi.NewOutput` API.
  [#6983](https://github.com/pulumi/pulumi/pull/6983)

## 3.2.1 (2021-05-06)

### Bug Fixes

- [cli] Fix a regression caused by [#6893](https://github.com/pulumi/pulumi/pull/6893) that stopped stacks created
  with empty passphrases from completing successful pulumi commands when loading the passphrase secrets provider.
  [#6976](https://github.com/pulumi/pulumi/pull/6976)

## 3.2.0 (2021-05-05)

### Enhancements

- [auto/go] Provide GetPermalink for all results
  [#6875](https://github.com/pulumi/pulumi/pull/6875)

- [automation/*] Add support for getting stack outputs using Workspace
  [#6859](https://github.com/pulumi/pulumi/pull/6859)

- [automation/*] Optionally skip Automation API version check
  [#6882](https://github.com/pulumi/pulumi/pull/6882)
  The version check can be skipped by passing a non-empty value to the `PULUMI_AUTOMATION_API_SKIP_VERSION_CHECK` environment variable.

- [auto/go,nodejs] Add UserAgent to update/pre/refresh/destroy options.
  [#6935](https://github.com/pulumi/pulumi/pull/6935)

### Bug Fixes

- [cli] Return an appropriate error when a user has not set `PULUMI_CONFIG_PASSPHRASE` nor `PULUMI_CONFIG_PASSPHRASE_FILE`
  when trying to access the Passphrase Secrets Manager
  [#6893](https://github.com/pulumi/pulumi/pull/6893)

- [cli] Prevent against panic when using a ResourceReference as a program output
  [#6962](https://github.com/pulumi/pulumi/pull/6962)

- [sdk/python] Fix bug in MockResourceArgs.
  [#6863](https://github.com/pulumi/pulumi/pull/6863)

- [sdk/python] Address issues when using resource subclasses.
  [#6890](https://github.com/pulumi/pulumi/pull/6890)

- [sdk/python] Fix type-related regression on Python 3.6.
  [#6942](https://github.com/pulumi/pulumi/pull/6942)

- [sdk/python] Don't error when a dict input value has a mismatched type annotation.
  [#6949](https://github.com/pulumi/pulumi/pull/6949)

- [automation/dotnet] Fix EventLogWatcher failing to read events after an exception was thrown
  [#6821](https://github.com/pulumi/pulumi/pull/6821)

- [automation/dotnet] Use stackName in ImportStack
  [#6858](https://github.com/pulumi/pulumi/pull/6858)

- [automation/go] Improve autoError message formatting
  [#6924](https://github.com/pulumi/pulumi/pull/6924)

### Misc.

- [auto/dotnet] Bump YamlDotNet to 11.1.1
  [#6915](https://github.com/pulumi/pulumi/pull/6915)

- [sdk/dotnet] Enable deterministic builds
  [#6917](https://github.com/pulumi/pulumi/pull/6917)

- [auto/*] Bump minimum version to v3.1.0.
  [#6852](https://github.com/pulumi/pulumi/pull/6852)

## 3.1.0 (2021-04-22)

### Breaking Changes

Please note, the following 2 breaking changes were included in our [3.0 changlog](https://www.pulumi.com/docs/get-started/install/migrating-3.0/#updated-cli-behavior-in-pulumi-30)
Unfortunately, the initial release did not include that change. We apologize for any confusion or inconvenience this may have included the addressed behaviour.

- [cli] Standardize stack select behavior to ensure that passing `--stack` does not make that the current stack.
  [#6840](https://github.com/pulumi/pulumi/pull/6840)

- [cli] Set pagination defaults for `pulumi stack history` to 10 entries.
  [#6841](https://github.com/pulumi/pulumi/pull/6841)

### Enhancements

- [sdk/nodejs] Handle providers for RegisterResourceRequest
  [#6795](https://github.com/pulumi/pulumi/pull/6795)

- [automation/dotnet] Remove dependency on Gprc.Tools for F# / Paket compatibility
  [#6793](https://github.com/pulumi/pulumi/pull/6793)

### Bug Fixes

- [codegen] Fix codegen for types that are used by both resources and functions.
  [#6811](https://github.com/pulumi/pulumi/pull/6811)

- [sdk/python] Fix bug in `get_resource_module` affecting resource hydration.
  [#6833](https://github.com/pulumi/pulumi/pull/6833)

- [automation/python] Fix bug in UpdateSummary deserialization for nested config values.
  [#6838](https://github.com/pulumi/pulumi/pull/6838)


## 3.0.0 (2021-04-19)

### Breaking Changes

- [sdk/cli] Bump version of Pulumi CLI and SDK to v3
  [#6554](https://github.com/pulumi/pulumi/pull/6554)

- Dropped support for NodeJS < v11.x

- [CLI] Standardize the `--stack` flag to *not* set the stack as current (i.e. setStack=false) across CLI commands.
  [#6300](https://github.com/pulumi/pulumi/pull/6300)

- [CLI] Set pagination defaults for `pulumi stack history` to 10 entries.
  [#6739](https://github.com/pulumi/pulumi/pull/6739)

- [CLI] Remove `pulumi history` command. This was previously deprecated and replaced by `pulumi stack history`
  [#6724](https://github.com/pulumi/pulumi/pull/6724)

- [sdk/*] Refactor Mocks newResource and call to accept an argument struct for future extensibility rather than individual args
  [#6672](https://github.com/pulumi/pulumi/pull/6672)

- [sdk/nodejs] Enable nodejs dynamic provider caching by default on program side.
  [#6704](https://github.com/pulumi/pulumi/pull/6704)

- [sdk/python] Improved dict key translation support (3.0-based providers will opt-in to the improved behavior)
  [#6695](https://github.com/pulumi/pulumi/pull/6695)

- [sdk/python] Allow using Python to build resource providers for multi-lang components.
  [#6715](https://github.com/pulumi/pulumi/pull/6715)

- [sdk/go] Simplify `Apply` method options to reduce binary size
  [#6607](https://github.com/pulumi/pulumi/pull/6607)

- [Automation/*] All operations use `--stack` to specify the stack instead of running `select stack` before the operation.
  [#6300](https://github.com/pulumi/pulumi/pull/6300)

- [Automation/go] Moving go automation API package from sdk/v2/go/x/auto -> sdk/v2/go/auto
  [#6518](https://github.com/pulumi/pulumi/pull/6518)

- [Automation/nodejs] Moving NodeJS automation API package from sdk/nodejs/x/automation -> sdk/nodejs/automation
  [#6518](https://github.com/pulumi/pulumi/pull/6518)

- [Automation/python] Moving Python automation API package from pulumi.x.automation -> pulumi.automation
  [#6518](https://github.com/pulumi/pulumi/pull/6518)

- [Automation/go] Moving go automation API package from sdk/v2/go/x/auto -> sdk/v2/go/auto
  [#6518](https://github.com/pulumi/pulumi/pull/6518)


### Enhancements

- [sdk/nodejs] Add support for multiple V8 VM contexts in closure serialization.
  [#6648](https://github.com/pulumi/pulumi/pull/6648)

- [sdk] Handle providers for RegisterResourceRequest
  [#6771](https://github.com/pulumi/pulumi/pull/6771)
  [#6781](https://github.com/pulumi/pulumi/pull/6781)
  [#6786](https://github.com/pulumi/pulumi/pull/6786)

- [sdk/go] Support defining remote components in Go.
  [#6403](https://github.com/pulumi/pulumi/pull/6403)


### Bug Fixes

- [CLI] Clean the template cache if the repo remote has changed.
  [#6784](https://github.com/pulumi/pulumi/pull/6784)


## 2.25.2 (2021-04-17)

### Bug Fixes

- [cli] Fix a bug that prevented copying checkpoint files when using Azure Blob Storage
  as the backend provider. [#6794](https://github.com/pulumi/pulumi/pull/6794)

## 2.25.1 (2021-04-15)

### Bug Fixes

- [automation/python] Fix serialization bug in `StackSettings`
  [#6776](https://github.com/pulumi/pulumi/pull/6776)

## 2.25.0 (2021-04-14)

### Breaking

- [automation/dotnet] Rename (Get,Set,Remove)Config(Value)
  [#6731](https://github.com/pulumi/pulumi/pull/6731)

  The following methods on Workspace and WorkspaceStack classes have
  been renamed. Please update your code (before -> after):

  * GetConfigValue -> GetConfig
  * SetConfigValue -> SetConfig
  * RemoveConfigValue -> RemoveConfig
  * GetConfig -> GetAllConfig
  * SetConfig -> SetAllConfig
  * RemoveConfig -> RemoveAllConfig

  This change was made to align with the other Pulumi language SDKs.

### Improvements

- [cli] Add option to print absolute rather than relative dates in stack history
  [#6742](https://github.com/pulumi/pulumi/pull/6742)

  Example:
  ```bash
  pulumi stack history --full-dates
  ```

- [cli] Enable absolute and relative parent paths for pulumi main
  [#6734](https://github.com/pulumi/pulumi/pull/6734)

- [sdk/dotnet] Thread-safe concurrency-friendly global state
  [#6139](https://github.com/pulumi/pulumi/pull/6139)

- [tooling] Update pulumi python docker image to python 3.9
  [#6706](https://github.com/pulumi/pulumi/pull/6706)

- [sdk/nodejs] Add program side caching for dynamic provider serialization behind env var
  [#6673](https://github.com/pulumi/pulumi/pull/6673)

- [sdk/nodejs] Allow prompt values in `construct` for multi-lang components.
  [#6522](https://github.com/pulumi/pulumi/pull/6522)

- [automation/dotnet] Allow null environment variables
  [#6687](https://github.com/pulumi/pulumi/pull/6687)

- [automation/dotnet] Expose WorkspaceStack.GetOutputsAsync
  [#6699](https://github.com/pulumi/pulumi/pull/6699)

  Example:
  ```csharp
  var stack = await WorkspaceStack.CreateAsync(stackName, workspace);
  await stack.SetConfigAsync(config);
  var initialOutputs = await stack.GetOutputsAsync();
  ```

- [automation/dotnet] Implement (Import,Export)StackAsync methods on LocalWorkspace and WorkspaceStack and expose StackDeployment helper class.
  [#6728](https://github.com/pulumi/pulumi/pull/6728)

  Example:
  ```csharp
  var stack = await WorkspaceStack.CreateAsync(stackName, workspace);
  var upResult = await stack.UpAsync();
  deployment = await workspace.ExportStackAsync(stackName);
  ```

- [automation/dotnet] Implement CancelAsync method on WorkspaceStack
  [#6729](https://github.com/pulumi/pulumi/pull/6729)

  Example:
  ```csharp
  var stack = await WorkspaceStack.CreateAsync(stackName, workspace);
  var cancelTask = stack.CancelAsync();
  ```

- [automation/python] Expose structured logging for Stack.up/preview/refresh/destroy.
  [#6527](https://github.com/pulumi/pulumi/pull/6527)

  You can now pass in an `on_event` callback function as a keyword arg to `up`, `preview`, `refresh`
  and `destroy` to process streaming json events defined in `automation/events.py`

  Example:
  ```python
  stack.up(on_event=print)
  ```

### Bug Fixes

- [sdk/go] Fix wrongly named Go modules
  [#6775](https://github.com/pulumi/pulumi/issues/6775)

- [cli] Handle non-existent creds file in `pulumi logout --all`
  [#6741](https://github.com/pulumi/pulumi/pull/6741)

- [automation/nodejs] Do not run the promise leak checker if an inline program has errored.
  [#6758](https://github.com/pulumi/pulumi/pull/6758)

- [sdk/nodejs] Explicitly create event log file for NodeJS Automation API.
  [#6730](https://github.com/pulumi/pulumi/pull/6730)

- [sdk/nodejs] Fix error handling for failed logging statements
  [#6714](https://github.com/pulumi/pulumi/pull/6714)

- [sdk/nodejs] Fix `Construct` to wait for child resources of a multi-lang components to be created.
  [#6452](https://github.com/pulumi/pulumi/pull/6452)

- [sdk/python] Fix serialization bug if output contains 'items' property.
  [#6701](https://github.com/pulumi/pulumi/pull/6701)

- [automation] Set default value for 'main' for inline programs to support relative paths, assets, and closure serialization.
  [#6743](https://github.com/pulumi/pulumi/pull/6743)

- [automation/dotnet] Environment variable value type is now nullable.
  [#6520](https://github.com/pulumi/pulumi/pull/6520)

- [automation/dotnet] Fix GetConfigValueAsync failing to deserialize
  [#6698](https://github.com/pulumi/pulumi/pull/6698)

- [automation] Fix (de)serialization of StackSettings in .NET, Node, and Python.
  [#6752](https://github.com/pulumi/pulumi/pull/6752)
  [#6754](https://github.com/pulumi/pulumi/pull/6754)
  [#6749](https://github.com/pulumi/pulumi/pull/6749)


## 2.24.1 (2021-04-01)

### Bug Fixes

- [cli] Revert the swapping out of the YAML parser library
  [#6681](https://github.com/pulumi/pulumi/pull/6681)

- [automation/go,python,nodejs] Respect pre-existing Pulumi.yaml for inline programs.
  [#6655](https://github.com/pulumi/pulumi/pull/6655)

## 2.24.0 (2021-03-31)

### Improvements

- [sdk/nodejs] Add provider side caching for dynamic provider deserialization
  [#6657](https://github.com/pulumi/pulumi/pull/6657)

- [automation/dotnet] Expose structured logging
  [#6572](https://github.com/pulumi/pulumi/pull/6572)

- [cli] Support full fidelity YAML round-tripping
  - Strip Byte-order Mark (BOM) from YAML configs during load. [#6636](https://github.com/pulumi/pulumi/pull/6636)
  - Swap out YAML parser library [#6642](https://github.com/pulumi/pulumi/pull/6642)

- [sdk/python] Ensure all async tasks are awaited prior to exit.
  [#6606](https://github.com/pulumi/pulumi/pull/6606)

### Bug Fixes

- [sdk/nodejs] Fix error propagation in registerResource and other resource methods.
  [#6644](https://github.com/pulumi/pulumi/pull/6644)

- [automation/python] Fix passing of additional environment variables.
  [#6639](https://github.com/pulumi/pulumi/pull/6639)

- [sdk/python] Make exceptions raised by calls to provider functions (e.g. data sources) catchable.
  [#6504](https://github.com/pulumi/pulumi/pull/6504)

- [automation/go,python,nodejs] Respect pre-existing Pulumi.yaml for inline programs.
  [#6655](https://github.com/pulumi/pulumi/pull/6655)

## 2.23.2 (2021-03-25)

### Improvements

- [cli] Improve diff displays during `pulumi refresh`
  [#6568](https://github.com/pulumi/pulumi/pull/6568)

- [sdk/go] Cache loaded configuration files.
  [#6576](https://github.com/pulumi/pulumi/pull/6576)

- [sdk/nodejs] Allow `Mocks::newResource` to determine whether the created resource is a `CustomResource`.
  [#6551](https://github.com/pulumi/pulumi/pull/6551)

- [automation/*] Implement minimum version checking and add:
  - Go: `LocalWorkspace.PulumiVersion()` [#6577](https://github.com/pulumi/pulumi/pull/6577)
  - Nodejs: `LocalWorkspace.pulumiVersion` [#6580](https://github.com/pulumi/pulumi/pull/6580)
  - Python: `LocalWorkspace.pulumi_version` [#6589](https://github.com/pulumi/pulumi/pull/6589)
  - Dotnet: `LocalWorkspace.PulumiVersion` [#6590](https://github.com/pulumi/pulumi/pull/6590)

### Bug Fixes

- [sdk/python] Fix automatic venv creation
  [#6599](https://github.com/pulumi/pulumi/pull/6599)

- [automation/python] Fix Settings file save
  [#6605](https://github.com/pulumi/pulumi/pull/6605)

- [sdk/dotnet] Remove MaybeNull from Output/Input.Create to avoid spurious warnings
  [#6600](https://github.com/pulumi/pulumi/pull/6600)

## 2.23.1 (2021-03-17)

### Bug Fixes

- [cli] Fix a bug where a version wasn't passed to go install commands as part of `make brew` installs from homebrew
  [#6566](https://github.com/pulumi/pulumi/pull/6566)

## 2.23.0 (2021-03-17)

### Breaking

- [automation/go] Expose structured logging for Stack.Up/Preview/Refresh/Destroy.
  [#6436](https://github.com/pulumi/pulumi/pull/6436)

This change is marked breaking because it changes the shape of the `PreviewResult` struct.

**Before**

```go
type PreviewResult struct {
  Steps         []PreviewStep  `json:"steps"`
  ChangeSummary map[string]int `json:"changeSummary"`
}
```

**After**

```go
type PreviewResult struct {
  StdOut        string
  StdErr        string
  ChangeSummary map[apitype.OpType]int
}
```

- [automation/dotnet] Add ability to capture stderr
  [#6513](https://github.com/pulumi/pulumi/pull/6513)

This change is marked breaking because it also renames `OnOutput` to `OnStandardOutput`.

### Improvements

- [sdk/go] Add helpers to convert raw Go maps and arrays to Pulumi `Map` and `Array` inputs.
  [#6337](https://github.com/pulumi/pulumi/pull/6337)

- [sdk/go] Return zero values instead of panicing in `Index` and `Elem` methods.
  [#6338](https://github.com/pulumi/pulumi/pull/6338)

- [sdk/go] Support multiple folders in GOPATH.
  [#6228](https://github.com/pulumi/pulumi/pull/6228

- [cli] Add ability to download arm64 provider plugins
  [#6492](https://github.com/pulumi/pulumi/pull/6492)

- [build] Updating Pulumi to use Go 1.16
  [#6470](https://github.com/pulumi/pulumi/pull/6470)

- [build] Adding a Pulumi arm64 binary for use on new macOS hardware.
  Please note that `pulumi watch` will not be supported on darwin/arm64 builds.
  [#6492](https://github.com/pulumi/pulumi/pull/6492)

- [automation/nodejs] Expose structured logging for Stack.up/preview/refresh/destroy.
  [#6454](https://github.com/pulumi/pulumi/pull/6454)

- [automation/nodejs] Add `onOutput` event handler to `PreviewOptions`.
  [#6507](https://github.com/pulumi/pulumi/pull/6507)

- [cli] Add locking support to the self-managed backends using the `PULUMI_SELF_MANAGED_STATE_LOCKING=1` environment variable.
  [#2697](https://github.com/pulumi/pulumi/pull/2697)

### Bug Fixes

- [sdk/python] Fix mocks issue when passing a resource more than once.
  [#6479](https://github.com/pulumi/pulumi/pull/6479)

- [automation/dotnet] Add ReadDiscard OperationType
  [#6493](https://github.com/pulumi/pulumi/pull/6493)

- [cli] Ensure the user has the correct access to the secrets manager before using it as part of
  `pulumi stack export --show-secrets`.
  [#6215](https://github.com/pulumi/pulumi/pull/6210)

- [sdk/go] Implement getResource in the mock monitor.
  [#5923](https://github.com/pulumi/pulumi/pull/5923)

## 2.22.0 (2021-03-03)

### Improvements

- [#6410](https://github.com/pulumi/pulumi/pull/6410) Add `diff` option to Automation API's `preview` and `up`

### Bug Fixes

- [automation/dotnet] resolve issue with OnOutput delegate not being called properly during pulumi process execution.
  [#6435](https://github.com/pulumi/pulumi/pull/6435)

- [automation/python,nodejs,dotnet] BREAKING Remove `summary` property from `PreviewResult`.
  The `summary` property on `PreviewResult` returns a result that is always incorrect and is being removed.
  [#6405](https://github.com/pulumi/pulumi/pull/6405)

- [automation/python] Fix Windows error caused by use of NamedTemporaryFile in automation api.
  [#6421](https://github.com/pulumi/pulumi/pull/6421)

- [sdk/nodejs] Serialize default parameters correctly. [#6397](https://github.com/pulumi/pulumi/pull/6397)

- [cli] Respect provider aliases while diffing resources.
  [#6453](https://github.com/pulumi/pulumi/pull/6453)

## 2.21.2 (2021-02-22)

### Improvements

- [cli] Disable permalinks to the update details page when using self-managed backends (S3, Azure, GCS). Should the user
  want to get permalinks when using a self backend, they can pass a flag:
      `pulumi up --suppress-permalink false`.
  Permalinks for these self-managed backends will be suppressed on `update`, `preview`, `destroy`, `import` and `refresh`
  operations.
  [#6251](https://github.com/pulumi/pulumi/pull/6251)

- [cli] Added commands `config set-all` and `config rm-all` to set and remove multiple configuration keys.
  [#6373](https://github.com/pulumi/pulumi/pull/6373)

- [automation/*] Consume `config set-all` and `config rm-all` from automation API.
  [#6388](https://github.com/pulumi/pulumi/pull/6388)

- [sdk/dotnet] C# Automation API.
  [#5761](https://github.com/pulumi/pulumi/pull/5761)

- [sdk/dotnet] F# API to specify stack options.
  [#5077](https://github.com/pulumi/pulumi/pull/5077)

### Bug Fixes

- [sdk/nodejs] Don't error when loading multiple copies of the same version of a Node.js
  component package. [#6387](https://github.com/pulumi/pulumi/pull/6387)

- [cli] Skip unnecessary state file writes to address performance regression introduced in 2.16.2.
  [#6396](https://github.com/pulumi/pulumi/pull/6396)

## 2.21.1 (2021-02-18)

### Bug Fixes

- [sdk/python] Fixed a change to `Output.all()` that raised an error if no inputs are passed in.
  [#6381](https://github.com/pulumi/pulumi/pull/6381)

## 2.21.0 (2021-02-17)

### Improvements

- [cli] Added pagination options to `pulumi stack history` [#6292](https://github.com/pulumi/pulumi/pull/6292)
  This is used as follows:
  `pulumi stack history --page-size=20 --page=1`

- [automation/*] Added pagination options for stack history in Automation API SDKs to improve
  performance of stack updates. [#6257](https://github.com/pulumi/pulumi/pull/6257)
  This is used similar to the following example in go:
```go
  func ExampleStack_History() {
	ctx := context.Background()
	stackName := FullyQualifiedStackName("org", "project", "stack")
	stack, _ := SelectStackLocalSource(ctx, stackName, filepath.Join(".", "program"))
	pageSize := 0
	page := 0
	hist, _ := stack.History(ctx, pageSize, page)
	fmt.Println(hist[0].StartTime)
  }
```

- [pkg/testing/integration] Changed the default behavior for Python test projects to use `UseAutomaticVirtualEnv` by
  default. `UsePipenv` is now the way to use pipenv with tests.
  [#6318](https://github.com/pulumi/pulumi/pull/6318)

### Bug Fixes

- [automation/go] Exposed the version in the UpdateSummary for use in understanding the version of a stack update
  [#6339](https://github.com/pulumi/pulumi/pull/6339)

- [cli] Changed the behavior for Python on Windows to look for `python` binary first instead of `python3`.
  [#6317](https://github.com/pulumi/pulumi/pull/6317)

- [sdk/python] Gracefully handle monitor shutdown in the python runtime without exiting the process.
  [#6249](https://github.com/pulumi/pulumi/pull/6249)

- [sdk/python] Fixed a bug in `contains_unknowns` where outputs with a property named "values" failed with a TypeError.
  [#6264](https://github.com/pulumi/pulumi/pull/6264)

- [sdk/python] Allowed keyword args in Output.all() to create a dict.
  [#6269](https://github.com/pulumi/pulumi/pull/6269)

- [sdk/python] Defined `__all__` in modules for better IDE autocomplete.
  [#6351](https://github.com/pulumi/pulumi/pull/6351)

- [automation/python] Fixed a bug in nested configuration parsing.
  [#6349](https://github.com/pulumi/pulumi/pull/6349)

## 2.20.0 (2021-02-03)

- [sdk/python] Fix `Output.from_input` to unwrap nested output values in input types (args classes), which addresses
  an issue that was preventing passing instances of args classes with nested output values to Provider resources.
  [#6221](https://github.com/pulumi/pulumi/pull/6221)

## 2.19.0 (2021-01-27)

- [sdk/nodejs] Always read and write NodeJS runtime options from the environment.
  [#6076](https://github.com/pulumi/pulumi/pull/6076)

- [sdk/go] Take a breaking change to remove unidiomatic numerical types and drastically improve build performance (binary size and compilation time).
  [#6143](https://github.com/pulumi/pulumi/pull/6143)

- [cli] Ensure `pulumi stack change-secrets-provider` allows rotating the key from hashivault to passphrase provider
  [#6210](https://github.com/pulumi/pulumi/pull/6210)

## 2.18.2 (2021-01-22)

- [CLI] Fix malformed resource value bug.
  [#6164](https://github.com/pulumi/pulumi/pull/6164)

- [sdk/dotnet] Fix `RegisterResourceOutputs` to serialize resources as resource references
  only when the monitor reports that resource references are supported.
  [#6172](https://github.com/pulumi/pulumi/pull/6172)

- [CLI] Avoid panic for diffs with invalid property paths.
  [#6159](https://github.com/pulumi/pulumi/pull/6159)

- Enable resource reference feature by default.
  [#6202](https://github.com/pulumi/pulumi/pull/6202)

## 2.18.1 (2021-01-21)

- Revert [#6125](https://github.com/pulumi/pulumi/pull/6125) as it caused a which introduced a bug with serializing resource IDs

## 2.18.0 (2021-01-20)

- [CLI] Add the ability to log out of all Pulumi backends at once.
  [#6101](https://github.com/pulumi/pulumi/pull/6101)

- [sdk/go] Added `pulumi.Unsecret` which will take an existing secret output and
  create a non-secret variant with an unwrapped secret value. Also adds,
  `pulumi.IsSecret` which will take an existing output and
  determine if an output has a secret within the output.
  [#6085](https://github.com/pulumi/pulumi/pull/6085)

## 2.17.2 (2021-01-14)

- .NET: Allow `IMock.NewResourceAsync` to return a null ID for component resources.
  Note that this may require mocks written in C# to be updated to account for the
  change in nullability.
  [#6104](https://github.com/pulumi/pulumi/pull/6104)

- [automation/go] Add debug logging settings for common automation API operations
  [#6095](https://github.com/pulumi/pulumi/pull/6095)

- [automation/go] Set DryRun on previews so unknowns are identified correctly.
  [#6099](https://github.com/pulumi/pulumi/pull/6099)

- [sdk/python] Fix python 3.6 support by removing annotations import.
  [#6109](https://github.com/pulumi/pulumi/pull/6109)

- [sdk/nodejs] Added `pulumi.unsecret` which will take an existing secret output and
  create a non-secret variant with an unwrapped secret value. Also adds,
  `pulumi.isSecret` which will take an existing output and
  determine if an output has a secret within the output.
  [#6086](https://github.com/pulumi/pulumi/pull/6086)

- [sdk/python] Added `pulumi.unsecret` which will take an existing secret output and
  create a non-secret variant with an unwrapped secret value. Also adds,
  `pulumi.is_secret` which will take an existing output and
  determine if an output has a secret within the output.
  [#6111](https://github.com/pulumi/pulumi/pull/6111)

## 2.17.1 (2021-01-13)

- Fix an issue with go sdk generation where optional strict enum values
  could not be omitted. Note - this is a breaking change to go sdk's enum
  values. However we currently only support strict enums in the azure-nextgen provider's schema.
  [#6069](https://github.com/pulumi/pulumi/pull/6069)

- Fix an issue where python debug messages print unexpectedly.
  [#6967](https://github.com/pulumi/pulumi/pull/6067)

- [CLI] Add `version` to the stack history output to be able to
  correlate events back to the Pulumi SaaS
  [#6063](https://github.com/pulumi/pulumi/pull/6063)

- Fix a typo in the unit testing mocks to get the outputs
  while registering them
  [#6040](https://github.com/pulumi/pulumi/pull/6040)

- [sdk/dotnet] Moved urn value retrieval into if statement
  for MockMonitor
  [#6081](https://github.com/pulumi/pulumi/pull/6081)

- [sdk/dotnet] Added `Pulumi.Output.Unsecret` which will
  take an existing secret output and
  create a non-secret variant with an unwrapped secret value.
  [#6092](https://github.com/pulumi/pulumi/pull/6092)

- [sdk/dotnet] Added `Pulumi.Output.IsSecretAsync` which will
  take an existing output and
  determine if an output has a secret within the output.
  [#6092](https://github.com/pulumi/pulumi/pull/6092)

- [sdk/dotnet] Fix looking up empty version in
  `ResourcePackages.TryGetResourceType`.
  [#6084](https://github.com/pulumi/pulumi/pull/6084)

- Python Automation API.
  [#5979](https://github.com/pulumi/pulumi/pull/5979)

- Support recovery workflow (import/export/cancel) in Python Automation API.
  [#6037](https://github.com/pulumi/pulumi/pull/6037)

## 2.17.0 (2021-01-06)

- Respect the `version` resource option for provider resources.
  [#6055](https://github.com/pulumi/pulumi/pull/6055)

- Allow `serializeFunction` to capture secrets.
  [#6013](https://github.com/pulumi/pulumi/pull/6013)

- [CLI] Allow `pulumi console` to accept a stack name
  [#6031](https://github.com/pulumi/pulumi/pull/6031)

- Support recovery workflow (import/export/cancel) in NodeJS Automation API.
  [#6038](https://github.com/pulumi/pulumi/pull/6038)

- [CLI] Add a confirmation prompt when using `pulumi policy rm`
  [#6034](https://github.com/pulumi/pulumi/pull/6034)

- [CLI] Ensure errors with the Pulumi credentials file
  give the user some information on how to resolve the problem
  [#6044](https://github.com/pulumi/pulumi/pull/6044)

- [sdk/go] Support maps in Invoke outputs and Read inputs
  [#6014](https://github.com/pulumi/pulumi/pull/6014)

## 2.16.2 (2020-12-23)

- Fix a bug in the core engine that could cause previews to fail if a resource with changes had
  unknown output property values.
  [#6006](https://github.com/pulumi/pulumi/pull/6006)

## 2.16.1 (2020-12-22)

- Fix a panic due to unsafe concurrent map access.
  [#5995](https://github.com/pulumi/pulumi/pull/5995)

- Fix regression in `venv` creation for python policy packs.
  [#5992](https://github.com/pulumi/pulumi/pull/5992)

## 2.16.0 (2020-12-21)

- Do not read plugins and policy packs into memory prior to extraction, as doing so can exhaust
  the available memory on lower-end systems.
  [#5983](https://github.com/pulumi/pulumi/pull/5983)

- Fix a bug in the core engine where deleting/renaming a resource would panic on update + refresh.
  [#5980](https://github.com/pulumi/pulumi/pull/5980)

- Fix a bug in the core engine that caused `ignoreChanges` to fail for resources being imported.
  [#5976](https://github.com/pulumi/pulumi/pull/5976)

- Fix a bug in the core engine that could cause resources references to marshal improperly
  during preview.
  [#5960](https://github.com/pulumi/pulumi/pull/5960)

- [sdk/dotnet] Add collection initializers for smooth support of Union<T, U> as element type
  [#5938](https://github.com/pulumi/pulumi/pull/5938)

- Fix a bug in the core engine where ComponentResource state would be accessed before initialization.
  [#5949](https://github.com/pulumi/pulumi/pull/5949)

- Prevent a panic by not attempting to show progress for zero width/height terminals.
  [#5957](https://github.com/pulumi/pulumi/issues/5957)

## 2.15.6 (2020-12-12)

- Fix a bug in the Go SDK that could result in dropped resource dependencies.
  [#5930](https://github.com/pulumi/pulumi/pull/5930)

- Temporarily disable resource ref feature.
  [#5932](https://github.com/pulumi/pulumi/pull/5932)

## 2.15.5 (2020-12-11)

- Re-apply fix for running multiple `pulumi` processes concurrently.
  [#5893](https://github.com/pulumi/pulumi/issues/5893)

- [cli] Prevent a panic when using `pulumi import` with local filesystems
  [#5906](https://github.com/pulumi/pulumi/issues/5906)

- [sdk/nodejs] Fix issue that would cause unit tests using mocks to fail with unhandled errors when
  a resource references another resources that's been registered with `registerResourceModule`.
  [#5914](https://github.com/pulumi/pulumi/pull/5914)

- Enable resource reference feature by default.
  [#5905](https://github.com/pulumi/pulumi/pull/5905)

- [codegen/go] Fix Input/Output methods for Go resources.
  [#5916](https://github.com/pulumi/pulumi/pull/5916)

- [sdk/python] Implement getResource in the mock monitor.
  [#5919](https://github.com/pulumi/pulumi/pull/5919)

- [sdk/dotnet] Implement getResource in the mock monitor and fix some issues around
  deserializing resources.
  [#5921](https://github.com/pulumi/pulumi/pull/5921)

## 2.15.4 (2020-12-08)

- Fix a problem where `pulumi import` could panic on an import error due to missing error message.
  [#5884](https://github.com/pulumi/pulumi/pull/5884)
- Correct the system name detected for Jenkins CI. [#5891](https://github.com/pulumi/pulumi/pull/5891)

- Fix python execution for users running Python installed through the Windows App Store
  on Windows 10 [#5874](https://github.com/pulumi/pulumi/pull/5874)

## 2.15.3 (2020-12-07)

- Fix errors when running `pulumi` in Windows-based CI environments.
  [#5879](https://github.com/pulumi/pulumi/issues/5879)

## 2.15.2 (2020-12-07)

- Fix a problem where `pulumi import` could panic on importing arrays and sets, due to
  incorrect array resizing logic. [#5872](https://github.com/pulumi/pulumi/pull/5872).

## 2.15.1 (2020-12-04)

- Address potential issues when running multiple `pulumi` processes concurrently.
  [#5857](https://github.com/pulumi/pulumi/pull/5857)

- Automatically install missing Python dependencies.
  [#5787](https://github.com/pulumi/pulumi/pull/5787)

- [cli] Ensure `pulumi stack change-secrets-provider` allows rotating the key for a passphrase provider
  [#5865](https://github.com/pulumi/pulumi/pull/5865/)

## 2.15.0 (2020-12-02)

- [sdk/python] Add deserialization support for enums.
  [#5615](https://github.com/pulumi/pulumi/pull/5615)

- Correctly rename `Pulumi.*.yaml` stack files during a rename that includes an
  organization in its name [#5812](https://github.com/pulumi/pulumi/pull/5812).

- Respect `PULUMI_PYTHON_CMD` in scripts.
  [#5782](https://github.com/pulumi/pulumi/pull/5782)

- Add `PULUMI_BACKEND_URL` environment variable to configure the state backend.
  [#5789](https://github.com/pulumi/pulumi/pull/5789)

- [sdk/dotnet] Add support for dependency injection into TStack instance by adding an overload to `Deployment.RunAsync`. The overload accepts an `IServiceProvider` that is used to create the instance of TStack. Also added a new method `Deployment.TestWithServiceProviderAsync` for testing stacks that use dependency injection.
  [#5723](https://github.com/pulumi/pulumi/pull/5723/)

- [cli] Ensure `pulumi stack change-secrets-provider` allows rotating the key in Azure KeyVault
  [#5842](https://github.com/pulumi/pulumi/pull/5842/)

## 2.14.0 (2020-11-18)

- Propagate secretness of provider configuration through to the statefile. This ensures
  that any configuration values marked as secret (i.e. values set with
  `pulumi config set --secret`) that are used as inputs to providers are encrypted
  before they are stored.
  [#5742](https://github.com/pulumi/pulumi/pull/5742)

- Fix a bug that could prevent `pulumi import` from succeeding.
  [#5730](https://github.com/pulumi/pulumi/pull/5730)

- [Docs] Add support for the generation of Import documentation in the resource docs.
  This documentation will only be available if the resource is importable.
  [#5667](https://github.com/pulumi/pulumi/pull/5667)

- [codegen/go] Add support for ResourceType and isComponent to enable multi-language
  components in Go. This change also generates Input/Output types for all resources
  in downstream Go SDKs.
  [#5497](https://github.com/pulumi/pulumi/pull/5497)

- Support python 3.9 on Windows.
  [#5739](https://github.com/pulumi/pulumi/pull/5739)

- `pulumi-language-go` and `pulumi new` now explicitly requires Go 1.14.0 or greater.
  [#5741](https://github.com/pulumi/pulumi/pull/5741)

- Update .NET `Grpc` libraries to 2.33.1 and `Protobuf` to 3.13.0 (forked to increase
  the recursion limit) [#5757](https://github.com/pulumi/pulumi/pull/5757)

- Fix plugin install failures on Windows.
  [#5759](https://github.com/pulumi/pulumi/pull/5759)

- .NET: Report plugin install errors during `pulumi new`.
  [#5760](https://github.com/pulumi/pulumi/pull/5760)

- Correct error message on KeyNotFoundException against StackReference.
  [#5740](https://github.com/pulumi/pulumi/pull/5740)

- [cli] Small UX change on the policy violations output to render as `type: name`
  [#5773](https://github.com/pulumi/pulumi/pull/5773)

## 2.13.2 (2020-11-06)

- Fix a bug that was causing errors when (de)serializing custom resources.
  [#5709](https://github.com/pulumi/pulumi/pull/5709)

## 2.13.1 (2020-11-06)

- [cli] Ensure `pulumi history` annotes when secrets are unable to be decrypted
  [#5701](https://github.com/pulumi/pulumi/pull/5701)

- Fix a bug in the Python SDK that caused incompatibilities with versions of the CLI prior to
  2.13.0.
  [#5702](https://github.com/pulumi/pulumi/pull/5702)

## 2.13.0 (2020-11-04)

- Add internal scaffolding for using cross-language components from Go.
  [#5558](https://github.com/pulumi/pulumi/pull/5558)

- Support python 3.9.
  [#5669](https://github.com/pulumi/pulumi/pull/5669)

- [cli] Ensure that the CLI doesn't panic when using pulumi watch and using ComponentResources with non-standard naming
  [#5675](https://github.com/pulumi/pulumi/pull/5675)

- [cli] Ensure that the CLI doesn't panic when trying to assemble a graph on a stack that has no snapshot available
  [#5678](https://github.com/pulumi/pulumi/pull/5678)

- Add boolean values to Go SDK
  [#5687](https://github.com/pulumi/pulumi/pull/5687)

## 2.12.1 (2020-10-23)

- [cli] Ensure that the CLI doesn't panic when using pulumi watch and policies are enabled
  [#5569](https://github.com/pulumi/pulumi/pull/5569)

- [cli] Ensure that the CLI doesn't panic when using the JSON output as part of previews
  and policies are enabled
  [#5610](https://github.com/pulumi/pulumi/pull/5610)


## 2.12.0 (2020-10-14)

- NodeJS Automation API.
  [#5347](https://github.com/pulumi/pulumi/pull/5347)

- Improve the accuracy of previews by allowing providers to participate in determining what
  the impact of a change will be on output properties. Previously, Pulumi previews
  conservatively assumed that any output-only properties changed their values when an update
  occurred. For many properties, this was guaranteed to not be the case (because those
  properties are immutable, for example), and by suggesting the value might change, this could
  lead to the preview suggesting additional transitive updates of even replaces that would not
  actually happen during an update. Pulumi now allows the provider to specify the details of
  what properties will change during a preview, allowing them to expose more accurate
  provider-specific knowledge. This change is less conservative than the previous behavior,
  and so in case it causes preview results which are not deemed correct in some case - the
  `PULUMI_DISABLE_PROVIDER_PREVIEW` flag can be set to a truthy value (e.g. `1`) to enable the
  previous and more conservative behavior for previews.
  [#5443](https://github.com/pulumi/pulumi/pull/5443).

- Add an import command to the Pulumi CLI. This command can be used to import existing resources
  into a Pulumi stack.
  [#4765](https://github.com/pulumi/pulumi/pull/4765)

- [cli] Remove eternal loop if a configured passphrase is invalid.
  [#5507](https://github.com/pulumi/pulumi/pull/5507)

- Correctly validate project names during 'pulumi new'
  [#5504](https://github.com/pulumi/pulumi/pull/5504)

- Fixing gzip compression for alternative backends.
  [#5484](https://github.com/pulumi/pulumi/pull/5484)

- Add internal scaffolding for using cross-language components from .NET.
  [#5485](https://github.com/pulumi/pulumi/pull/5485)

- Support self-contained executables as binary option for .NET programs.
  [#5519](https://github.com/pulumi/pulumi/pull/5519)

- [cli] Ensure old secret provider variables are cleaned up when changing between secret providers
  [#5545](https://github.com/pulumi/pulumi/pull/5545)

- [cli] Respect logging verbosity as part of pulumi plugin install commands
  [#5549](https://github.com/pulumi/pulumi/pull/5549)

- [cli] Accept `-f` as a shorthand for `--skip-preview` on `pulumi up`, `pulumi refresh` and `pulumi destroy` operations
  [#5556](https://github.com/pulumi/pulumi/pull/5556)

- [cli] Validate cloudUrl formats before `pulumi login` and throw an error if incorrect format specified
  [#5550](https://github.com/pulumi/pulumi/pull/5545)

- [automation api] Add support for passing a private ssh key for git authentication that doesn't rely on a file path
  [#5557](https://github.com/pulumi/pulumi/pull/5557)

- [cli] Improve user experience when pulumi plugin rm --all finds no plugins
  to remove. The previous behaviour was an error and should not be so.
  [#5547](https://github.com/pulumi/pulumi/pull/5547)

- [sdk/python] Fix ResourceOptions annotations and doc strings.
  [#5559](https://github.com/pulumi/pulumi/pull/5559)

- [sdk/dotnet] Fix HashSet concurrency issue.
  [#5563](https://github.com/pulumi/pulumi/pull/5563)

## 2.11.2 (2020-10-01)

- feat(autoapi): expose EnvVars LocalWorkspaceOption to set in ctor
  [#5499](https://github.com/pulumi/pulumi/pull/5499)

- [sdk/python] Fix secret regression: ensure unwrapped secrets during deserialization
  are rewrapped before being returned.
  [#5496](https://github.com/pulumi/pulumi/pull/5496)

## 2.11.1 (2020-09-30)

- Add internal scaffolding for using cross-language components from Python.
  [#5375](https://github.com/pulumi/pulumi/pull/5375)

## 2.11.0 (2020-09-30)

- Do not oversimplify types for display when running an update or preview.
  [#5440](https://github.com/pulumi/pulumi/pull/5440)

- Pulumi Windows CLI now uploads all VCS information to console
  (fixes [#5014](https://github.com/pulumi/pulumi/issues/5014))
  [#5406](https://github.com/pulumi/pulumi/pull/5406)

- .NET SDK: Support `Output<object>` for resource output properties
  (fixes [#5446](https://github.com/pulumi/pulumi/issues/5446))
  [#5465](https://github.com/pulumi/pulumi/pull/5465)

## 2.10.2 (2020-09-21)

- [sdk/go] Add missing Version field to invokeOptions
  [#5401](https://github.com/pulumi/pulumi/pull/5401)

- Add `pulumi console` command which opens the currently selected stack in the Pulumi console.
  [#5368](https://github.com/pulumi/pulumi/pull/5368)

- Python SDK: Cast numbers intended to be integers to `int`.
  [#5419](https://github.com/pulumi/pulumi/pull/5419)

## 2.10.1 (2020-09-16)

- feat(autoapi): add GetPermalink for operation result
  [#5363](https://github.com/pulumi/pulumi/pull/5363)

- Relax stack name validations for Automation API [#5337](https://github.com/pulumi/pulumi/pull/5337)

- Allow Pulumi to read a passphrase file, via `PULUMI_CONFIG_PASSPHRASE_FILE` to interact
  with the passphrase secrets provider. Pulumi will first try and use the `PULUMI_CONFIG_PASSPHRASE`
  to get the passphrase then will check `PULUMI_CONFIG_PASSPHRASE_FILE` and then all through to
  asking interactively as the final option.
  [#5327](https://github.com/pulumi/pulumi/pull/5327)

- feat(autoapi): Add support for working with private Git repos. Either `SSHPrivateKeyPath`,
  `PersonalAccessToken` or `UserName` and `Password` can be pushed to the `auto.GitRepo` struct
  when interacting with a private repo
  [#5333](https://github.com/pulumi/pulumi/pull/5333)

- Revise the design for connecting an existing language runtime to a CLI invocation.
  Note that this is a protocol breaking change for the Automation API, so both the
  API and the CLI must be updated together.
  [#5317](https://github.com/pulumi/pulumi/pull/5317)

- Automation API - support streaming output for Up/Refresh/Destroy operations.
  [#5367](https://github.com/pulumi/pulumi/pull/5367)

- Automation API - add recovery APIs (cancel/export/import)
  [#5369](https://github.com/pulumi/pulumi/pull/5369)

## 2.10.0 (2020-09-10)

- feat(autoapi): add Upsert methods for stacks
  [#5316](https://github.com/pulumi/pulumi/pull/5316)

- Add IsSelectStack404Error and IsCreateStack409Error
  [#5314](https://github.com/pulumi/pulumi/pull/5314)

- Add internal scaffolding for cross-language components.
  [#5280](https://github.com/pulumi/pulumi/pull/5280)

- feat(autoapi): add workspace scoped envvars to LocalWorkspace and Stack
  [#5275](https://github.com/pulumi/pulumi/pull/5275)

- refactor(autoapi-gitrepo): use Workspace in SetupFn callback
  [#5279](https://github.com/pulumi/pulumi/pull/5279)

- Fix Go SDK plugin acquisition for programs with vendored dependencies
  [#5286](https://github.com/pulumi/pulumi/pull/5286)

- Python SDK: Add support for `Sequence[T]` for array types
  [#5282](https://github.com/pulumi/pulumi/pull/5282)

- feat(autoapi): Add support for non default secret providers in local workspaces
  [#5320](https://github.com/pulumi/pulumi/pull/5320)

- .NET SDK: Prevent a task completion race condition
  [#5324](https://github.com/pulumi/pulumi/pull/5324)

## 2.9.2 (2020-08-31)

- Alpha version of the Automation API for Go
  [#4977](https://github.com/pulumi/pulumi/pull/4977)

- Python SDK: Avoid raising an error when internal properties don't match the
  expected type.
  [#5251](https://github.com/pulumi/pulumi/pull/5251)

- Added `--suppress-permalink` option to suppress the permalink output
  (fixes [#4103](https://github.com/pulumi/pulumi/issues/4103))
  [#5191](https://github.com/pulumi/pulumi/pull/5191)

## 2.9.1 (2020-08-27)

- Python SDK: Avoid raising an error when an output has a type annotation of Any
  and the value is a list or dict.
  [#5238](https://github.com/pulumi/pulumi/pull/5238)

## 2.9.0 (2020-08-19)

- Fix support for CheckFailures in Python Dynamic Providers
  [#5138](https://github.com/pulumi/pulumi/pull/5138)

- Upgrade version of `gocloud.dev`. This ensures that 'AWSKMS' secrets
  providers can now be used with full ARNs rather than just Aliases
  [#5138](https://github.com/pulumi/pulumi/pull/5138)

- Ensure the 'history' command is a subcommand of 'stack'.
  This means that `pulumi history` has been deprecated in favour
  of `pulumi stack history`.
  [#5158](https://github.com/pulumi/pulumi/pull/5158)

- Add support for extracting jar files in archive resources
  [#5150](https://github.com/pulumi/pulumi/pull/5150)

- SDK changes to support Python input/output classes
  [#5033](https://github.com/pulumi/pulumi/pull/5033)

## 2.8.2 (2020-08-07)

- Add nuget badge to README [#5117](https://github.com/pulumi/pulumi/pull/5117)

- Support publishing and consuming Policy Packs using any runtime
  [#5102](https://github.com/pulumi/pulumi/pull/5102)

- Fix regression where any CLI integration for any stack with a default
  secrets provider would sort the config alphabetically and new stacks created
  would get created with an empty map `{}` in the config file
  [#5132](https://github.com/pulumi/pulumi/pull/5132)

## 2.8.1 (2020-08-05)

- Fix a bug where passphrase managers were not being
  recognised correctly when getting the configuration
  for the current stack.
  **Please Note:**
  This specific bug may have caused the stack config
  file to remove the password encryption salt.
  [#5110](https://github.com/pulumi/pulumi/pull/5110)

## 2.8.0 (2020-08-04)

- Add missing MapMap and ArrayArray types to Go SDK
  [#5092](https://github.com/pulumi/pulumi/pull/5092)

- Switch os/user package with luser drop in replacement
  [#5065](https://github.com/pulumi/pulumi/pull/5065)

- Update pip/setuptools/wheel in virtual environment before installing dependencies
  [#5042](https://github.com/pulumi/pulumi/pull/5042)

- Add ability to change a secrets provider for the current stack
  [#5031](https://github.com/pulumi/pulumi/pull/5031)

- Add ability to create a stack based on the config from an existing stack
  [#5062](https://github.com/pulumi/pulumi/pull/5062)

- Python: Improved error message when `virtualenv` doesn't exist
  [#5069](https://github.com/pulumi/pulumi/pull/5069)

- Enable pushing to Artifact Registry in actions
  [#5075](https://github.com/pulumi/pulumi/pull/5075)

## 2.7.1 (2020-07-22)

- Fix logic to parse pulumi venv on github action
  [5038](https://github.com/pulumi/pulumi/pull/5038)

## 2.7.0 (2020-07-22)

- Add pluginDownloadURL field to package definition
  [#4947](https://github.com/pulumi/pulumi/pull/4947)

- Add support for streamInvoke during update
  [#4990](https://github.com/pulumi/pulumi/pull/4990)

- Add ability to copy configuration values between stacks
  [#4971](https://github.com/pulumi/pulumi/pull/4971)

- Add logic to parse pulumi venv on github action
  [#4994](https://github.com/pulumi/pulumi/pull/4994)

- Better performance for stacks with many resources using the .NET SDK
  [#5015](https://github.com/pulumi/pulumi/pull/5015)

- Output PDB files and enable SourceLink integration for .NET assemblies
  [#4967](https://github.com/pulumi/pulumi/pull/4967)

## 2.6.1 (2020-07-09)

- Fix a panic in the display during CLI operations
  [#4987](https://github.com/pulumi/pulumi/pull/4987)

## 2.6.0 (2020-07-08)

- Go program gen: Improved handling for pulumi.Map types
  [#4914](https://github.com/pulumi/pulumi/pull/4914)

- Go SDK: Input type interfaces should declare pointer type impls where appropriate
  [#4911](https://github.com/pulumi/pulumi/pull/4911)

- Fixes issue where base64-encoded GOOGLE_CREDENTIALS causes problems with other commands
  [#4972](https://github.com/pulumi/pulumi/pull/4972)

## 2.5.0 (2020-06-25)

- Go program gen: prompt array conversion, unused range vars, id handling
  [#4884](https://github.com/pulumi/pulumi/pull/4884)

- Go program gen handling for prompt optional primitives
  [#4875](https://github.com/pulumi/pulumi/pull/4875)

- Go program gen All().Apply rewriter
  [#4858](https://github.com/pulumi/pulumi/pull/4858)

- Go program gen improvements (multiline strings, get/lookup disambiguation, invoke improvements)
  [#4850](https://github.com/pulumi/pulumi/pull/4850)

- Go program gen improvements (splat, all, index, traversal, range)
  [#4831](https://github.com/pulumi/pulumi/pull/4831)

- Go program gen improvements (resource range, readDir, fileArchive)
  [#4818](https://github.com/pulumi/pulumi/pull/4818)

- Set default config namespace for Get/Try/Require methods in Go SDK.
  [#4802](https://github.com/pulumi/pulumi/pull/4802)

- Handle invalid UTF-8 characters before RPC calls
  [#4816](https://github.com/pulumi/pulumi/pull/4816)

- Improve typing for Go SDK secret config values
  [#4800](https://github.com/pulumi/pulumi/pull/4800)

- Fix panic on `pulumi up` prompt after preview when filtering and hitting arrow keys.
  [#4808](https://github.com/pulumi/pulumi/pull/4808)

- Ensure GitHub Action authenticates to GCR when `$GOOGLE_CREDENTIALS` specified
  [#4812](https://github.com/pulumi/pulumi/pull/4812)

- Fix `pylint(no-member)` when accessing `resource.id`.
  [#4813](https://github.com/pulumi/pulumi/pull/4813)

- Fix GitHub Actions environment detection for PRs.
  [#4817](https://github.com/pulumi/pulumi/pull/4817)

- Adding language sdk specific docker containers.
  [#4837](https://github.com/pulumi/pulumi/pull/4837)

- Workaround bug in grcpio v1.30.0 by excluding this version from required dependencies.
  [#4883](https://github.com/pulumi/pulumi/pull/4883)

## 2.4.0 (2020-06-10)
- Turn program generation NYIs into diagnostic errors
  [#4794](https://github.com/pulumi/pulumi/pull/4794)

- Improve dev version detection logic
  [#4732](https://github.com/pulumi/pulumi/pull/4732)

- Export `CustomTimeouts` in the Python SDK
  [#4747](https://github.com/pulumi/pulumi/pull/4747)

- Add GitHub Actions CI detection
  [#4758](https://github.com/pulumi/pulumi/pull/4758)

- Allow users to specify base64 encoded strings as GOOGLE_CREDENTIALS
  [#4773](https://github.com/pulumi/pulumi/pull/4773)

- Install and use dependencies automatically for new Python projects.
  [#4775](https://github.com/pulumi/pulumi/pull/4775)

## 2.3.0 (2020-05-27)
- Add F# operators for InputUnion.
  [#4699](https://github.com/pulumi/pulumi/pull/4699)

- Add support for untagged outputs in Go SDK.
  [#4640](https://github.com/pulumi/pulumi/pull/4640)

- Update go-cloud to support all Azure regions
  [#4643](https://github.com/pulumi/pulumi/pull/4643)

- Fix a Regression in .NET unit testing.
  [#4656](https://github.com/pulumi/pulumi/pull/4656)

- Allow `pulumi.export` calls from Python unit tests.
  [#4670](https://github.com/pulumi/pulumi/pull/4670)

- Add support for publishing Python policy packs.
  [#4644](https://github.com/pulumi/pulumi/pull/4644)

- Improve download perf by fetching plugins from a CDN.
  [#4692](https://github.com/pulumi/pulumi/pull/4692)

## 2.2.1 (2020-05-13)
- Add new brew target to fix homebrew builds
  [#4633](https://github.com/pulumi/pulumi/pull/4633)

## 2.2.0 (2020-05-13)

- Fixed ResourceOptions issue with stack references in Python SDK
  [#4553](https://github.com/pulumi/pulumi/pull/4553)

- Add runTask to F# Deployment module
  [#3858](https://github.com/pulumi/pulumi/pull/3858)

- Add support for generating Fish completions
  [#4401](https://github.com/pulumi/pulumi/pull/4401)

- Support map-typed inputs in RegisterResource for Go SDK
  [#4522](https://github.com/pulumi/pulumi/pull/4522)

- Don't call IMocks.NewResourceAsync for the root stack resource
  [#4527](https://github.com/pulumi/pulumi/pull/4527)

- Add ResourceOutput type to Go SDK
  [#4575](https://github.com/pulumi/pulumi/pull/4575)

- Allow secrets to be decrypted when exporting a stack
  [#4046](https://github.com/pulumi/pulumi/pull/4046)

- Commands checking for a confirmation or requiring a `--yes` flag can now be
  skipped by setting `PULUMI_SKIP_CONFIRMATIONS` to `1` or `true`.
  [#4477](https://github.com/pulumi/pulumi/pull/4477)

## 2.1.1 (2020-05-11)

- Add retry support when writing to state buckets
  [#4494](https://github.com/pulumi/pulumi/pull/4494)

## 2.1.0 (2020-04-28)

- Fix infinite recursion bug for Go SDK
  [#4516](https://github.com/pulumi/pulumi/pull/4516)

- Order secretOutputNames when used in stack references
  [#4489](https://github.com/pulumi/pulumi/pull/4489)

- Add support for a `PULUMI_CONSOLE_DOMAIN` environment variable to override the
  behavior for how URLs to the Pulumi Console are generated.
  [#4410](https://github.com/pulumi/pulumi/pull/4410)

- Protect against panic when unprotecting non-existant resources
  [#4441](https://github.com/pulumi/pulumi/pull/4441)

- Add flag to `pulumi stack` to output only the stack name
  [#4450](https://github.com/pulumi/pulumi/pull/4450)

- Ensure Go accessor methods correctly support nested fields of optional outputs
  [#4456](https://github.com/pulumi/pulumi/pull/4456)

- Improve `ResourceOptions.merge` type in Python SDK
  [#4484](https://github.com/pulumi/pulumi/pull/4484)

- Ensure generated Python module names are keyword-safe.
  [#4473](https://github.com/pulumi/pulumi/pull/4473)

- Explicitly set XDG_CONFIG_HOME and XDG_CACHE_HOME env vars for helm in the
  pulumi docker image
  [#4474](https://github.com/pulumi/pulumi/pull/4474)

- Increase the MaxCallRecvMsgSize for all RPC calls.
  [#4455](https://github.com/pulumi/pulumi/pull/4455)

## 2.0.0 (2020-04-16)

- CLI behavior change.  Commands in non-interactive mode (i.e. when `pulumi` has its output piped to
  another process or running on CI) will not default to assuming that `--yes` was passed in.  `--yes` is now
  explicitly required to proceed in non-interactive scenarios. This affects:
  * `pulumi destroy`
  * `pulumi new`
  * `pulumi refresh`
  * `pulumi up`

- Fixed [crashes and hangs](https://github.com/pulumi/pulumi/issues/3528) introduced by usage of
  another library.

- @pulumi/pulumi now requires Node.js version >=10.10.0.

- All data-source invocations are now asynchronous (Promise-returning) by default.

- C# code generation switched to schema.

- .NET API: replace `IDeployment` interface with `DeploymentInstance` class.

- Fix Go SDK secret propagation for Resource inputs/outputs.
  [#4387](https://github.com/pulumi/pulumi/pull/4387)

- Fix Go codegen to emit config packages
  [#4388](https://github.com/pulumi/pulumi/pull/4388)

- Treat config values set with `--path` that start with '0' as strings rather than numbers.
  [#4393](https://github.com/pulumi/pulumi/pull/4393)

- Switch .NET projects to .NET Core 3.1
  [#4400](https://github.com/pulumi/pulumi/pull/4400)

- Avoid unexpected replace on resource with `import` applied on second update.
  [#4403](https://github.com/pulumi/pulumi/pull/4403)

## 1.14.1 (2020-04-13)
- Propagate `additionalSecretOutputs` opt to Read in NodeJS.
  [#4307](https://github.com/pulumi/pulumi/pull/4307)

- Fix handling of `nil` values in Outputs in Go.
  [#4268](https://github.com/pulumi/pulumi/pull/4268)

- Include usage hints for Input types in Go SDK
  [#4279](https://github.com/pulumi/pulumi/pull/4279)

- Fix secretness propagation in Python `apply`.
  [#4273](https://github.com/pulumi/pulumi/pull/4273)

- Fix the `call` mock in Python.
  [#4274](https://github.com/pulumi/pulumi/pull/4274)

- Fix handling of secret values in mock-based tests.
  [#4272](https://github.com/pulumi/pulumi/pull/4272)

- Automatic plugin acquisition for Go
  [#4297](https://github.com/pulumi/pulumi/pull/4297)

- Define merge behavior for resource options in Go SDK
  [#4316](https://github.com/pulumi/pulumi/pull/4316)

- Add overloads to Output.All in .NET
  [#4321](https://github.com/pulumi/pulumi/pull/4321)

- Make prebuilt executables opt-in only for the Go SDK
  [#4338](https://github.com/pulumi/pulumi/pull/4338)

- Support the `binary` option (prebuilt executables) for the .NET SDK
  [#4355](https://github.com/pulumi/pulumi/pull/4355)

- Add helper methods for stack outputs in the Go SDK
  [#4341](https://github.com/pulumi/pulumi/pull/4341)

- Add additional overloads to Deployment.RunAsync in .NET API.
  [#4286](https://github.com/pulumi/pulumi/pull/4286)

- Automate execution of `go mod download` for `pulumi new` Go templates
  [#4353](https://github.com/pulumi/pulumi/pull/4353)

- Fix `pulumi up -r -t $URN` not refreshing only the target
  [#4217](https://github.com/pulumi/pulumi/pull/4217)

- Fix logout with file backend when state is deleted
  [#4218](https://github.com/pulumi/pulumi/pull/4218)

- Fix specific flags for `pulumi stack` being global
  [#4294](https://github.com/pulumi/pulumi/pull/4294)

- Fix error when setting config without value in non-interactive mode
  [#4358](https://github.com/pulumi/pulumi/pull/4358)

- Propagate unknowns in Go SDK during marshal operations
  [#4369](https://github.com/pulumi/pulumi/pull/4369/files)

- Fix Go SDK stack reference helpers to handle nil values
  [#4370](https://github.com/pulumi/pulumi/pull/4370)

- Fix propagation of unknown status for secrets
  [#4377](https://github.com/pulumi/pulumi/pull/4377)

## 1.14.0 (2020-04-01)
- Fix error related to side-by-side versions of `@pulumi/pulumi`.
  [#4235](https://github.com/pulumi/pulumi/pull/4235)

- Allow users to specify an alternate backend URL when using the GitHub Actions container with the env var `PULUMI_BACKEND_URL`.
  [#4243](https://github.com/pulumi/pulumi/pull/4243)

## 1.13.1 (2020-03-27)
- Move to a multi-module repo to enable modules for the Go SDK
  [#4109](https://github.com/pulumi/pulumi/pull/4109)

- Report compile time errors for Go programs during plugin acquisition.
  [#4141](https://github.com/pulumi/pulumi/pull/4141)

- Add missing builtin `MapArray` to Go SDK.
  [#4144](https://github.com/pulumi/pulumi/pull/4144)

- Add aliases to Go SDK codegen pkg.
  [#4157](https://github.com/pulumi/pulumi/pull/4157)

- Discontinue testing on Node 8 (which has been end-of-life since January 2020), and start testing on Node 13.
  [#4156](https://github.com/pulumi/pulumi/pull/4156)

- Add support for enabling Policy Packs with configuration.
  [#3756](https://github.com/pulumi/pulumi/pull/4127)

- Remove obsolete .NET serialization attributes.
  [#4190](https://github.com/pulumi/pulumi/pull/4190)

- Add support for validating Policy Pack configuration.
  [#4179](https://github.com/pulumi/pulumi/pull/4186)

## 1.13.0 (2020-03-18)
- Add support for plugin acquisition for Go programs
  [#4060](https://github.com/pulumi/pulumi/pull/4060)

- Display resource type in PAC violation output
  [#4061](https://github.com/pulumi/pulumi/issues/4061)

- Update to Helm v3 in pulumi Docker image
  [#4090](https://github.com/pulumi/pulumi/pull/4090)

- Add ArrayMap builtin types to Go SDK
  [#4086](https://github.com/pulumi/pulumi/pull/4086)

- Improve documentation of URL formats for `pulumi login`
  [#4059](https://github.com/pulumi/pulumi/pull/4059)

- Add support for stack transformations in the .NET SDK.
  [#4008](https://github.com/pulumi/pulumi/pull/4008)

- Fix `pulumi stack ls` on Windows
  [#4094](https://github.com/pulumi/pulumi/pull/4094)

- Add support for running Python policy packs.
  [#4057](https://github.com/pulumi/pulumi/pull/4057)

## 1.12.1 (2020-03-11)
- Fix Kubernetes YAML parsing error in .NET.
  [#4023](https://github.com/pulumi/pulumi/pull/4023)

- Avoid projects beginning with `Pulumi` to stop cyclic imports
  [#4013](https://github.com/pulumi/pulumi/pull/4013)

- Ensure we can locate Go created application binaries on Windows
  [#4030](https://github.com/pulumi/pulumi/pull/4030)

- Ensure Python overlays work as part of our SDK generation
  [#4043](https://github.com/pulumi/pulumi/pull/4043)

- Fix terminal gets into a state where UP/DOWN don't work with prompts.
  [#4042](https://github.com/pulumi/pulumi/pull/4042)

- Ensure old provider is not used when configuration has changed
  [#4051](https://github.com/pulumi/pulumi/pull/4051)

- Support for unit testing and mocking in the .NET SDK.
  [#3696](https://github.com/pulumi/pulumi/pull/3696)

## 1.12.0 (2020-03-04)
- Avoid Configuring providers which are not used during preview.
  [#4004](https://github.com/pulumi/pulumi/pull/4004)

- Fix missing module import on Windows platform.
  [#3983](https://github.com/pulumi/pulumi/pull/3983)

- Add support for mocking the resource monitor to the NodeJS and Python SDKs.
  [#3738](https://github.com/pulumi/pulumi/pull/3738)

- Reinstate caching of TypeScript compilation.
  [#4007](https://github.com/pulumi/pulumi/pull/4007)

- Remove the need to set PULUMI_EXPERIMENTAL to use the policy and watch commands.
  [#4001](https://github.com/pulumi/pulumi/pull/4001)

- Fix type annotations for `Output.all` and `Output.concat` in Python SDK.
  [#4016](https://github.com/pulumi/pulumi/pull/4016)

- Add support for configuring policies.
  [#4015](https://github.com/pulumi/pulumi/pull/4015)

## 1.11.1 (2020-02-26)
- Fix a regression for CustomTimeouts in Python SDK.
  [#3964](https://github.com/pulumi/pulumi/pull/3964)

- Avoid panic when displaying failed stack policies.
  [#3960](https://github.com/pulumi/pulumi/pull/3960)

- Add support for secrets in the Go SDK.
  [3938](https://github.com/pulumi/pulumi/pull/3938)

- Add support for transformations in the Go SDK.
  [3978](https://github.com/pulumi/pulumi/pull/3938)

## 1.11.0 (2020-02-19)
- Allow oversize protocol buffers for Python SDK.
  [#3895](https://github.com/pulumi/pulumi/pull/3895)

- Avoid duplicated messages in preview/update progress display.
  [#3890](https://github.com/pulumi/pulumi/pull/3890)

- Improve CPU utilization in the Python SDK when waiting for resource operations.
  [#3892](https://github.com/pulumi/pulumi/pull/3892)

- Expose resource options, parent, dependencies, and provider config to policies.
  [#3862](https://github.com/pulumi/pulumi/pull/3862)

- Move .NET SDK attributes to the root namespace.
  [#3902](https://github.com/pulumi/pulumi/pull/3902)

- Support exporting older stack versions.
  [#3906](https://github.com/pulumi/pulumi/pull/3906)

- Disable interactive progress display when no terminal size is available.
  [#3936](https://github.com/pulumi/pulumi/pull/3936)

- Mark `ResourceOptions` class as abstract in the .NET SDK. Require the use of derived classes.
  [#3943](https://github.com/pulumi/pulumi/pull/3943)

## 1.10.1 (2020-02-06)
- Support stack references in the Go SDK.
  [#3829](https://github.com/pulumi/pulumi/pull/3829)

- Fix the Windows release process.
  [#3875](https://github.com/pulumi/pulumi/pull/3875)

## 1.10.0 (2020-02-05)
- Avoid writing checkpoints to backend storage in common case where no changes are being made.
  [#3860](https://github.com/pulumi/pulumi/pull/3860)

- Add information about an in-flight operation to the stack command output, if applicable.
  [#3822](https://github.com/pulumi/pulumi/pull/3822)

- Update `SummaryEvent` to include the actual name and local file path for locally-executed policy packs.

- Add support for aliases in the Go SDK
  [3853](https://github.com/pulumi/pulumi/pull/3853)

- Fix Python Dynamic Providers on Windows.
  [#3855](https://github.com/pulumi/pulumi/pull/3855)

## 1.9.1 (2020-01-27)
- Fix a stack reference regression in the Python SDK.
  [#3798](https://github.com/pulumi/pulumi/pull/3798)

- Fix a buggy assertion in the Go SDK.
  [#3794](https://github.com/pulumi/pulumi/pull/3794)

- Add `--latest` flag to `pulumi policy enable`.

- Breaking change for Policy which removes requirement for version when running `pulumi policy disable`. Add `--version` flag if user wants to specify version of Policy Pack to disable.

- Fix rendering of Policy Packs to ensure they are always displayed.

- Primitive input types in the Go SDK (e.g. Int, String, etc.) now implement the corresponding Ptr type e.g. IntPtr,
  StringPtr, etc.). This is consistent with the output of the Go code generator and is much more ergonomic for
  optional inputs than manually converting to pointer types.
  [#3806](https://github.com/pulumi/pulumi/pull/3806)

- Add ability to specify all versions when removing a Policy Pack.

- Breaking change to Policy command: Change enable command to use `pulumi policy enable <org-name>/<policy-pack-name> latest` instead of a `--latest` flag.

## 1.9.0 (2020-01-22)
- Publish python types for PEP 561
  [#3704](https://github.com/pulumi/pulumi/pull/3704)

- Lock dep ts-node to v8.5.4
  [#3733](https://github.com/pulumi/pulumi/pull/3733)

- Improvements to `pulumi policy` functionality. Add ability to remove & disable Policy Packs.

- Breaking change for Policy which is in Public Preview: Change `pulumi policy apply` to `pulumi policy enable`, and allow users to specify the Policy Group.

- Add Permalink to output when publishing a Policy Pack.

- Add `pulumi policy ls` and `pulumi policy group ls` to list Policy related resources.

- Add `BuildNumber` to CI vars and backend metadata property bag for CI systems that have separate ID and a user-friendly number. [#3766](https://github.com/pulumi/pulumi/pull/3766)

- Breaking changes for the Go SDK. Complete details are in [#3506](https://github.com/pulumi/pulumi/pull/3506).

## 1.8.1 (2019-12-20)

- Fix a panic in `pulumi stack select`.
  [#3687](https://github.com/pulumi/pulumi/pull/3687)

## 1.8.0 (2019-12-19)

- Update version of TypeScript used by Pulumi to `3.7.3`.
  [#3627](https://github.com/pulumi/pulumi/pull/3627)

- Add support for GOOGLE_CREDENTIALS when using Google Cloud Storage backend.
  [#2906](https://github.com/pulumi/pulumi/pull/2906)

  ```sh
   export GOOGLE_CREDENTIALS="$(cat ~/service-account-credentials.json)"
   pulumi login gs://my-bucket
  ```


- Support for using `Config`, `getProject()`, `getStack()`, and `isDryRun()` from Policy Packs.
  [#3612](https://github.com/pulumi/pulumi/pull/3612)

- Top-level Stack component in the .NET SDK.
  [#3618](https://github.com/pulumi/pulumi/pull/3618)

- Add the .NET Core 3.0 runtime to the `pulumi/pulumi` container.
  [#3616](https://github.com/pulumi/pulumi/pull/3616)

- Add `pulumi preview` support for `--refresh`, `--target`, `--replace`, `--target-replace` and
  `--target-dependents` to align with `pulumi up`.
  [#3675](https://github.com/pulumi/pulumi/pull/3675)

- `ComponentResource`s now have built-in support for asynchronously constructing their children.
  [#3676](https://github.com/pulumi/pulumi/pull/3676)

- `Output.apply` (for the JS, Python and .Net sdks) has updated semantics, and will lift dependencies from inner Outputs to the returned Output.
  [#3663](https://github.com/pulumi/pulumi/pull/3663)

- Fix bug in determining PRNumber and BuildURL for an Azure Pipelines CI environment.
  [#3677](https://github.com/pulumi/pulumi/pull/3677)

- Improvements to `pulumi policy` functionality. Add ability to remove & disable Policy Packs.

- Breaking change for Policy which is in Public Preview: Change `pulumi policy apply` to `pulumi policy enable`, and allow users to specify the Policy Group.

## 1.7.1 (2019-12-13)

- Fix [SxS issue](https://github.com/pulumi/pulumi/issues/3652) introduced in 1.7.0 when assigning
  `Output`s across different versions of the `@pulumi/pulumi` SDK.
  [#3658](https://github.com/pulumi/pulumi/pull/3658)

## 1.7.0 (2019-12-11)

- A Pulumi JavaScript/TypeScript program can now consist of a single exported top level function. This
  allows for an easy approach to create a Pulumi program that needs to perform `async`/`await`
  operations at the top-level.
  [#3321](https://github.com/pulumi/pulumi/pull/3321)

  ```ts
  // JavaScript
  module.exports = async () => {
  }

  //TypeScript
  export = async () => {
  }
  ```

## 1.6.1 (2019-11-26)

- Support passing a parent and providers for `ReadResource`, `RegisterResource`, and `Invoke` in the go SDK. [#3563](https://github.com/pulumi/pulumi/pull/3563)

- Fix go SDK ReadResource.
  [#3581](https://github.com/pulumi/pulumi/pull/3581)

- Fix go SDK DeleteBeforeReplace.
  [#3572](https://github.com/pulumi/pulumi/pull/3572)

- Support for setting the `PULUMI_PREFER_YARN` environment variable to opt-in to using `yarn` instead of `npm` for
  installing Node.js dependencies.
  [#3556](https://github.com/pulumi/pulumi/pull/3556)

- Fix regression that prevented relative paths passed to `--policy-pack` from working.
  [#3565](https://github.com/pulumi/pulumi/issues/3564)

## 1.6.0 (2019-11-20)

- Support for config.GetObject and related variants for Golang.
  [#3526](https://github.com/pulumi/pulumi/pull/3526)

- Add support for IgnoreChanges in the go SDK.
  [#3514](https://github.com/pulumi/pulumi/pull/3514)

- Support for a `go run` style workflow. Building or installing a pulumi program written in go is
  now optional.
  [#3503](https://github.com/pulumi/pulumi/pull/3503)

- Re-apply "propagate resource inputs to resource state during preview, including first-class unknown values." The new
  set of changes have additional fixes to ensure backwards compatibility with earlier code. This allows the preview to
  better estimate the state of a resource after an update, including property values that were populated using defaults
  calculated by the provider.
  [#3327](https://github.com/pulumi/pulumi/pull/3327)

- Validate StackName when passing a non-default secrets provider to `pulumi stack init`

- Add support for go1.13.x

- `pulumi update --target` and `pulumi destroy --target` will both error if they determine a
  dependent resource needs to be updated, destroyed, or created that was not was specified in the
  `--target` list.  To proceed with an `update/destroy` after this error, either specify all the
  reported resources as `--target`s, or pass the `--target-dependents` flag to allow necessary
  changes to unspecified dependent targets.

- Support for node 13.x, building with gcc 8 and newer.
  [#3512] (https://github.com/pulumi/pulumi/pull/3512)

- Codepaths which could result in a hang will print a message to the console indicating the problem, along with a link
  to documentation on how to restructure code to best address it.

### Compatibility

- `StackReference.getOutputSync` and `requireOutputSync` are deprecated as they may cause hangs on
  some combinations of Node and certain OS platforms. `StackReference.getOutput` and `requireOutput`
  should be used instead.

## 1.5.2 (2019-11-13)

- `pulumi policy publish` now determines the Policy Pack name from the Policy Pack, and the
  the `org-name` CLI argument is now optional. If not specified; the current user account is
  used.
  [#3459](https://github.com/pulumi/pulumi/pull/3459)

- Refactor the Output API in the Go SDK.
  [#3496](https://github.com/pulumi/pulumi/pull/3496)

## 1.5.1 (2019-11-06)

- Include the .NET language provider in the Windows SDK.

## 1.5.0 (2019-11-06)

- Gracefully handle errors when resources use duplicate aliases.

- Use the update token for renew_lease calls and update the API version to 5.
  [#3348](https://github.com/pulumi/pulumi/pull/3348)

- Improve startup time performance by 0.5-1s by checking for a newer CLI release in parallel.
  [#3441](https://github.com/pulumi/pulumi/pull/3441)

- Add an experimental `pulumi watch` command.
  [#3391](https://github.com/pulumi/pulumi/pull/3391)

## 1.4.1 (2019-11-01)

- Adds a **preview** of .NET support for Pulumi. This code is an preview state and is subject
  to change at any point.

- Fix another colorizer issue that could cause garbled output for messages that did not end in colorization tags.
  [#3417](https://github.com/pulumi/pulumi/pull/3417)

- Verify deployment integrity during import and issue an error if verification fails. The state file can still be
  imported by passing the `--force` flag.
  [#3422](https://github.com/pulumi/pulumi/pull/3422)

- Omit unknowns in resources in stack outputs during preview.
  [#3427](https://github.com/pulumi/pulumi/pull/3427)

- `pulumi update` can now be instructed that a set of resources should be replaced by adding a
  `--replace urn` argument.  Multiple resources can be specified using `--replace urn1 --replace urn2`. In order to
  replace exactly one resource and leave other resources unchanged, invoke `pulumi update --replace urn --target urn`,
  or `pulumi update --target-replace urn` for short.
  [#3418](https://github.com/pulumi/pulumi/pull/3418)

- `pulumi stack` now renders the stack as a tree view.
  [#3430](https://github.com/pulumi/pulumi/pull/3430)

- Support for lists and maps in config.
  [#3342](https://github.com/pulumi/pulumi/pull/3342)

- `ResourceProvider#StreamInvoke` implemented, will be the basis for streaming
  APIs in `pulumi query`.
  [#3424](https://github.com/pulumi/pulumi/pull/3424)

## 1.4.0 (2019-10-24)

- `FileAsset` in the Python SDK now accepts anything implementing `os.PathLike` in addition to `str`.
  [#3368](https://github.com/pulumi/pulumi/pull/3368)

- Fix colorization on Windows 10, and fix a colorizer bug that could cause garbled output for resources with long
  status messages.
  [#3385](https://github.com/pulumi/pulumi/pull/3385)

## 1.3.4 (2019-10-18)

- Remove unintentional console outupt introduced in 1.3.3.

## 1.3.3 (2019-10-17)

- Fix an issue with first-class providers introduced in 1.3.2.

## 1.3.2 (2019-10-16)

- Fix hangs and crashes related to use of `getResource` (i.e. `aws.ec2.getSubnetIds(...)`) methods,
  including frequent hangs on Node.js 12. This fixes https://github.com/pulumi/pulumi/issues/3260)
  and [hangs](https://github.com/pulumi/pulumi/issues/3309).

  Some less common existing styles of using `getResource` calls are also deprecated as part of this
  change, and users should see https://www.pulumi.com/docs/troubleshooting/#synchronous-call for
  details on adjusting their code if needed.

## 1.3.1 (2019-10-09)

- Revert "propagate resource inputs to resource state during preview". These changes had a critical issue that needs
  further investigation.

## 1.3.0 (2019-10-09)

- Propagate resource inputs to resource state during preview, including first-class unknown values. This allows the
  preview to better estimate the state of a resource after an update, including property values that were populated
  using defaults calculated by the provider.
  [#3245](https://github.com/pulumi/pulumi/pull/3245)

- Fetch version information from the Homebrew JSON API for CLIs installed using `brew`.
  [#3290](https://github.com/pulumi/pulumi/pull/3290)

- Support renaming stack projects via `pulumi stack rename`.
  [#3292](https://github.com/pulumi/pulumi/pull/3292)

- Add `helm` to `pulumi/pulumi` Dockerhub container
  [#3294](https://github.com/pulumi/pulumi/pull/3294)

- Make the location of `.pulumi` folder configurable with an environment variable.
  [#3300](https://github.com/pulumi/pulumi/pull/3300) (Fixes [#2966](https://github.com/pulumi/pulumi/issues/2966))

- `pulumi update` can now be scoped to update a single resource by adding a `--target urn` or `-t urn`
  argument.  Multiple resources can be specified using `-t urn1 -t urn2`.

- Adds the ability to provide transformations to modify the properties and resource options that
  will be used for any child resource of a component or stack.
  [#3174](https://github.com/pulumi/pulumi/pull/3174)

- Add resource transformations support in Python. [#3319](https://github.com/pulumi/pulumi/pull/3319)

## 1.2.0 (2019-09-26)

- Support emitting high-level execution trace data to a file and add a debug-only command to view trace data.
  [#3238](https://github.com/pulumi/pulumi/pull/3238)

- Fix parsing of GitLab urls with subgroups.
  [#3239](https://github.com/pulumi/pulumi/pull/3239)

- `pulumi refresh` can now be scoped to refresh a subset of resources by adding a `--target urn` or
  `-t urn` argument.  Multiple resources can be specified using `-t urn1 -t urn2`.

- `pulumi destroy` can now be scoped to delete a single resource (and its dependents) by adding a
  `--target urn` or `-t urn` argument.  Multiple resources can be specified using `-t urn1 -t urn2`.

- Avoid re-encrypting secret values on each checkpoint write. These changes should improve update times for stacks
  that contain secret values.
  [#3183](https://github.com/pulumi/pulumi/pull/3183)

- Add Codefresh CI detection.

- Add `-c` (config array) flag to the `preview` command.

## 1.1.0 (2019-09-11)

- Fix a bug that caused the Python runtime to ignore unhandled exceptions and erroneously report that a Pulumi program executed successfully.
  [#3170](https://github.com/pulumi/pulumi/pull/3170)

- Read operations are no longer considered changes for the purposes of `--expect-no-changes`.
  [#3197](https://github.com/pulumi/pulumi/pull/3197)

- Increase the MaxCallRecvMsgSize for interacting with the gRPC server.
  [#3201](https://github.com/pulumi/pulumi/pull/3201)

- Do not ask for a passphrase in non-interactive sessions (fix [#2758](https://github.com/pulumi/pulumi/issues/2758)).
  [#3204](https://github.com/pulumi/pulumi/pull/3204)

- Support combining the filestate backend (local or remote storage) with the cloud-backed secrets providers (KMS, etc.).
  [#3198](https://github.com/pulumi/pulumi/pull/3198)

- Moved `@pulumi/pulumi` to target `es2016` instead of `es6`.  As `@pulumi/pulumi` programs run
  inside Nodejs, this should not change anything externally as Nodejs already provides es2016
  support. Internally, this makes more APIs available for `@pulumi/pulumi` to use in its implementation.

- Fix the --stack option of the `pulumi new` command.
  ([#3131](https://github.com/pulumi/pulumi/pull/3131) fixes [#2880](https://github.com/pulumi/pulumi/issues/2880))

## 1.0.0 (2019-09-03)

- No significant changes.

## 1.0.0-rc.1 (2019-08-28)

- Print a Welcome to Pulumi message for users during interactive logins to the Pulumi CLI.
  [#3145](https://github.com/pulumi/pulumi/pull/3145)

- Filter the list of templates shown by default during `pulumi new`.
  [#3147](https://github.com/pulumi/pulumi/pull/3147)

## 1.0.0-beta.4 (2019-08-22)

- Fix a crash when using StackReference from the `1.0.0-beta.3` version of
  `@pulumi/pulumi` and `1.0.0-beta.2` or earlier of the CLI.

- Allow Un/MashalProperties to reject Asset and AssetArchive types. (partial fix
  for https://github.com/pulumi/pulumi-kubernetes/issues/737)

## 1.0.0-beta.3 (2019-08-21)

- When using StackReference to fetch output values from another stack, do not mark a value as secret if it was not
  secret in the stack you referenced. (fixes [#2744](https://github.com/pulumi/pulumi/issues/2744)).

- Allow resource IDs to be changed during `pulumi refresh` operations

- Do not crash when renaming a stack that has never been updated, when using the local backend. (fixes
  [#2654](https://github.com/pulumi/pulumi/issues/2654))

- Fix intermittet "NoSuchKey" issues when using the S3 based backend. (fixes [#2714](https://github.com/pulumi/pulumi/issues/2714)).

- Support filting stacks by organization or tags when using `pulumi stack ls`. (fixes [#2712](https://github.com/pulumi/pulumi/issues/),
  [#2769](https://github.com/pulumi/pulumi/issues/2769)

- Explicitly setting `deleteBeforeReplace` to `false` now overrides the provider's decision.
  [#3118](https://github.com/pulumi/pulumi/pull/3118)

- Fail read steps (e.g. the step generated by a call to `aws.s3.Bucket.get()`) if the requested resource does not exist.
  [#3123](https://github.com/pulumi/pulumi/pull/3123)

## 1.0.0-beta.2 (2019-08-13)

- Fix the package version compatibility checks in the NodeJS language host.
  [#3083](https://github.com/pulumi/pulumi/pull/3083)

## 1.0.0-beta.1 (2019-08-13)

- Do not propagate input properties to missing output properties during preview. The old behavior can cause issues that
  are difficult to diagnose in cases where the actual value of the output property differs from the value of the input
  property, and can cause `apply`s to run at unexpected times. If this change causes issues in a Pulumi program, the
  original behavior can be enabled by setting the `PULUMI_ENABLE_LEGACY_APPLY` environment variable to `true`.

- Fix a bug in the GitHub Actions program preventing errors from being rendered in the Actions log on github.com.
  [#3036](https://github.com/pulumi/pulumi/pull/3036)

- Fix a bug in the Node.JS SDK that caused failure details for provider functions to go unreported.
  [#3048](https://github.com/pulumi/pulumi/pull/3048)

- Fix a bug in the Python SDK that caused crashes when using asynchronous data sources.
  [#3056](https://github.com/pulumi/pulumi/pull/3056)

- Fix crash when exporting secrets from a pulumi app
  [#2962](https://github.com/pulumi/pulumi/issues/2962)

- Fix a panic in logger when a secret contains non-printable characters
  [#3074](https://github.com/pulumi/pulumi/pull/3074)

- Check the uniqueness of the project name during pulumi new
  [#3065](https://github.com/pulumi/pulumi/pull/3065)

## 0.17.28 (2019-08-05)

- Retry renaming a temporary folder during plugin installation
  [#3008](https://github.com/pulumi/pulumi/pull/3008)

- Add support for additional Pulumi secrets providers using AWS KMS, Azure KeyVault, Google Cloud
  KMS and HashiCorp Vault.  These secrets providers can be configured at stack creation time using
  `pulumi stack init b --secrets-provider="awskms://alias/LukeTesting?region=us-west-2"`, and ensure
  that all encrypted data associated with the stack is encrypted using the target cloud platform
  encryption keys.  This augments the previous choice between using the app.pulumi.com-managed
  secrets encryption or a fully-client-side local passphrase encryption.
  [#2994](https://github.com/pulumi/pulumi/pull/2994)

- Add `Output.concat` to Python SDK [#3006](https://github.com/pulumi/pulumi/pull/3006)

- Add `requireOutput` to `StackReference` [#3007](https://github.com/pulumi/pulumi/pull/3007)

- Arbitrary values can now be exported from a Python app. This includes dictionaries, lists, class
  instances, and the like. Values are treated as "plain old python data" and generally kept as
  simple values (like strings, numbers, etc.) or the simple collections supported by the Pulumi data model (specifically, dictionaries and lists).

- Fix `get_secret` in Python SDK always returning None.

- Make `pulumi.runtime.invoke` synchronous in the Python SDK [#3019](https://github.com/pulumi/pulumi/pull/3019)

- Fix a bug in the Python SDK that caused input properties that are coroutines to be awaited twice.
  [#3024](https://github.com/pulumi/pulumi/pull/3024)

### Compatibility

- Deprecated functions in `@pulumi/pulumi` will now issue warnings if you call them.  Please migrate
  off of these functions as they will be removed in a future release.  The deprecated functions are.
  1. `function computeCodePaths(extraIncludePaths?: string[], ...)`.  Use the `computeCodePaths`
     overload that takes a `CodePathOptions` instead.
  2. `function serializeFunctionAsync`. Please use `serializeFunction` instead.

## 0.17.27 (2019-07-29)

- Fix an error message from the logging subsystem which was introduced in v0.17.26
  [#2989](https://github.com/pulumi/pulumi/pull/2997)

- Add support for property paths in `ignoreChanges`, and pass `ignoreChanges` to providers
  [#3005](https://github.com/pulumi/pulumi/pull/3005). This allows differences between the actual and desired
  state of the resource that are not captured by differences in the resource's inputs to be ignored (including
  differences that may occur due to resource provider bugs).

## 0.17.26 (2019-07-26)

- Add `get_object`, `require_object`, `get_secret_object` and `require_secret_object` APIs to Python
  `config` module [#2959](https://github.com/pulumi/pulumi/pull/2959)

- Fix unexpected provider replacements when upgrading from older CLIs and older providers
  [pulumi/pulumi-kubernetes#645](https://github.com/pulumi/pulumi-kubernetes/issues/645)

- Add *Python* support for renaming resources via the `aliases` resource option.  Adding aliases
  allows new resources to match resources from previous deployments which used different names,
  maintaining the identity of the resource and avoiding replacements or re-creation of the resource.
  This was previously added to the *JavaScript* sdk in 0.17.15.
  [#2974](https://github.com/pulumi/pulumi/pull/2974)

## 0.17.25 (2019-07-19)

- Support for Dynamic Providers in Python [#2900](https://github.com/pulumi/pulumi/pull/2900)

## 0.17.24 (2019-07-19)

- Fix a crash when two different versions of `@pulumi/pulumi` are used in the same Pulumi program
  [#2942](https://github.com/pulumi/pulumi/issues/2942)

## 0.17.23 (2019-07-16)
- `pulumi new` allows specifying a local path to templates (resolves
  [#2672](https://github.com/pulumi/pulumi/issues/2672))

- Fix an issue where a file archive created on Windows would contain back-slashes
  [#2784](https://github.com/pulumi/pulumi/issues/2784)

- Fix an issue where output values of a resource would not be present when they
  contained secret values, when using Python.

- Fix an issue where emojis are printed in non-interactive mode. (fixes
  [#2871](https://github.com/pulumi/pulumi/issues/2871))

- Promises/Outputs can now be directly exported as the top-level (i.e. not-named) output of a Stack.
  (fixes [#2910](https://github.com/pulumi/pulumi/issues/2910))

- Add support for importing existing resources to be managed using Pulumi. A resource can be imported
  by setting the `import` property in the resource options bag when instantiating a resource. In order to
  successfully import a resource, its desired configuration (i.e. its inputs) must not differ from its
  actual configuration (i.e. its state) as calculated by the resource's provider.
- Better error message for missing npm on `pulumi new` (fixes [#1511](https://github.com/pulumi/pulumi/issues/1511))

- Add the ability to pass a customTimeouts object from the providers across the engine
  to resource management. (fixes [#2655](https://github.com/pulumi/pulumi/issues/2655))

### Breaking Changes

- Defer to resource providers in all cases where the engine must determine whether or not a resource
  has changed. Note that this can expose bugs in the resources providers that cause diffs to be
  present even if the desired configuration matches the actual state of the resource: in these cases,
  users can set the `PULUMI_ENABLE_LEGACY_DIFF` environment variable to `1` or `true` to enable the
  old diff behavior. https://github.com/pulumi/pulumi/issues/2971 lists the known provider bugs
  exposed by these changes and links to appropriate workarounds or tracking issues.

## 0.17.22 (2019-07-11)

- Improve update performance in cases where a large number of log messages are
  reported during an update.

## 0.17.21 (2019-06-26)

- Python SDK fix for a crash resulting from a KeyError if secrets were used in configuration.

- Fix an issue where a secret would not be encrypted in the state file if it was
  a property of a resource which was used as a stack output (fixes
  [#2862](https://github.com/pulumi/pulumi/issues/2862))

## 0.17.20 (2019-06-23)

- SDK fix for crash that could occasionally happen if there were multiple identical aliases to the
  same Resource.

## 0.17.19 (2019-06-23)

- Engine fix for crash that could occasionally happen if there were multiple identical aliases to
  the same Resource.

## 0.17.18 (2019-06-20)

- Allow setting backend URL explicitly in `Pulumi.yaml` file

- `StackReference` now has a `.getOutputSync` function to retrieve exported values from an existing
  stack synchronously.  This can be valuable when creating another stack that wants to base
  flow-control off of the values of an existing stack (i.e. importing the information about all AZs
  and basing logic off of that in a new stack). Note: this only works for importing values from
  Stacks that have not exported `secrets`.

- When the environment variable `PULUMI_TEST_MODE` is set to `true`, the
  Python runtime will now behave as if
  `pulumi.runtime.settings._set_test_mode_enabled(True)` had been called. This
  mirrors the behavior for NodeJS programs (fixes [#2818](https://github.com/pulumi/pulumi/issues/2818)).

- Resources that are only 'read' will no longer be displayed in the terminal tree-display anymore.
  These ended up heavily cluttering the display and often meant that programs without updates still
  showed a bunch of resources that weren't important.  There will still be a message displayed
  indicating that a 'read' has happened to help know that these are going on and that the program is making progress.

## 0.17.17 (2019-06-12)

### Improvements

- docs(login): escape codeblocks, and add object store state instructions
  [#2810](https://github.com/pulumi/pulumi/pull/2810)
- The API for passing along a custom provider to a ComponentResource has been simplified.  You can
  now just say `new SomeComponentResource(name, props, { provider: awsProvider })` instead of `new
  SomeComponentResource(name, props, { providers: { "aws" : awsProvider } })`
- Fix a bug where the path provided to a URL in `pulumi login` is lost are dropped, so if you `pulumi login
  s3://bucketname/afolder`, the Pulumi files will be inside of `s3://bucketname/afolder/.pulumi` rather than
  `s3://bucketname/.pulumi` (thanks, [@bigkraig](https://github.com/bigkraig)!).  **NOTE**: If you have been
  logging in to the s3 backend with a path after the bucket name, you will need to either move the .pulumi
  folder in the bucket to the correct location or log in again without the path prefix to see your previous
  stacks.
- Fix a crash that would happen if you ran `pulumi stack output` against an empty stack (fixes
  [pulumi/pulumi#2792](https://github.com/pulumi/pulumi/issues/2792)).
- Unparented Pulumi `CustomResource`s now support calling `.getProvider(...)` on them.

## 0.17.16 (2019-06-06)

### Improvements

- Fixed a bug that caused an assertion when dealing with unchanged resources across version upgrades.

## 0.17.15 (2019-06-05)

### Improvements

- Pulumi now allows Python programs to "read" existing resources instead of just creating them. This feature enables
  Pulumi Python packages to expose ".get()" methods that allow for reading of resources that already exist.
- Support for referencing the outputs of other Pulumi stacks has been added to the Pulumi Python libraries via the
  `StackReference` type.
- Add CI system detection for Bitbucket Pipelines.
- Pulumi now tolerates changes in default providers in certain cases, which fixes an issue where users would see
  unexpected replaces when upgrading a Pulumi package.
- Add support for renaming resources via the `aliases` resource option.  Adding aliases allows new resources to match
  resources from previous deployments which used different names, maintaining the identity of the resource and avoiding
  replacements or re-creation of the resource.
- `pulumi plugin install` gained a new optional argument `--server` which can be used to provide a custom server to be
  used when downloading a plugin.

## 0.17.14 (2019-05-28)

### Improvements

- `pulumi refresh` now tries to install any missing plugins automatically like
  `pulumi destroy` and `pulumi update` do (fixes [pulumi/pulumi#2669](https://github.com/pulumi/pulumi/issues/2669)).
- `pulumi whoami` now outputs the URL of the currently connected backend.
- Correctly suppress stack outputs when serializing previews to JSON, i.e. `pulumi preview --json --suppress-outputs`.
  Fixes [pulumi/pulumi#2765](https://github.com/pulumi/pulumi/issues/2765).

## 0.17.13 (2019-05-21)

### Improvements

- Fix an issue where creating a first class provider would fail if any of the
  configuration values for the providers were secrets. (fixes [pulumi/pulumi#2741](https://github.com/pulumi/pulumi/issues/2741)).
- Fix an issue where when using `--diff` or looking at details for a proposed
  updated, the CLI might print text like: `<{%reset%}>
  --outputs:--<{%reset%}>` instead of just `--outputs:--`.
- Fixes local login on Windows.  Specifically, windows local paths are properly understood and
  backslashes `\` are not converted to `__5c__` in paths.
- Fix an issue where some operations would fail with `error: could not deserialize deployment: unknown secrets provider type`.
- Fix an issue where pulumi might try to replace existing resources when upgrading to the newest version of some resource providers.

## 0.17.12 (2019-05-15)

### Improvements

- Pulumi now tells you much earlier when the `--secrets-provider` argument to
  `up` `init` or `new` has the wrong value. In addition, supported values are
  now listed in the help text. (fixes [pulumi/pulumi#2727](https://github.com/pulumi/pulumi/issues/2727)).
- Pulumi no longer prompts for your passphrase twice during operations when you
  are using the passphrase based secrets provider. (fixes [pulumi/pulumi#2729](https://github.com/pulumi/pulumi/issues/2729)).
- Fix an issue where complex inputs to a resource which contained secret values
  would not be stored correctly.
- Fix a panic during property diffing when comparing two secret arrays.

## 0.17.11 (2019-05-13)

### Major Changes

#### Secrets and Pluggable Encryption

- The Pulumi engine and Python and NodeJS SDKs now have support for tracking values as "secret" to ensure they are
  encrypted when being persisted in a state file. `[pulumi/pulumi#397](https://github.com/pulumi/pulumi/issues/397)`

  Any existing value may be turned into a secret by calling `pulumi.secret(<value>)` (NodeJS) or
  `Output.secret(<value>`) (Python).  In both cases, the returned value is an output which may be passed around
  like any other.  If this value flows into a resource, the plaintext will not be stored in the state file, but instead
  It will be encrypted, just like values added to config with `pulumi config set --secret`.

  You can verify that values are being stored as you expect by running `pulumi stack export`, When values are encrypted
  in the state file, they appear as an object with a special signature key and a ciphertext property.

  When outputs of a stack are secrets, `pulumi stack output` will show `[secret]` as the value, by default.  You can
  pass `--show-secrets` to `pulumi stack output` in order to see the actual raw value.

- When storing state with the Pulumi Service, you may now elect to use the passphrase based encryption for both secret
  configuration values and values that are encrypted in a state file.  To use this new feature, pass
  `--secrets-provider passphrase` to `pulumi new` or `pulumi stack init` when you initally create the stack. When you
  create the stack, you will be prompted for a passphrase (or if `PULUMI_CONFIG_PASSPHRASE` is set, it will be used).
  This passphrase is used to generate a unique key for your stack, and config values and encrypted state values are
  encrypted using AES-256-GCM. The key is derived from your passphrase, and while information to re-create it when
  provided with your passphrase is stored in both the `Pulumi.<stack-name>.yaml` file and the state file for your stack,
  this information can not be used to recover the key. When using this mode, the Pulumi Service is unable to decrypt
  either your secret configuration values or and secret values in your state file.

  We will be adding gestures to move existing stacks managed by the service to use passphrase based encryption soon
  as well as gestures to change the passphrase for an existing stack.

** Note **

Stacks with encrypted secrets in their state files can only be managed by 0.17.11 or later of the CLI. Attempting
to use a previous version of the CLI with these stacks will result in an error.

Fixes #397

### Improvements

- Add support for Azure Pipelines in CI environment detection.
- Minor fix to how Azure repository information is extracted to allow proper grouping of Azure
  repositories when various remote URLs are used to pull the repository.

## 0.17.10 (2019-05-02)

### Improvements

- Fixes issue introduced in 0.17.9 where local-login broke on Windows due to the new support for
  `s3://`, `azblob://` and `gs://` save locations.
- Minor contributing document improvement.
- Warnings from `npm` about missing description, repository, and license fields in package.json are
  now suppressed when `npm install` is run from `pulumi new` (via `npm install --loglevel=error`).
- Depend on newer version of gRPC package in the NodeJS SDK. This version has
  prebuilt binaries for Node 12, which should make installing `@pulumi/pulumi`
  more reliable when running on Node 12.

## 0.17.9 (2019-04-30)

### Improvements

- `pulumi login` now supports `s3://`, `azblob://` and `gs://` paths (on top of `file://`) for
  storing stack information. These are passed the location of a desired bucket for each respective
  cloud provider (i.e. `pulumi login s3://mybucket`).  Pulumi artifacts (like the
  `xxx.checkpoint.json` file) will then be stored in that bucket.  Credentials for accessing the
  bucket operate in the normal manner for each cloud provider.  i.e. for AWS this can come from the
  environment, or your `.aws/credentials` file, etc.
- The pulumi version update check can be skipped by setting the environment variable
  `PULUMI_SKIP_UPDATE_CHECK` to `1` or `true`.
- Fix an issue where the stack would not be selected when an existing stack is specified when running
  `pulumi new <template> -s <existing-stack>`.
- Add a `--json` flag (`-j` for short) to the `preview` command. This allows basic serialization of a plan,
  including the anticipated set of deployment steps, list of diagnostics messages, and summary information.
  Each step includes deeply serialized information about the resource state and step metadata itself. This
  is part of ongoing work tracked in [pulumi/pulumi#2390](https://github.com/pulumi/pulumi/issues/2390).

## 0.17.8 (2019-04-23)

### Improvements

- Add a new `ignoreChanges` option to resource options to allow specifying a list of properties to
  ignore for purposes of updates or replacements.  [#2657](https://github.com/pulumi/pulumi/pull/2657)
- Fix an engine bug that could lead to incorrect interpretation of the previous state of a resource leading to
  unexpected Update, Replace or Delete operations being scheduled. [#2650]https://github.com/pulumi/pulumi/issues/2650)
- Build/push `pulumi/actions` container to [DockerHub](https://hub.docker.com/r/pulumi/actions) with new SDK releases [#2646](https://github.com/pulumi/pulumi/pull/2646)

## 0.17.7 (2019-04-17)

### Improvements

- A new "test mode" can be enabled by setting the `PULUMI_TEST_MODE` environment variable to
  `true` in either the Node.js or Python SDK. This new mode allows you to unit test your Pulumi programs
  using standard test harnesses, without needing to run the program using the Pulumi CLI. In this mode, limited
  functionality is available, however basic resource object allocation with input properties will work.
  Note that no actual engine operations will occur in this mode, and that you'll need to use the
  `PULUMI_CONFIG`, `PULUMI_NODEJS_PROJECT`, and `PULUMI_NODEJS_STACK` environment variables to control settings
  the CLI would have otherwise managed for you.

## 0.17.6 (2019-04-11)

### Improvements

- `refresh` will now warn instead of returning an error when it notices a resource is in an
  unhealthy state. This is in service of https://github.com/pulumi/pulumi/issues/2633.

## 0.17.5 (2019-04-08)

### Improvements
- Correctly handle the case where we would fail to detect an archive type if the filename included a dot in it. (fixes [pulumi/pulumi#2589](https://github.com/pulumi/pulumi/issues/2589))
- Make `Config`'s constructor's `name` argument optional in Python, for consistency with our Node.js SDK. If it isn't
  supplied, the current project name is used as the default.
- `pulumi logs` will now display log messages from Google Cloud Functions.

## 0.17.4 (2019-03-26)

### Improvements

- Don't print the `error:` prefix when Pulumi exists because of a declined confirmation prompt (fixes [pulumi/pulumi#458](https://github.com/pulumi/pulumi/issues/2070))
- Fix issue where `Outputs` produced by `pulumi.interpolate` might have values which could
  cause validation errors due to them containing the text `<computed>` during previews.

## 0.17.3 (2019-03-26)

### Improvements

- A new command, `pulumi stack rename` was added. This allows you to change the name of an existing stack in a project. Note: When a stack is renamed, the `pulumi.getStack` function in the SDK will now return a new value. If a stack name is used as part of a resource name, the next `pulumi up` will not understand that the old and new resources are logically the same. We plan to support adding aliases to individual resources so you can handle these cases. See [pulumi/pulumi#458](https://github.com/pulumi/pulumi/issues/458) for discussion on this new feature. For now, if you are unwilling to have `pulumi up` create and destroy these resources, you can rename your stack back to the old name. (fixes [pulumi/pulumi#2402](https://github.com/pulumi/pulumi/issues/2402))
- Fix two warnings that were printed when using a dynamic provider about missing method handlers.
- A bug in the previous version of the Pulumi CLI occasionally caused the Pulumi Engine to load the incorrect resource
  plugin when processing an update. This bug has been fixed in 0.17.3 by performing a deterministic selection of the
  best set of plugins available to the engine before starting up. See
- Add support for serializing JavaScript function that capture [BigInts](https://developer.mozilla.org/en-US/docs/Web/JavaScript/Reference/Global_Objects/BigInt).
- Support serializing arrow-functions with deconstructed parameters.

## 0.17.2 (2019-03-15)

### Improvements

- Show `brew upgrade pulumi` as the upgrade message when the currently running `pulumi` executable
  is running on macOS from the brew install directory.
- Resource diffs that are rendered to the console are now filtered to properties that have semantically-meaningful
  changes where possible.
- `pulumi new` no longer runs an initial deployment after a project is generated for nodejs projects.
  Instead, instructions are printed indicating that `pulumi up` can be used to deploy the project.
- Differences between the state of a refreshed resource and the state described in a Pulumi program are now properly
  detected when using newer providers.
- Differences between a resource's provider-internal properties are no longer displayed in the CLI.
- Pulumi will now install missing plugins on startup. Previously, Pulumi would error if a required plugin was not
  present and a bug in the Pulumi CLI made it common for users using Pulumi in their continuous integration setup to have problems with missing plugins. Starting with 0.17.2, if Pulumi detects that required plugins are missing, it will make an attempt to install the missing plugins before proceeding with the update.

## 0.17.1 (2019-03-06)

### Improvements

- Slight tweak to `Output.apply` signature to help TypeScript infer types better.

## 0.17.0 (2019-03-05)

This update includes several changes to core `@pulumi/pulumi` constructs that will not play nicely
in side-by-side applications that pull in prior versions of this package.  As such, we are rev'ing
the minor version of the package from 0.16 to 0.17.  Recent version of `pulumi` will now detect,
and warn, if different versions of `@pulumi/pulumi` are loaded into the same application.  If you
encounter this warning, it is recommended you move to versions of the `@pulumi/...` packages that
are compatible.  i.e. keep everything on 0.16.x until you are ready to move everything to 0.17.x.

### Improvements

- `Output<T>` now 'lifts' property members from the value it wraps, simplifying common coding patterns.
  For example:

```ts
interface Widget { text: string, x: number, y: number };
var v: Output<Widget>;

var widgetX = v.x;
// `widgetX` has the type Output<number>.
// This is equivalent to writing `v.apply(w => w.x)`
```

Note: this 'lifting' only occurs for POJO values.  It does not happen for `Output<Resource>`s.
Similarly, this only happens for properties.  Functions are not lifted.

- Depending on a **Component** Resource will now depend on all other Resources parented by that
  Resource. This will help out the programming model for Component Resources as your consumers can
  just depend on a Component and have that automatically depend on all the child Resources created
  by that Component.  Note: this does not apply to a **Custom** resource.  Depending on a
  CustomResource will still only wait on that single resource being created, not any other Resources
  that consider that CustomResource to be a parent.


## 0.16.19 (2019-03-04)

- Rolled back change where calling toString/toJSON on an Output would cause a message
  to be logged to the `pulumi` diagnostics stream.

## 0.16.18 (2019-03-01)

- Fix an issue where the Pulumi CLI would load the newest plugin for a resource provider instead of the version that was
  requested, which could result in the Pulumi CLI loading a resource provider plugin that is incompatible with the
  program. This has the potential to disrupt users that previously had working configurations; if you are experiencing
  problems after upgrading to 0.16.17, you can opt-in to the legacy plugin load behavior by setting the environnment
  variable `PULUMI_ENABLE_LEGACY_PLUGIN_SEARCH=1`. You can also install plugins that are missing with the command
  `pulumi plugin install resource <name> <version> --exact`.

### Improvements

- Attempting to convert an [Output<T>] to a string or to JSON will now result in a warning
  message being printed, as well as information on how to rectify the situation.  This is
  to help with diagnosing cryptic problems that can occur when Outputs are accidentally
  concatenated into a string in some part of the program.

- Fixes incorrect closure serialization issue (https://github.com/pulumi/pulumi/pull/2497)

- `pulumi` will now check that all versions of `@pulumi/pulumi` are compatible in your node_modules
  folder, and will issue a warning message if not.  To be compatible, the versions of
  `@pulumi/pulumi` must agree on their major and minor versions.  Running incompatible versions is
  not something that will be blocked, but it is discouraged as it may lead to subtle problems if one
  version of `@pulumi/pulumi` is loaded and passes objects to/from an incompatible version.

## 0.16.17 (2019-02-27)

### Improvements

- Rolling back the change:
  "Depending on a Resource will now depend on all other Resource's parented by that Resource."

  Unforeseen problems cropped up that caused deadlocks.  Removing this change until we can
  have a high quality solution without these issues.

## 0.16.16 (2019-02-24)

### Improvements

- Fix deadlock with resource dependencies (https://github.com/pulumi/pulumi/issues/2470)

## 0.16.15 (2019-02-22)

### Improvements

- When trying to `stack rm` a stack managed by pulumi.com that has resources, the error message now informs you to pass `--force` if you really want to remove a stack that still has resources under management, as this would orphan these resources (fixes [pulumi/pulumi#2431](https://github.com/pulumi/pulumi/issues/2431)).
- Enabled Python programs to delete resources in parallel (fixes [pulumi/pulumi#2382](https://github.com/pulumi/pulumi/issues/2382)). If you are using Python 2, you should upgrade to Python 3 or else you may experience problems when deleting resources.
- Fixed an issue where Python programs would occasionally fail during preview with errors about empty IDs being passed
  to resources. ([pulumi/pulumi#2450](https://github.com/pulumi/pulumi/issues/2450))
- Return an error from `pulumi stack tag` commands when using the `--local` mode.
- Depending on a Resource will now depend on all other Resource's parented by that Resource.
  This will help out the programming model for Component Resources as your consumers can just
  depend on a Component and have that automatically depend on all the child Resources created
  by that Component.

## 0.16.14 (2019-01-31)

### Improvements

- Fix a regression in `@pulumi/pulumi` introduced by 0.16.13 where an update could fail with an error like:

```
Diagnostics:
  pulumi:pulumi:Stack (my-great-stack):
    TypeError: resproto.InvokeRequest is not a constructor
        at Object.<anonymous> (.../node_modules/@pulumi/pulumi/runtime/invoke.js:58:25)
        at Generator.next (<anonymous>)
        at fulfilled (.../node_modules/@pulumi/pulumi/runtime/invoke.js:17:58)
        at <anonymous>
```

We appologize for the regression.  (fixes [pulumi/pulumi#2414](https://github.com/pulumi/pulumi/issues/2414))

### Improvements

- Individual resources may now be explicitly marked as requiring delete-before-replace behavior. This can be used e.g. to handle explicitly-named resources that may not be able to be replaced in the usual manner.

## 0.16.13 (2019-01-31)

### Major Changes

- When used in conjunction with the latest versions of the various language SDKs, the Pulumi CLI is now more precise about the dependent resources that must be deleted when a given resource must be deleted before it can be replaced (fixes [pulumi/pulumi#2167](https://github.com/pulumi/pulumi/issues/2167)).

**NOTE**: As part of the above change, once a stack is updated with v0.16.13, previous versions of `pulumi` will be unable to manage it.

### Improvements

- Issue a more prescriptive error when using StackReference and the name of the stack to reference is not of the form `<organization>/<project>/<stack>`.

## 0.16.12 (2019-01-25)

### Major Changes

- When using the cloud backend, stack names now must only be unique within a project, instead of across your entire account. Starting with version of 0.16.12 the CLI, you can create stacks with duplicate names. If an account has multiple stacks with the same name across different projects, you must use 0.16.12 or later of the CLI to manage them.

**BREAKING CHANGE NOTICE**: As part of the above change, when using the 0.16.12 CLI (or a later version) the names passed to `StackReference` must be updated to be of the form (`<organization>/<project>/<stack>`) e.g. `acmecorp/infra/dev` to refer to the `dev` stack of the `infra` project in the `acmecorp` organization.

### Improvements

- Add `--json` to `pulumi config`, `pulumi config get`, `pulumi history` and `pulumi plugin ls` to request the output be in JSON.

- Changes to `pulumi new`'s output to improve the experience.

## 0.16.11 (2019-01-16)

### Improvements

- In the nodejs SDK, `pulumi.interpolate` and `pulumi.concat` have been added as convenient ways to combine Output values into strings.

- Added `pulumi history` to show information about the history of updates to a stack.

- When creating a project with `pulumi new` the generated `Pulumi.yaml` file no longer contains the template section, which was unused after creating a project

- In the Python SDK, the `is_dry_run` function just always returned `true`, even when an update (and not a preview) was being preformed. This has been fixed.

- Python programs will no longer deadlock due to exceptions in functions run during applies.

## 0.16.10 (2019-01-11)

### Improvements

- Support for first-class providers in Python.

- Fix a bug where `StackReference` outputs were not updated when changes occured in the referenced stack.

- Added `pulumi stack tag` commands for managing stack tags stored in the cloud backend.

- Link directly to /account/tokens when prompting for an access token.

- Exporting a Resource from an application Stack now exports it as a rich recursive pojo instead of just being an opaque URN (fixes https://github.com/pulumi/pulumi/issues/1858).

## 0.16.9 (2018-12-24)

### Improvements

- Update the error message when When `pulumi` commands fail to detect your project to mention that `pulumi new` can be used to create a new project (fixes [pulumi/pulumi#2234](https://github.com/pulumi/pulumi/issues/2234))

- Added a `--stack` argument (short form `-s`) to `pulumi stack`, `pulumi stack init`, `pulumi state delete` and `pulumi state unprotect` to allow operating on a different stack than the currently selected stack. This brings these commands in line with the other commands that operate on stacks and already provided a `--stack` option (fixes [pulumi/pulumi#1648](https://github.com/pulumi/pulumi/issues/1648))

- Added `Output.all` and `Output.from_input` to the Python SDK.

- During previews and updates, read operations (i.e. calls to `.get` methods) are no longer shown in the output unless they cause any changes.

- Fix a performance regression where `pulumi preview` and `pulumi up` would hang for a few moments at the end of a preview or update, in addition to the overall operation being slower.

## 0.16.8 (2018-12-14)

### Improvements

- Fix an issue that caused panics due to shutting the Jaeger tracing infrastructure down before all traces had finished ([pulumi/pulumi#1850](https://github.com/pulumi/pulumi/issues/1850))

## 0.16.7 (2018-12-05)

### Improvements

- Configuration and stack commands now take a `--config-file` options. This option allows the user to override the file used to fetch and store config information for a stack during the execution of a command.

- Fix an issue where ANSI escape codes would appear in messages printed from the CLI when running on Windows.

- Fix an error about a bad icotl when trying to read sensitive input from the console and standard in was not connected to a terminal.

- The dynamic provider would fail to launch if your `node_modules` folder was non in the default location or had a non standard layout. This has been fixed so we correctly find your `node_modules` folder in the same way node does. (fixes [pulumi/pulumi#2261](https://github.com/pulumi/pulumi/issues/2261))

## 0.16.6 (2018-11-28)

### Major Changes

- When running a Python program, pulumi will now run `python3` instead of `python`, since `python` often points at Python 2.7 binary, and Pulumi requires Python 3.6 or later. The environment variable `PULUMI_PYTHON_CMD` can be used to provide a different binary to run.

### Improvements

- Allow `Output`s in the dependsOn property of `ResourceOptions` (fixes [pulumi/pulumi#991](https://github.com/pulumi/pulumi/issues/991))

- Add a new `StackReference` type to the node SDK which allows referencing an output of another stack (fixes [pulumi/pulumi#109](https://github.com/pulumi/pulumi/issues/109))

- Fix an issue where `pulumi` would not respect common `NO_PROXY` settings (fixes [pulumi/pulumi#2134](https://github.com/pulumi/pulumi/issues/2134))

- The CLI wil now correctly report any output from a Python program which writes to `sys.stderr` (fixes [pulumi/pulumi#1542](https://github.com/pulumi/pulumi/issues/1542))

- Don't install packages by default for Python projects when creating a new project from a template using `pulumi new`. Previously, `pulumi` would install these packages using `pip install` and they would be installed globally when `pulumi` was run outside a virtualenv.

- Fix an issue where `pulumi` could panic during a peview when using a first class provider which was constructed using an output property of another resource (fixes [pulumi/pulumi#2223](https://github.com/pulumi/pulumi/issues/2223))

- Fix an issue where `pulumi` would fail to load resource plugins for newer dev builds.

- Fix an issue where running two copies of `pulumi plugin install` in parallel for the same plugin version could cause one to fail with an error about renaming a directory.

- Fix an issue where if the directory containing the `pulumi` executable was not on the `$PATH` we would fail to load language plugins. We now will also search next to the current running copy of Pulumi (fixes [pulumi/pulumi#1956](https://github.com/pulumi/pulumi/issues/1956))

- Fix an issue where passing a key of the form `foo:config:bar:baz` to `pulumi config set` would succeed but cause errors later when trying to interact with the stack. Setting this value is now blocked eagerly (fixes [pulumi/pulumi#2171](https://github.com/pulumi/pulumi/issues/2171))

## 0.16.5 (2018-11-16)

### Improvements

- Fix an issue where `pulumi plugin install` would fail on Windows with an access deined message.

## 0.16.4 (2018-11-12)

### Major Changes

- If you're using Pulumi with Python, this release removes Python 2.7 support in favor of Python 3.6 and greater. In addition, some members have been renamed. For example the `stack_output` function has been renamed to `export`. All major features of Pulumi work with this release, including parallelism!

### Improvements

- Download plugins to a temporary folder during `pulumi plugin install` to ensure if the operation is canceled, the have downloaded plugin is not used.

- If an update is in progress when `pulumi stack ls` is run, don't show its last update time as "a long time ago".

- Add `--preserve-config` to `pulumi stack rm` which causes Pulumi to keep the `Pulumi.<stack-name>.yaml` when removing a stack.

- Support passing template names to `pulumi up` the same as `pulumi new` does.

- When `-g` or `--generate-only` is passed to `pulumi new`, don't show a confusing message that says it will update a stack.

- Fix an issue where an output property of a resource would change its type during an update in some cases.

- Provide richer detail on the properties during a multi-stage replace.

- Fix `pulumi logs` so it can collect log messages from Lambdas on AWS.

- Pulumi now reports metadata during CI runs on CircleCI, for later display on app.pulumi.com.

- Fix an assert that could fire if a checkpoint had multiple resources with the same URN (which could happen in cases where a delete operation was pending on an old copy of a resource).

- When `$TERM` is set to `dumb`, Pulumi should no longer try to use interactive reading from the terminal, which would fail.

- When displaying elapsed time for an update, round to the nearest second.

- Add the `--json` flag to the `pulumi logs` command.

- Add an `iterable` module to `@pulumi/pulumi` with two helpful combinators `toObject` and `groupBy` to help combine multiple `Output<T>`'s into a single object.

- Pulumi no longer prompts you for confirmation when `--skip-preview` is passed to `pulumi up`. Instead, it just preforms the update as requested.

- Add the `--json` flag to the `pulumi stack ls` command.

- The `--color=always` flag should now be respected in all cases.

- Pulumi now reports metadata about GitLab repositories when doing an update, so they can be shown on app.pulumi.com.

- Pulumi now uses compression when uploading your checkpoint file to the Pulumi service, which should speed up updates where your stack has many resources.

- "First Class" providers used to be shown as changing during previews. This is no longer the case.

## 0.16.3 (2018-11-06)

### Improvements

- Fully support Node 11 [pulumi/pulumi#2101](https://github.com/pulumi/pulumi/pull/2101)

## 0.16.2 (2018-10-29)

### Improvements

- Fix a regression that would cause resource operations to not be processed in parallel when using the latest CLI with a `@pulumi/pulumi` older than 0.16.1 [pulumi/pulumi#2123](https://github.com/pulumi/pulumi/pull/2123)

- Fail with a better error message (and in fewer cases) on Node 11. We hope to have complete support for Node 11 later this week, but for now recommend using Node 10 or earlier. [pulumi/pulumi#2098](https://github.com/pulumi/pulumi/pull/2098)

## 0.16.1 (2018-10-23)

### Improvements

- A new top-level CLI command “pulumi state” was added to assist in making targeted edits to the state of a stack. Two subcommands, “pulumi state delete” and “pulumi state unprotect”, can be used to delete or unprotect individual resources respectively within a Pulumi stack. [pulumi/pulumi#2024](https://github.com/pulumi/pulumi/pull/2024)
- Default to allowing as many parallel operations as possible [pulumi/pulumi#2065](https://github.com/pulumi/pulumi/pull/2065)
- Fixed an issue with the generated type for an Unwrap expression when using TypeScript [pulumi/pulumi#2061](https://github.com/pulumi/pulumi/pull/2061)
- Improve error messages when resource plugins can't be loaded or when a checkpoint is invalid [pulumi/pulumi#2078](https://github.com/pulumi/pulumi/pull/2078)
- Fix link to the Pulumi Web Console in the CLI for a stack [pulumi/pulumi#2075](https://github.com/pulumi/pulumi/pull/2075)
- Attach git commit metadata to Pulumi updates in some additional cases [pulumi/pulumi#2062](https://github.com/pulumi/pulumi/pull/2062) and [pulumi/pulumi#2069](https://github.com/pulumi/pulumi/pull/2069)

## 0.16.0 (2018-10-15)

### Major Changes

#### Improvements to CLI output

Default colors that fit better for both light and dark terminals.  Overall updates to rendering of previews/updates for consistency and simplicity of the display.

#### Parallelized resource deletion

Parallel resource creation and updates were added in `0.15`.  In `0.16`, this has been extended to include deletions, which are now conservatively parallelized based on dependency information. [pulumi/pulumi#1963](https://github.com/pulumi/pulumi/pull/1963)

#### Support for any CI system in the Pulumi GitHub App

The Pulumi GitHub App previously supported just TravisCI.  With this release the `pulumi` CLI now supports configurable CI providers via environment variables.  Thanks [@jen20](https://github.com/jen20)!

### Improvements

In addition to the above features, we've made a handfull of day to day improvements in the CLI:
- Support for `zsh` completions. Thanks to [@Tirke](https://github.com/Tirke)!) [pulumi/pulumi#1967](https://github.com/pulumi/pulumi/pull/1967)
- JSON formatting support for `pulumi stack output`. [pulumi/pulumi#2000](https://github.com/pulumi/pulumi/pull/2000)
- Added a `Dockerfile` for the Pulumi CLI and development environment for use in hosted environments.
- Many improvements for Go development.  Thanks to [@justone](https://github.com/justone)!. [pulumi/pulumi#1954](https://github.com/pulumi/pulumi/pull/1954) [pulumi/pulumi#1955](https://github.com/pulumi/pulumi/pull/1955) [pulumi/pulumi#1965](https://github.com/pulumi/pulumi/pull/1965)
- Extend `pulumi.output` to deeply unwrap `Input`s.  This significantly simplifies working with `Inputs` when building Pulumi components.  [pulumi/pulumi#1915](https://github.com/pulumi/pulumi/pull/1915)

## 0.15.4 (2018-09-28)

### Improvements

- Fix an assert in display code when a resource property transitions from an asset to an archive or the other way around

## 0.15.3 (2018-09-18)

### Improvements

- Improved performance of `pulumi stack ls`
- Fix build authoring so the dynamic provider works for the CLI built by Homebrew (thanks to **[@Tirke](https://github.com/Tirke)**!)

## 0.15.2 (2018-09-11)

### Major Changes

Major features of this release include:

#### Ephemeral status messages

Providers are now able to register "ephmeral" update messages which are shown in the "Info" column in the CLI during an update, but which are not printed at the end of the update. The new version of the `@pulumi/kubernetes` package uses this when printing messages about resource initialization.

#### Local backend

The local backend (which stores your deployment's state file locally, instead of on pulumi.com) has been improved. You can now use `pulumi login --local` or `pulumi login file://<path-to-storage-root>` to select the local backend and control where state files are stored. In addition, older versions of the CLI would behave slightly differently when using the local backend vs pulumi.com, for example, some operations would not show previews before running.  This has been fixed.  When using the local backend, updates print the on disk location of the checkpoint file that was written. The local backend is covered in more detail in [here](https://www.pulumi.com/docs/reference/state/).

#### `pulumi refresh`

We've made a bunch of improvements in `pulumi refresh`. Some of these improve the UI during a refresh (for example, clarifying text about the underyling operations) as well fixing bugs with refreshing certain types of objects (for example CloudFront CDNs).

#### `pulumi up` and `pulumi new`

You can now pass a URL to a Git repository to `pulumi up <url>` to deploy a project without having to manage its source code locally. This works like `pulumi new <url>`, but configures and deploys the project from a temporary directory that will be cleaned up automatically after the update.

`pulumi new` now outputs an error when the current working directory (or directory specified explicitly via the `--dir` flag) is not empty. Additionally, `pulumi new` now runs a preview of an initial update at the end of its operation and asks if you would like to perform the update.

Both `pulumi up` and `pulumi new` now support `-c` flags for specifying config values as arguments (e.g. `pulumi up <url> -c aws:region=us-east-1`).

### Improvements

In addition to the above features, we've made a handfull of day to day improvements in the CLI:

- Support `pulumi` in a projects in a Yarn workspaces. [pulumi/pulumi#1893](https://github.com/pulumi/pulumi/pull/1893)
- Improve error message when there are errors decrypting secret configuration values. [pulumi/pulumi#1815](https://github.com/pulumi/pulumi/pull/1815)
- Don't fail `pulumi up` when plugin discovery fails. [pulumi/pulumi#1745](https://github.com/pulumi/pulumi/pull/1745)
- New helpers for extracting and validating values from `pulumi.Config`. [pulumi/pulumi#1843](https://github.com/pulumi/pulumi/pull/1843)
- Support serializng "factory" functions. [pulumi/pulumi#1804](https://github.com/pulumi/pulumi/pull/1804)

## 0.15.0 (2018-08-13)

### Major Changes

#### Parallelism

Pulumi now performs resource creates and updates in parallel, driven by dependencies in the resource graph. (Parallel deletes are coming in a future release.) If your program has implicit dependencies that Pulumi does not already see as dependencies, it's possible parallel will cause ordering issues. If this happens, you may set the `dependsOn` on property in the `resourceOptions` parameter to any resource. By default, Pulumi allows 10 parallel operations, but the `-p` flag can be used to override this. `-p=1` disables parallelism altogether. Parallelism is supported for Node.js and Go programs, and Python support will come in a future release.

#### First Class Providers

Pulumi now allows creation and configuration of resource providers programmatically. In addition to the default provider instance for each resource, you can also create an explicit version of the provider and configure it explicitly. This can be used to create some resources in a different region from your main deployment, or deploy resources to a programmatically configured Kubernetes cluster, for example. We have [a multi-region deployment example](https://github.com/pulumi/pulumi-aws/blob/master/examples/multiple-regions/index.ts) for illustrative purposes.

#### Status Rich Updates

The Pulumi CLI is now able to report more detailed information from individual resources during an update. This is used, for instance, in the Kubernetes provider, to provide incremental progress output for steps that may take a while to comeplete (such as deployment orchestration). We anticipate leveraging this feature in more places over time.

#### Improved Templating Support

You can now pass a URL to a Git repository to `pulumi new` to install a custom template, enabling you to share common templates across your team. If you pass a simple name, or omit arguments altogether, `pulumi new` behaves as before, using the [templates hosted by Pulumi](https://github.com/pulumi/templates).

#### Native TypeScript support

By default, Pulumi now natively supports TypeScript, so you do not need to run `tsc` explicitly before deploying. (We often forget to do this too!) Simply run `pulumi up`, and the program will be recompiled on the fly before running it.

To use this new support, upgrade your `@pulumi/pulumi` version to 0.15.0, in addition to the CLI. Pulumi prefers JavaScript source to TypeScript source, so if you had been using TypeScript previously, we recommend you make the following changes:

1. Remove the `main` and `typings` directives from `package.json`, as well as the `build` script.
2. Remove the `bin` folder that contained your previously compiled code.
3. You may remove the dependency on `typescript` from your `package.json` as well, since `@pulumi/pulumi` has one.

While a `tsconfig.json` file is no longer required, as Pulumi uses intelligent defaults, other tools like VS Code behave
better when it is present, so you'll probably want to keep it.

#### Closure capturing improvements

We've improved our closure capturing logic, which should allow you to write more idiomatic code in lambda functions that are uploaded to the cloud. Previously, if you wanted to use a module, we required you to write either `require('module')` or `await import('module')` inside your lambda function. In addition, if you wanted to use a helper you defined in another file, you had to require that module in your function as well. With these changes, the following code now works:

```typescript
import * as axios from "axios";
import * as cloud from "@pulumi/cloud-aws";

const api = new cloud.API("api");
api.get("/", async (req, res) => {
    const statusText = (await axios.default.get("https://www.pulumi.com")).statusText;
    res.write(`GET https://www.pulumi.com/ == ${statusText}`).end();
});
```

#### Default value for configuration package

The `pulumi.Config` object can now be created without an argument. When no argument is supplied, the value of the current project is used. This means that application level code can simply do `new pulumi.Confg()` without passing any argument. For library authors, you should continue to pass the name of your package as an argument.

#### Pulumi GitHub App (preview)

The Pulumi GitHub application bridges the gap between GitHub (source code, pull requests) and Pulumi (cloud resources, stack updates). By installing
the Pulumi GitHub application into your GitHub organization, and then running Pulumi as part of your CI build process, you can now see the results of
stack updates and previews as part of pull requests. This allows you to see the potential impact a change would have on your cloud infrastructure before
merging the code.

The Pulumi GitHub application is still in preview as we work to support more CI systems and provide richer output. For information on how to install the
GitHub application and configure it with your CI system, please [visit our documentation](https://www.pulumi.com/docs/reference/cd-github/) page.

### Improvements

- The CLI no longer emits warnings if it can't detect metadata about your git enlistement (for example, what GitHub project it coresponds to).
- The CLI now only warns about adding a plaintext configuration in cases where it appears likely you may be storing a secret.

## 0.14.3 (2018-07-20)

### Improvements

#### Fixed

- Support empty text assets ([pulumi/pulumi#1599](https://github.com/pulumi/pulumi/pull/1599)).

- When printing message in non-interactive mode, do not keep printing out the worst diagnostic ([pulumi/pulumi#1640](https://github.com/pulumi/pulumi/pull/1640)). When run in non interactive environments (e.g. docker) Pulumi would print duplicate messages to the screen related to a resource when the running Pulumi program was writing to standard out (e.g. if it was invoking a docker build). This no longer happens. The full output from the program continues to be printed at the end of execution.

- Work around a potentially bad assert in the engine ([pulumi/pulumi#1640](https://github.com/pulumi/pulumi/pull/1644)). In some cases, when Pulumi failed to delete a resource as part of an update, future updates would crash with an assert message. This is no longer the case and Pulumi will try to delete the resource it had marked as should be deleted.

#### Added

- Print out a 'still working' message every 20 seconds when in non-interactive mode ([pulumi/pulumi#1616](https://github.com/pulumi/pulumi/pull/1616)). When Pulumi is waiting for a long running resource operation to create (e.g. waiting for an ECS service to become stable after creation), print some output to the console even when running non-interactively. This helps for cases like TravsCI where if output is not written for a while the job is assumed to have hung and is aborted.

- Support the NO_COLOR env variable to suppress any colored output ([pulumi/pulumi#1594](https://github.com/pulumi/pulumi/pull/1594)). Pulumi now respects the `NO_COLOR` environment variable. When set to a truthy value, colors are suppressed from the CLI. In addition, the `--color` flag can now be passed to all `pulumi` commands.

## 0.14.2 (2018-07-03)

### Improvements

- Support -s in `stack {export, graph, import, output}` ([pulumi/pulumi#1572](https://github.com/pulumi/pulumi/pull/1574)). `pulumi stack export`, `pulumi stack graph`, `pulumi stack import` and `pulumi stack output` now support a `-s` or `--stack` flag, which allows them to operate on a different stack that the currently selected one.

## 0.14.1 (2018-06-29)

### Improvements

#### Added

- Add `pulumi whoami` ([pulumi/pulumi#1572](https://github.com/pulumi/pulumi/pull/1572)). `pulumi whoami` will report the account name of the current logged in user. In addition, we now display the name of the current user after `pulumi login`.

#### Fixed

- Don't require `PULUMI_DEBUG_COMMANDS` to be set to use local backend ([pulumi/pulumi#1575](https://github.com/pulumi/pulumi/pull/1575)).

- Improve misleading `pulumi new` summary message ([pulumi/pulumi#1571](https://github.com/pulumi/pulumi/pull/1571)).

- Fix printing out outputs in a pulumi program ([pulumi/pulumi#1531](https://github.com/pulumi/pulumi/pull/1531)). Pulumi now shows the values of output properties after a `pulumi up` instead of requiring you to run `pulumi stack output`.

- Do a better job preventing serialization of unnecessary objects in closure serialization ([pulumi/pulumi#1543](https://github.com/pulumi/pulumi/pull/1543)).  We've improved our analysis when serializing functions. This yeilds smaller code when a function is serialized and prevents errors around unused native code being captured in some cases.

## 0.14.0 (2018-06-15)

### Improvements

#### Added

- Publish to pypi.org ([pulumi/pulumi#1497](https://github.com/pulumi/pulumi/pull/1497)). Pulumi packages are now public on pypi.org!

- Add optional `--dir` flag to `pulumi new` ([pulumi/pulumi#1459](https://github.com/pulumi/pulumi/pull/1459)). The `pulumi new` command now has an optional flag `--dir`, for the directory to place the generated project. If it doesn't exist, it will be created.

- Support Pulumi programs written in Go ([pulumi/pulumi#1456](https://github.com/pulumi/pulumi/pull/1456)). Initial version for Pulumi programs written in Go. While it is not complete, basic resource registration works.

- Allow overriding config location ([pulumi/pulumi#1379](https://github.com/pulumi/pulumi/pull/1379)). Support a new `config` member in `Pulumi.yaml`, which specifies a relative path to a folder where per-stack configuration is stored. The path is relative to the location of `Pulumi.yaml` itself.

- Delete existing resources before replacing, for resources that must be singletons ([pulumi/pulumi#1365](https://github.com/pulumi/pulumi/pull/1365)). For resources where the cloud vendor does not allow multiple resources to exist, such as a mount target in EFS, Pulumi now deletes the existing resource before creating a replacement resource.

#### Changed

- Compute required packages during closure serialization ([pulumi/pulumi#1457](https://github.com/pulumi/pulumi/pull/1457)). Closure serialization now keeps track of the `require`'d packages it sees in the function bodies that are serialized during a call to `serializeFunction`. So, only required packages are uploaded to Lambda.

- Support browser based logins to the CLI ([pulumi/pulumi#1439](https://github.com/pulumi/pulumi/pull/1439)). The Pulumi CLI now has an option to login via a browser. When you are prompted for an access token, you can just hit enter. The CLI then opens a browser to [app.pulumi.com](https://app.pulumi.com) so that you can authenticate.

#### Fixed

- Support better previews in Python by mocking out Unknown values ([pulumi/pulumi#1482](https://github.com/pulumi/pulumi/pull/1482)). During the preview phase of a deployment, computed values were `Unknown` in Python, causing the preview to be empty. This issue is now resolved.

- Issue a better error message if you capture a V8 intrinsic ([pulumi/pulumi#1423](https://github.com/pulumi/pulumi/pull/1423)). It's possible to accidentally take a dependency on a Pulumi deployment-time library, which causes problems when creating a runtime function for AWS Lambda. There is now a better error message when this situation occurs.

## 0.12.2 (2018-05-19)

### Improvements

- Improve the promise leak experience ([pulumi/pulumi#1374](https://github.com/pulumi/pulumi/pull/1374)). Fixes an issue where a promise leak could be erroneously reported. Also, show simple error message by default, unless the environment variable `PULUMI_DEBUG_PROMISE_LEAKS` is set.

## 0.12.1 (2018-05-09)

### Added

- A new all-in-one installer script is now available at [https://get.pulumi.com](https://get.pulumi.com).

- Many enhancements to `pulumi new` ([pulumi/pulumi#1307](https://github.com/pulumi/pulumi/pull/1307)).  The command now interactively walks through creating everything needed to deploy a new stack, including selecting a template, providing a name, creating a stack, setting default configuration, and installing dependencies.

- Several improvements to the `pulumi up` CLI experience ([pulumi/pulumi#1260](https://github.com/pulumi/pulumi/pull/1260)): a tree view display, more details from logs during deployments, and rendering of stack outputs at the end of updates.

### Changed

- (**Breaking**) Remove the `--preview` flag in `pulumi up`, in favor of reintroducing `pulumi preview` ([pulumi/pulumi#1290](https://github.com/pulumi/pulumi/pull/1290)). Also, to accept an update without the interactive prompt, use the `--yes` flag, rather than `--force`.

### Fixed

- Significant performance improvements for `pulumi up` ([pulumi/pulumi#1319](https://github.com/pulumi/pulumi/pull/1319)).

- JavaScript `async` functions in Node 7.6+ now work with Pulumi function serialization ([pulumi/pulumi#1311](https://github.com/pulumi/pulumi/pull/1311).

- Support installation on Windows in folders which contain spaces in their name ([pulumi/pulumi#1300](https://github.com/pulumi/pulumi/pull/1300)).


## 0.12.0 (2018-04-26)

### Added

- Add a `pulumi cancel` command ([pulumi/pulumi#1230](https://github.com/pulumi/pulumi/pull/1230)). This command cancels any in-progress operation for the current stack.

### Changed

- (**Breaking**) Eliminate `pulumi init` requirement ([pulumi/pulumi#1226](https://github.com/pulumi/pulumi/pull/1226)). The `pulumi init` command is no longer required and should not be used for new stacks. For stacks created prior to the v0.12.0 SDK, `pulumi init` should still be run in the project directory if you are connecting to an existing stack. For new projects, stacks will be created under the currently logged in account. After upgrading the CLI, it is necessary to run `pulumi stack select`, as the location of bookkeeping files has been changed. For more information, see [Creating Stacks](https://www.pulumi.com/docs/reference/stack/#create-stack).

- (**Breaking**) Remove the explicit 'pulumi preview' command ([pulumi/pulumi#1170](https://github.com/pulumi/pulumi/pull/1170)). The `pulumi preview` output has now been merged in to the `pulumi up` command. Before an update is run, the preview is shown and you can choose whether to proceed or see more update details. To see just the preview operation, run `pulumi up --preview`.

- Switch to a more streamlined view for property diffs in `pulumi up` ([pulumi/pulumi#1212](https://github.com/pulumi/pulumi/pull/1212)).

- Allow multiple versions of the `@pulumi/pulumi` package to be loaded ([pulumi/pulumi#1209](https://github.com/pulumi/pulumi/pull/1209)). This allows packages and dependencies to be versioned independently.

### Fixed
- When running a `pulumi up` or `destroy` operation, a single ctrl-c will cancel the current operation, waiting for it to complete. A second ctrl-c will terminate the operation immediately. ([pulumi/pulumi#1231](https://github.com/pulumi/pulumi/pull/1231)).

- When getting update logs, get all results ([pulumi/pulumi#1220](https://github.com/pulumi/pulumi/pull/1220)). Fixes a bug where logs could sometimes be truncated in the pulumi.com console.

## 0.11.3 (2018-04-13)

- Switch to a resource-progress oriented view for pulumi preview, update, and destroy operations ([pulumi/pulumi#1116](https://github.com/pulumi/pulumi/pull/1116)). The operations `pulumi preview`, `update` and `destroy` have far simpler output by default, and show a progress view of ongoing operations. In addition, there is a structured component view, showing a parent operation as complete only when all child resources have been created.

- Remove strict dependency on Node v6.10.x ([pulumi/pulumi#1139](https://github.com/pulumi/pulumi/pull/1139)). It is now no longer necessary to use a specific version of Node to run Pulumi programs. Node versions after 6.10.x are supported, as long as they are under **Active LTS** or are the **Current** stable release.

## 0.11.2 (2018-04-06)

### Changed

- (Breaking) Require `pulumi login` before commands that need a backend ([pulumi/pulumi#1114](https://github.com/pulumi/pulumi/pull/1114)). The `pulumi` CLI now requires you to log in to pulumi.com for most operations.

### Fixed

- Improve the error message arising from missing required configurations for resource providers ([pulumi/pulumi#1097](https://github.com/pulumi/pulumi/pull/1097)). The error message now prints all missing configuration keys, along with their descriptions.

## 0.11.0 (2018-03-20)

### Added

- Add a `pulumi new` command to scaffold a project ([pulumi/pulumi#1008](https://github.com/pulumi/pulumi/pull/1008)). Usage is `pulumi new [templateName]`. If template name is not specified, the CLI will prompt with a list of templates. Currently, the templates `javascript`, `python` and `typescript` are available. Templates are defined in the GitHub repo [pulumi/templates](https://github.com/pulumi/templates) and contributions are welcome!

- Python is now a supported language in Pulumi ([pulumi/pulumi#800](https://github.com/pulumi/pulumi/pull/800)). For more information, see [Python documentation](https://www.pulumi.com/docs/reference/python/).

### Changed

- (Breaking) Change the way that configuration is stored ([pulumi/pulumi#986](https://github.com/pulumi/pulumi/pull/986)). To simplify the configuration model, there is no longer a separate notion of project and workspace settings, but only stack settings. The switches `--all` and `--save` are no longer supported; any common settings across stacks must be set on each stack directly. Settings for a stack are stored in a file that is a sibling to `Pulumi.yaml`, named `Pulumi.<stack-name>.yaml`. On first run `pulumi`, will migrate projects from the previous configuration format to the new one. The recommended practice is that developer stacks that are not shared between team members should be added to `.gitignore`, while stack setting files for shared stacks should be checked in to source control. For more information, see the section [Defining and setting stack settings](https://www.pulumi.com/docs/reference/config/#config-stack).

- (Breaking) Eliminate the superfluous `:config` part of configuration keys ([pulumi/pulumi#995](https://github.com/pulumi/pulumi/pull/995)). `pulumi` no longer requires configuration keys to have the string `:config` in them. Using the `:config` string in keys for the object `@pulumi/pulumi.Config` is deprecated and `preview` and `update` show warnings when it is used. Additionally, it is preferred to set keys in the form `aws:region` rather than `aws:config:region`. For compatibility, the old behavior is also supported, but will be removed in a future release. For more information, see the article [Configuration](https://www.pulumi.com/docs/reference/config/).

- (Breaking) Modules are treated as normal values when serialized ([pulumi/pulumi#1030](https://github.com/pulumi/pulumi/pull/1030)). If you need to use a module at runtime, consider either using `require` or `await import` at runtime, or pre-compute what you need and capture the resulting data or objects.

<!-- NOTE: the programming-model article below is still all todos. -->
- (Breaking) Serialize resource registration after inputs resolve ([pulumi/pulumi#964](https://github.com/pulumi/pulumi/pull/964)). Previously, resources were most often created/updated in the order they were seen during the Pulumi program execution. In preparation for supporting parallel resource operations, these operations now run in an order that respects the dependencies between resources (via [`Output`](https://www.pulumi.com/docs/reference/pkg/nodejs/pulumi/pulumi/#Output)), but may not match the order of program execution. This is mostly transparent to Pulumi program authors, but does mean that any missing dependencies will cause your program to fail in unexpected ways. For more information on how such failures manifest and what to do about them, see the article [Programming Model](https://www.pulumi.com/docs/reference/programming-model/).

- Hide secrets from CLI output ([pulumi/pulumi#1002](https://github.com/pulumi/pulumi/pull/1002)). To prevent secret values from being accidentally disclosed in command output or logs, `pulumi` replaces secret values with the string `[secret]`. Inspired by the behavior of [Travis CI](https://travis-ci.org/).

- Change default of where stacks are created ([pulumi/pulumi#971](https://github.com/pulumi/pulumi/pull/971)). If currently logged in to the Pulumi CLI, `stack init` creates a managed stack; otherwise, it creates a local stack. To force a local or remote stack, use the flags `--local` or `--remote`.

### Fixed

- Improve error messages output by the CLI ([pulumi/pulumi#1011](https://github.com/pulumi/pulumi/pull/1011)). RPC endpoint errors have been improved. Errors such as "catastrophic error" and "fatal error" are no longer duplicated in the output.

- Produce better error messages when the main module is not found ([pulumi/pulumi#976](https://github.com/pulumi/pulumi/pull/976)). If you're running TypeScript but have not run `tsc` or your main JavaScript file does not exist, the CLI will print a helpful `info:` message that points to the possible source of the error.

## 0.10.0 (2018-02-27)

> **Note:** The v0.10.0 SDK has a strict dependency on Node.js 6.10.2.

### Added

- Support "force" option when deleting a managed stack.

- Add a `pulumi history` command ([pulumi#636](https://github.com/pulumi/pulumi/issues/636)). For a managed stack, use the `pulumi history` to view deployments of that stack's resources.

### Changed

- (Breaking) Use `npm install` instead of `npm link` to reference the Pulumi SDK `@pulumi/aws`, `@pulumi/cloud`, `@pulumi/cloud-aws`. For more information, see [Pulumi npm packages](https://www.pulumi.com/docs/reference/pkg/nodejs/).

- (Breaking) Explicitly track resource dependencies via `Input` and `Output` types. This enables future improvements to the Pulumi development experience, such as parallel resource creation and enhanced dependency visualization. When a resource is created, all of its output properties are instances of a new type [`pulumi.Output<T>`](https://www.pulumi.com/docs/reference/pkg/nodejs/pulumi/pulumi/#Output). `Output<T>` contains both the value of the resource property and metadata that tracks resource dependencies. Inputs to a resource now accept `Output<T>` in addition to `T` and `Promise<T>`.

### Fixed

- Managed stacks sometimes return a 500 error when requesting logs
- Error when using `float64` attributes using SDK v0.9.9 ([pulumi-terraform#95](https://github.com/pulumi/pulumi-terraform/issues/95))
- `pulumi logs` entries only return first line ([pulumi#857](https://github.com/pulumi/pulumi/issues/857))

## 0.9.13 (2018-02-07)

### Added

- Added the ability to control the upload context to the Pulumi Service. You may now set a `context` property in `Pulumi.yaml`, which is combined with the location of `Pulumi.yaml`. This new path is the root of what is uploaded and can be used during deployment. This allows you to, for example, share common code that is located in a folder in your source tree above the directory `Pulumi.yaml` for the project you are deploying.

- Added additional configuration for docker builds for a container. The `build` property of a container may now either be a string (which is treated as a path to the folder to do a `docker build` in) or an object with properties `context`, `dockerfile` and `args`, which are passed to `docker build`. If unset, `context` defaults to the current working directory, `dockerfile` defaults to `Dockerfile` and `args` default to no arguments.

## 0.9.11 (2018-01-22)

### Added

- Added the ability to import or export a stack's deployment in the Pulumi CLI. This command can be used for either local or managed stacks. There are two new verbs under the command `stack`:
  - `export` writes the current stack's latest deployment to stdout in JSON format.
  - `import` reads a new JSON deployment from stdin and applies it to the current stack.

- A basic progress spinner is displayed during deployment operations.
  - When the Pulumi CLI is run in interactive mode, it displays an animated ASCII spinner
  - When run in non-interactive mode, CLI prints a message that it is still working. For CI systems that kill jobs when there is no CLI output (such as TravisCI), this eliminates the need to create shell scripts that periodically print output.

### Changed

- To make the behavior of local and managed stacks consistent, the Pulumi CLI uses a separate encryption key for each stack, rather than one shared for all stacks. You can now use a different passphrase for different stacks. Similar to managed stacks, you cannot copy and paste an encrypted value from one stack to another in `Pulumi.yaml`. Instead you must manage the value via `pulumi config`.

- The default behavior for `--color` is now `always`. To change this, specify `--color always` or `--color never`. Previously, the value was based on the presence of the flag `--debug`.

- The command `pulumi logs` now defaults to returning one hour of logs and outputs the start time that is  used.

### Fixed

- When a stack is removed, `pulumi` now deletes any configuration it had saved in either the `Pulumi.yaml` file or the workspace.

## 0.9.8 (2017-12-28)

### Added

#### Pulumi Console and managed stacks

New in this release is the [Pulumi Console](https://app.pulumi.com) and stacks that are managed by Pulumi. This is the recommended way to safely deploy cloud applications.
- `pulumi stack init` now creates a Pulumi managed stack. For a local stack, use `--local`.
- All Pulumi CLI commands now work with managed stacks. Login to Pulumi via `pulumi login`.
- The [Pulumi Console](https://app.pulumi.com) provides a management experience for stacks. You can view the currently deployed resources (along with the AWS ARNs) and see logs from the last update operation.

#### Components and output properties

- Support for component resources([pulumi #340](https://github.com/pulumi/pulumi/issues/340)), enabling grouping of resources into logical components. This provides an improved view of resources during `preview` and `update` operations in the CLI ([pulumi #417](https://github.com/pulumi/pulumi/issues/417)).

  ```
  + pulumi:pulumi:Stack: (create)
     [urn=urn:pulumi:donna-testing::url-shortener::pulumi:pulumi:Stack::url-shortener-donna-testing]
     + cloud:table:Table: (create)
        [urn=urn:pulumi:donna-testing::url-shortener::cloud:table:Table::urls]
        + aws:dynamodb/table:Table: (create)
              [urn=urn:pulumi:donna-testing::url-shortener::cloud:table:Table$aws:dynamodb/table:Table::urls]
  ```
- A stack can have *output properties*, defined as `export let varName = val`. You can view the last deployed value for the output property using `pulumi stack output varName` or in the Pulumi Console.

#### Resource naming

Resource naming is now more consistent, but there is a new file format for checkpoint files for both local and managed stacks.

> If you created stacks in the 0.8 release, you should destroy them with the 0.8 CLI, then recreate with the 0.9.x CLI.

#### Support for configuration secrets
- Store secrets securely in configuration via `pulumi config set --secret`. chris
- The verbs for `config` are now consistent, via `get`, `set`, and `rm`. See [Consistent config verbs #552](https://github.com/pulumi/pulumi/issues/552).

#### Logging

- [**experimental**] Support for the `pulumi logs` command ([pulumi #527](https://github.com/pulumi/pulumi/issues/527)). These features now work:
  - To see new logs as they arrive, use `--follow`
  - Use `--since` to limit to recent logs, such as `pulumi logs --since=1h`
  - Filter to specific resources with `--resource`. This filters to a particular component and its child resources (if any), such as `pulumi logs --resource examples-todoc57917fa --since 1h`

#### Other features

- Support for `.pulumiignore`, for files that should not be uploaded when deploying a managed stack through Pulumi.
- [Allow overriding a `Pulumi.yaml`'s entry point #575](https://github.com/pulumi/pulumi/issues/575). To specify the entry directory, specify `main` in `Pulumi.yaml`. For instance, `main: a/path/to/main/`.
- Support for *protected* resources. A resource can be marked as `protect: true`, which prevents deletion of the resource. For example, `let res = new MyResource("precious", { .. }, { protect: true });`. To "unprotect" the resource, change `protect: false` then run `pulumi up`. See [Allow resources to be flagged "protected" #689](https://github.com/pulumi/pulumi/issues/689).
- Changed defaults for workspace and stack configuration. See [Workspace configuration is error prone #714](https://github.com/pulumi/pulumi/issues/714).
- [Save configuration under the stack by default](https://github.com/pulumi/pulumi/issues/693).

### Fixed
- Improved SDK installer. It automatically creates directories as needed, configures node modules, and prints out friendly error messages.
- [Better diffing in CLI output, especially for Lambdas \#454](https://github.com/pulumi/pulumi/issues/454)
- [`main` does not set working dir correctly for Lambda zip #667](https://github.com/pulumi/pulumi/issues/667)
- [Better error when invalid access token is used in `pulumi login` #640](https://github.com/pulumi/pulumi/issues/640)
- [Eliminate the top-level Stack from all URNs #647](https://github.com/pulumi/pulumi/issues/647)
- Service API for Encrypting and Decrypting secrets
- [Make CLI resilient to network flakiness #763](https://github.com/pulumi/pulumi/issues/763)
- Support --since and --resource on `pulumi logs` when targeting the service
- [Pulumi unable to serialize non-integers #694](https://github.com/pulumi/pulumi/issues/694)
- [Stop buffering CLI output #660](https://github.com/pulumi/pulumi/issues/660)<|MERGE_RESOLUTION|>--- conflicted
+++ resolved
@@ -1,6124 +1,6124 @@
-# Changelog
-
-<<<<<<< HEAD
-## 3.50.2 (2022-12-21)
-
-Happy holidays! The Pulumi team thanks grpc maintainers for addressing build issues and publishing wheels on macOS.
-
-### Miscellaneous
-
-- [sdk/python] Fix error installing SDK when using Python 3.11, bumping `grpcio` dependency.
-  [#11431](https://github.com/pulumi/pulumi/pull/11431)
-=======
-## 3.52.0 (2023-01-18)
-
-
-### Features
-
-- [sdk/go] Allows users to discover if their program is being run with a mock monitor
-  [#11788](https://github.com/pulumi/pulumi/pull/11788)
-
-- [sdk/nodejs] Add support for custom naming of dynamic provider resource.
-  [#11873](https://github.com/pulumi/pulumi/pull/11873)
-
-- [sdkgen/{dotnet,nodejs}] Initial implementation of simplified invokes for dotnet and nodejs.
-  [#11753](https://github.com/pulumi/pulumi/pull/11753)
-
-
-### Bug Fixes
-
-- [cli/display] Fixes #11864. Pulumi panics before main when Pulumi.yaml provider plugin does not have a path provided.
-  [#11892](https://github.com/pulumi/pulumi/pull/11892)
-
-- [sdk/{go,nodejs,python}] Fix DeletedWith resource option
-  [#11883](https://github.com/pulumi/pulumi/pull/11883)
-
-- [sdk/python] Fix a TypeError in Output.from_input.
-  [#11852](https://github.com/pulumi/pulumi/pull/11852)
-
-## 3.51.1 (2023-01-11)
-
-
-### Features
-
-- [sdk/go] Add JSONUnmarshal to go sdk.
-  [#11745](https://github.com/pulumi/pulumi/pull/11745)
-
-- [sdk/python] Add output json_loads using json.loads.
-  [#11741](https://github.com/pulumi/pulumi/pull/11741)
-
-
-### Bug Fixes
-
-- [cli/new] Allow running inside new VCS repositories.
-  [#11804](https://github.com/pulumi/pulumi/pull/11804)
-
-- [auto/python] Fix issue specifying log_verbosity
-  [#11778](https://github.com/pulumi/pulumi/pull/11778)
-
-- [protobuf] Downstream implementers of the RPC server interfaces must embed UnimplementedServer structs or opt out of forward compatibility.
-  [#11652](https://github.com/pulumi/pulumi/pull/11652)
-
-## 3.51.0 (2023-01-04)
-
-Happy New Years from the Pulumi team!  This is our first release of 2023, and we're very excited for all the things to come this year.
-
-### Features
-
-- [sdk/nodejs] Add output jsonParse using JSON.parse.
-  [#11735](https://github.com/pulumi/pulumi/pull/11735)
-
-## 3.50.1 (2022-12-21)
-
-
-### Bug Fixes
-
-- [cli/display] Fix flickering in the interactive display
-  [#11695](https://github.com/pulumi/pulumi/pull/11695)
-
-- [cli/plugin] Fix check of executable bits on Windows.
-  [#11692](https://github.com/pulumi/pulumi/pull/11692)
-
-- [codegen] Revert change to codegen schema spec.
-   [#11701](https://github.com/pulumi/pulumi/pull/11701)
->>>>>>> 64376f64
-
-## 3.50.0 (2022-12-19)
-
-We're approaching the end of 2022, and this is the final minor release scheduled for the year! 🎸
-Thank you very much to our wonderful community for your many contributions! ❤️
-
-### Features
-
-- [auto/{go,nodejs,python}] Adds SkipInstallDependencies option for Remote Workspaces
-  [#11674](https://github.com/pulumi/pulumi/pull/11674)
-
-- [ci] GitHub release artifacts are now signed using [cosign](https://github.com/sigstore/cosign) and signatures are uploaded to the [Rekor transparency log](https://rekor.tlog.dev/).
-  [#11310](https://github.com/pulumi/pulumi/pull/11310)
-
-- [cli] Adds a flag that allows user to set the node label as the resource name instead of full URN in the stack graph
-  [#11383](https://github.com/pulumi/pulumi/pull/11383)
-
-- [cli] pulumi destroy --remove will now delete the stack config file
-  [#11394](https://github.com/pulumi/pulumi/pull/11394)
-
-- [cli] Allow rotating the encrpytion key for cloud secrets.
-  [#11554](https://github.com/pulumi/pulumi/pull/11554)
-
-- [cli/{config,new,package}] Preserve comments on editing of project and config files.
-  [#11456](https://github.com/pulumi/pulumi/pull/11456)
-
-- [sdk/dotnet] Add Output.JsonSerialize using System.Text.Json.
-  [#11556](https://github.com/pulumi/pulumi/pull/11556)
-
-- [sdk/go] Add JSONMarshal to go sdk.
-  [#11609](https://github.com/pulumi/pulumi/pull/11609)
-
-- [sdkgen/{dotnet,nodejs}] Initial implementation of simplified invokes for dotnet and nodejs.
-  [#11418](https://github.com/pulumi/pulumi/pull/11418)
-
-- [sdk/nodejs] Delegates alias computation to engine for Node SDK
-  [#11206](https://github.com/pulumi/pulumi/pull/11206)
-
-- [sdk/nodejs] Emit closure requires in global scope for improved cold start on Lambda
-  [#11481](https://github.com/pulumi/pulumi/pull/11481)
-
-- [sdk/nodejs] Add output jsonStringify using JSON.stringify.
-  [#11605](https://github.com/pulumi/pulumi/pull/11605)
-
-- [sdk/python] Add json_dumps to python sdk.
-  [#11607](https://github.com/pulumi/pulumi/pull/11607)
-
-
-### Bug Fixes
-
-- [backend/service] Fixes out-of-memory issues when using PULUMI_OPTIMIZED_CHECKPOINT_PATCH protocol
-  [#11666](https://github.com/pulumi/pulumi/pull/11666)
-
-- [cli] Improve performance of convert to not try and load so many provider plugins.
-  [#11639](https://github.com/pulumi/pulumi/pull/11639)
-
-- [programgen] Don't panic on some empty objects
-  [#11660](https://github.com/pulumi/pulumi/pull/11660)
-
-- [cli/display] Fixes negative durations on update display.
-  [#11631](https://github.com/pulumi/pulumi/pull/11631)
-
-- [programgen/go] Check for optional/ Ptr types within Union types. This fixes a bug in Go programgen where optional outputs are not returned as pointers.
-  [#11635](https://github.com/pulumi/pulumi/pull/11635)
-
-- [sdkgen/{dotnet,go,nodejs,python}] Do not generate Result types for functions with empty outputs
-  [#11596](https://github.com/pulumi/pulumi/pull/11596)
-
-- [sdk/python] Fix a deadlock on provider-side error with automation api
-  [#11595](https://github.com/pulumi/pulumi/pull/11595)
-
-- [sdkgen/{dotnet,nodejs}] Fix imports when a component is using another component from the same schema as a property
-  [#11606](https://github.com/pulumi/pulumi/pull/11606)
-  [#11467](https://github.com/pulumi/pulumi/pull/11467)
-
-- [sdkgen/go] Illegal cast in resource constructors when secret-wrapping input arguments.
-  [#11673](https://github.com/pulumi/pulumi/pull/11673)
-
-
-### Miscellaneous
-
-- [sdk/nodejs] Remove function serialization code for out of suppport NodeJS versions.
-  [#11551](https://github.com/pulumi/pulumi/pull/11551)
-  queue-merge: true
-  run-dispatch-commands: true
-  version-set: {
-  "dotnet": "6.0.x",
-  "go": "1.18.x",
-  "nodejs": "14.x",
-  "python": "3.9.x"
-}
-
-
-## 3.49.0 (2022-12-08)
-
-
-### Features
-
-- [sdk] Add methods to cast pointer types to corresponding Pulumi Ptr types
-  [#11539](https://github.com/pulumi/pulumi/pull/11539)
-
-- [yaml] [Updates Pulumi YAML to v1.0.4](https://github.com/pulumi/pulumi-yaml/releases/tag/v1.0.4) unblocking Docker Image resource support in a future Docker provider release.
-  [#11583](https://github.com/pulumi/pulumi/pull/11583)
-
-- [backend/service] Allows the service to opt into a bandwidth-optimized DIFF protocol for storing checkpoints. Previously this required setting the PULUMI_OPTIMIZED_CHECKPOINT_PATCH env variable on the client. This env variable is now deprecated.
-  [#11421](https://github.com/pulumi/pulumi/pull/11421)
-
-- [cli/about] Add fully qualified stack name to current stack.
-  [#11387](https://github.com/pulumi/pulumi/pull/11387)
-
-- [sdk/{dotnet,nodejs}] Add InvokeSingle variants to dotnet and nodejs SDKs
-  [#11564](https://github.com/pulumi/pulumi/pull/11564)
-
-
-### Bug Fixes
-
-- [docs] Exclude id output property for component resources
-  [#11469](https://github.com/pulumi/pulumi/pull/11469)
-
-- [engine] Fix an assert for resources being replaced but also pending deletion.
-  [#11475](https://github.com/pulumi/pulumi/pull/11475)
-
-- [pkg] Fixes codegen/python generation of non-string secrets in provider properties
-  [#11494](https://github.com/pulumi/pulumi/pull/11494)
-
-- [pkg/testing] Optionally caches python venvs for testing
-  [#11532](https://github.com/pulumi/pulumi/pull/11532)
-
-- [programgen] Improve error message for invalid enum values on `pulumi convert`.
-  [#11019](https://github.com/pulumi/pulumi/pull/11019)
-
-- [programgen] Interpret schema.Asset as pcl.AssetOrArchive.
-  [#11593](https://github.com/pulumi/pulumi/pull/11593)
-
-- [programgen/go] Convert the result of immediate invokes to ouputs when necessary.
-  [#11480](https://github.com/pulumi/pulumi/pull/11480)
-
-- [programgen/nodejs] Add `.` between `?` and `[`.
-  [#11477](https://github.com/pulumi/pulumi/pull/11477)
-
-- [programgen/nodejs] Fix capitalization when generating `fs.readdirSync`.
-  [#11478](https://github.com/pulumi/pulumi/pull/11478)
-
-- [sdk/nodejs] Fix regression when passing a provider to a MLC
-  [#11509](https://github.com/pulumi/pulumi/pull/11509)
-
-- [sdk/python] Allows for duplicate output values in python
-  [#11559](https://github.com/pulumi/pulumi/pull/11559)
-
-- [sdkgen/go] Fixes superfluous newline being added between documentation comment and package statement in doc.go
-  [#11492](https://github.com/pulumi/pulumi/pull/11492)
-
-- [sdkgen/nodejs] Generate JS doc comments for output-versioned invokes and use explicit any type.
-  [#11511](https://github.com/pulumi/pulumi/pull/11511)
-
-## 3.48.0 (2022-11-23)
-
-
-### Bug Fixes
-
-- [cli] Don't print update plan message with --json.
-  [#11454](https://github.com/pulumi/pulumi/pull/11454)
-
-- [cli] `up --yes` should not use update plans.
-  [#11445](https://github.com/pulumi/pulumi/pull/11445)
-
-## 3.47.2 (2022-11-22)
-
-
-### Features
-
-- [cli] Add prompt to `up` to use experimental update plans.
-  [#11353](https://github.com/pulumi/pulumi/pull/11353)
-
-
-### Bug Fixes
-
-- [sdk/python] Don't error on type mismatches when using input values for outputs
-  [#11422](https://github.com/pulumi/pulumi/pull/11422)
-
-## 3.47.1 (2022-11-18)
-
-
-### Bug Fixes
-
-- [sdk/{dotnet,go,nodejs}] Attempt to select stack then create as fallback on 'createOrSelect'
-  [#11402](https://github.com/pulumi/pulumi/pull/11402)
-
-## 3.47.0 (2022-11-17)
-
-
-### Features
-
-- [cli] Added "--from=tf" to pulumi convert.
-  [#11341](https://github.com/pulumi/pulumi/pull/11341)
-
-- [engine] Engine and Golang support for language plugins starting providers directly.
-  [#10916](https://github.com/pulumi/pulumi/pull/10916)
-
-- [sdk/dotnet] Add DictionaryInvokeArgs for dynamically constructing invoke input bag of properties.
-  [#11335](https://github.com/pulumi/pulumi/pull/11335)
-
-- [sdk/go] Allow sane conversions for `As*Map*` and `As*Array*` conversions.
-  [#11351](https://github.com/pulumi/pulumi/pull/11351)
-
-- [sdkgen/{dotnet,nodejs}] Add default dependencies for generated SDKs.
-  [#11315](https://github.com/pulumi/pulumi/pull/11315)
-
-- [sdkgen/nodejs] Splits input and output definitions into multiple files.
-  [#10831](https://github.com/pulumi/pulumi/pull/10831)
-
-
-### Bug Fixes
-
-- [cli] Fix stack selection prompt.
-  [#11354](https://github.com/pulumi/pulumi/pull/11354)
-
-- [engine] Always keep resources when pulumi:pulumi:getResource is invoked
-  [#11382](https://github.com/pulumi/pulumi/pull/11382)
-
-- [pkg] Fix a panic in codegen for an edge case involving object expressions without corresponding function arguments.
-  [#11311](https://github.com/pulumi/pulumi/pull/11311)
-
-- [programgen] Enable type checking for resource attributes
-  [#11371](https://github.com/pulumi/pulumi/pull/11371)
-
-- [cli/display] Fix text cutting off prior to the edge of the terminal
-  [#11202](https://github.com/pulumi/pulumi/pull/11202)
-
-- [programgen/{dotnet,go,nodejs,python}] Don't generate traverse errors when typechecking a dynamic type
-  [#11359](https://github.com/pulumi/pulumi/pull/11359)
-
-- [sdk/{go,nodejs,python}] Set acceptResources when invoking pulumi:pulumi:getResource
-  [#11382](https://github.com/pulumi/pulumi/pull/11382)
-
-- [sdk/python] Copy ResourceOptions correctly during a merge.
-  [#11327](https://github.com/pulumi/pulumi/pull/11327)
-
-## 3.46.1 (2022-11-09)
-
-
-### Features
-
-- [cli] Enables debug tracing of Pulumi gRPC internals: `PULUMI_DEBUG_GRPC=$PWD/grpc.json pulumi up`
-  [#11085](https://github.com/pulumi/pulumi/pull/11085)
-
-- [cli/display] Improve the usability of the interactive dipslay by making the treetable scrollable
-  [#11200](https://github.com/pulumi/pulumi/pull/11200)
-
-- [pkg] Add `DeletedWith` as a resource option.
-  [#11095](https://github.com/pulumi/pulumi/pull/11095)
-
-- [programgen] More programs can be converted to Pulumi when using `pulumi convert`, provider bridging, and conversion tools by allowing property accesses and field names to fall back to a case insensitive lookup.
-  [#11266](https://github.com/pulumi/pulumi/pull/11266)
-
-
-### Bug Fixes
-
-- [engine] Disable auto parenting to see if that fixes #10950.
-  [#11272](https://github.com/pulumi/pulumi/pull/11272)
-
-- [yaml] [Updates Pulumi YAML to v1.0.2](https://github.com/pulumi/pulumi-yaml/releases/tag/v1.0.2) which fixes a bug encountered using templates with project level config.
-  [#11296](https://github.com/pulumi/pulumi/pull/11296)
-
-- [sdkgen/go] Allow resource names that conflict with additional types.
-  [#11244](https://github.com/pulumi/pulumi/pull/11244)
-
-- [sdkgen/go] Guard against conflicting field names.
-  [#11262](https://github.com/pulumi/pulumi/pull/11262)
-
-- [sdk/python] Handle None being passed to register_resource_outputs.
-  [#11226](https://github.com/pulumi/pulumi/pull/11226)
-
-## 3.46.0 (2022-11-02)
-
-
-### Features
-
-- [programgen/{dotnet,go,java,nodejs,python}] Support a logical name for config vars
-  [#11231](https://github.com/pulumi/pulumi/pull/11231)
-
-- [sdk/dotnet] Make the `LocalSerializer` class public.
-  [#11106](https://github.com/pulumi/pulumi/pull/11106)
-
-- [sdk/yaml] [Updates Pulumi YAML to v1.0.0](https://github.com/pulumi/pulumi-yaml/releases/tag/v1.0.0) containing runtime support for external config.
-  [#11222](https://github.com/pulumi/pulumi/pull/11222)
-
-
-### Bug Fixes
-
-- [engine] Fix a bug in update plans handling resources being replaced due to other resources being deleted before replacement.
-  [#11009](https://github.com/pulumi/pulumi/pull/11009)
-
-- [engine] Pending deletes are no longer executed before everything else. This correctly handles dependencies for resource graphs that were partially deleted.
-  [#11027](https://github.com/pulumi/pulumi/pull/11027)
-
-- [engine] Expand duplicate URN checks across direct URNs and aliases.
-  [#11212](https://github.com/pulumi/pulumi/pull/11212)
-
-## 3.45.0 (2022-10-31)
-
-
-### Features
-
-- [auto/dotnet] Support for remote operations
-  [#11194](https://github.com/pulumi/pulumi/pull/11194)
-
-- [cli/config] Typing made optional, extended short-hand values to arrays and correctly pass stack name to config validator
-  [#11192](https://github.com/pulumi/pulumi/pull/11192)
-
-- [auto/go] Support for remote operations
-  [#11168](https://github.com/pulumi/pulumi/pull/11168)
-
-- [auto/nodejs] Support for remote operations
-  [#11170](https://github.com/pulumi/pulumi/pull/11170)
-
-- [auto/python] Support for remote operations
-  [#11174](https://github.com/pulumi/pulumi/pull/11174)
-
-
-### Bug Fixes
-
-- [sdk/{go,yaml}] Block IsSecret until secretness is known
-  [#11189](https://github.com/pulumi/pulumi/pull/11189)
-
-- [sdk/{go,yaml}] Prevent race on resource output
-  [#11186](https://github.com/pulumi/pulumi/pull/11186)
-
-## 3.44.3 (2022-10-28)
-
-
-### Features
-
-- [cli/state] Add the --target-dependents flag to `pulumi state delete`
-  [#11164](https://github.com/pulumi/pulumi/pull/11164)
-
-
-### Bug Fixes
-
-- [cli] Hard reset the templates checkout to work around a go-git issue with ignored files.
-  [#11175](https://github.com/pulumi/pulumi/pull/11175)
-
-- [auto/dotnet] allow deserializing complex stack config values.
-  [#11143](https://github.com/pulumi/pulumi/pull/11143)
-
-- [auto/{dotnet,go,nodejs,python}] detect concurrent update error from local backend.
-  [#11146](https://github.com/pulumi/pulumi/pull/11146)
-
-## 3.44.2 (2022-10-26)
-
-
-### Features
-
-- [cli] Allow globbing for resources that do not yet exist
-  [#11150](https://github.com/pulumi/pulumi/pull/11150)
-
-- [auto/dotnet] Add Json option to UpdateOptions.
-  [#11148](https://github.com/pulumi/pulumi/pull/11148)
-
-
-### Bug Fixes
-
-- [build] Fix release build to continue to use MacOS 11.
-  [#11155](https://github.com/pulumi/pulumi/pull/11155)
-
-- [engine] Prevent concurrent read/writes to the component providers map.
-  [#11151](https://github.com/pulumi/pulumi/pull/11151)
-
-## 3.44.1 (2022-10-25)
-
-
-### Bug Fixes
-
-- [engine] Fix an invalid cast in analyzer plugins.
-  [#11141](https://github.com/pulumi/pulumi/pull/11141)
-
-## 3.44.0 (2022-10-24)
-
-
-### Features
-
-- [auto/go] Add InstallPluginFromServer method
-  [#10955](https://github.com/pulumi/pulumi/pull/10955)
-
-- [auto/nodejs] Add InstallPluginFromServer
-  [#10955](https://github.com/pulumi/pulumi/pull/10955)
-
-- [auto/python] Add install_plugin_from_server
-  [#10955](https://github.com/pulumi/pulumi/pull/10955)
-
-- [cli] Implement initial MVP for hierarchical and structured project configuration.
-  [#10832](https://github.com/pulumi/pulumi/pull/10832)
-
-- [cli] Allow rotating the passphrase non-interactively
-  [#11094](https://github.com/pulumi/pulumi/pull/11094)
-
-- [programgen] Add error reporting infrastructure
-  [#11032](https://github.com/pulumi/pulumi/pull/11032)
-
-
-### Bug Fixes
-
-- [ci] Fix pull request URLs in Pulumi changelogs
-  [#11060](https://github.com/pulumi/pulumi/pull/11060)
-
-- [engine] Fix type validation of stack config with secure values.
-  [#11084](https://github.com/pulumi/pulumi/pull/11084)
-
-- [cli/engine] Component Resources inherit thier parents providers map
-  [#10933](https://github.com/pulumi/pulumi/pull/10933)
-
-- [cli/import] Only trigger an import when necessary during refresh.
-  [#11100](https://github.com/pulumi/pulumi/pull/11100)
-
-- [sdk/go] Allow decoding *asset and *archive values
-  [#11053](https://github.com/pulumi/pulumi/pull/11053)
-
-- [sdkgen/{go,python}] Handle hypheneated names in go and python
-  [#11049](https://github.com/pulumi/pulumi/pull/11049)
-
-- [sdk/nodejs] Fixes loss of undefined type case in `all()`
-  [#11048](https://github.com/pulumi/pulumi/pull/11048)
-
-- [sdk/python] pulumi.automation.create_or_select_stack() attempts to select the stack before attempting to create
-  [#11115](https://github.com/pulumi/pulumi/pull/11115)
-
-- [sdk/python] Python runtime now respects the --parallel flag.
-  [#11122](https://github.com/pulumi/pulumi/pull/11122)
-
-
-### Miscellaneous
-
-- [protobuf] Bumps python grpcio version
-  [#11067](https://github.com/pulumi/pulumi/pull/11067)
-
-- [sdk/go] Update notes, update the deprecated functions, make some lint.
-  [#11002](https://github.com/pulumi/pulumi/pull/11002)
-
-## 3.43.1 (2022-10-15)
-
-
-### Bug Fixes
-
-- [sdkgen/{go,python}] Revert 10738, fixing python class generation
-  [#11033](https://github.com/pulumi/pulumi/pull/11033)
-
-## 3.43.0 (2022-10-14)
-
-
-### Features
-
-- [auto/nodejs] Adds support for parallel programs in NodeJS Automation API
-  [#10568](https://github.com/pulumi/pulumi/pull/10568)
-
-- [backend/service] Implements diff-based snapshot saving protocol that reduces bandwidth on large stacks. To opt into this feature, set the environment variable and value `PULUMI_OPTIMIZED_CHECKPOINT_PATCH=true`.
-  [#10788](https://github.com/pulumi/pulumi/pull/10788)
-
-- [engine] Adds structured alias support to the engine
-  [#10819](https://github.com/pulumi/pulumi/pull/10819)
-
-- [cli/display] Displays time elapsed when modifying a resource.
-  [#10953](https://github.com/pulumi/pulumi/pull/10953)
-
-- [sdk/go] Modifies built-in As-ArrayOutput methods to attempt to convert []interface{} to []T.
-  [#10991](https://github.com/pulumi/pulumi/pull/10991)
-
-- [sdkgen/go] Add `modulePath` to go, allowing accurate `go.mod` files for prerelease packages
-  [#10944](https://github.com/pulumi/pulumi/pull/10944)
-
-- [cli/new] Add --remove flag to`pulumi destroy`
-  [#10943](https://github.com/pulumi/pulumi/pull/10943)
-
-
-### Bug Fixes
-
-- [cli] Project path is included in error messages when a project can't be loaded.
-  [#10973](https://github.com/pulumi/pulumi/pull/10973)
-
-- [cli/display] Fix gocloud unconditonally writing to stderr.
-  [#11007](https://github.com/pulumi/pulumi/pull/11007)
-
-- [cli/{display,engine}] Use of unsupported ResourceOptions on components will no longer raise resource warnings, instead they are just logged to the diagnostic error stream.
-  [#11010](https://github.com/pulumi/pulumi/pull/11010)
-
-- [cli/import] Handle importing resource properties that are typed as a union
-  [#10995](https://github.com/pulumi/pulumi/pull/10995)
-
-- [cli/package] Require a path separator for path based binaries. This allows us to distinguish between ./myProvider (execute the binary at path) and myProvider (execute the installed plugin).
-  [#11015](https://github.com/pulumi/pulumi/pull/11015)
-
-- [programgen/dotnet] Annotate deeply nested objects with their schema types and apply property name overrides
-  [#10976](https://github.com/pulumi/pulumi/pull/10976)
-
-- [programgen/go] Fixes int constant range expressions for go
-  [#10979](https://github.com/pulumi/pulumi/pull/10979)
-
-- [programgen/go] Missing default case handling when generating local variables
-  [#10978](https://github.com/pulumi/pulumi/pull/10978)
-
-- [sdk/go] Avoid backfilling property deps for Go
-  [#11021](https://github.com/pulumi/pulumi/pull/11021)
-
-- [sdkgen] Re-enables caching the schemas of versioned provider plugins.
-  [#10971](https://github.com/pulumi/pulumi/pull/10971)
-
-- [programgen/python] Recursively annotate expressions under invoke calls with their associated schema types
-  [#10958](https://github.com/pulumi/pulumi/pull/10958)
-
-
-### Miscellaneous
-
-- [yaml] "[Updates Pulumi YAML to v0.5.10](https://github.com/pulumi/pulumi-yaml/releases/tag/v0.5.10) containing bug fixes and improvements primarily for `pulumi convert` from YAML."
-  [#11018](https://github.com/pulumi/pulumi/pull/11018)
-
-## 3.42.0 (2022-10-07)
-
-
-### Bug Fixes
-
-- [cli/new] Fix cloning templates from Azure DevOps repos.
-  [#10954](https://github.com/pulumi/pulumi/pull/10954)
-
-- [docs] Allow more flexible parsing when extracting examples from doc comments
-  [#10913](https://github.com/pulumi/pulumi/pull/10913)
-
-- [sdkgen/python] Fixes dangling type-refs generated under compatibility=tfbridge20 for schemas that refer to types aross modules.
-  [#10935](https://github.com/pulumi/pulumi/pull/10935)
-
-## 3.41.1 (2022-10-05)
-
-
-### Features
-
-- [backend] Allows CLI auth for Azure blob storage
-  [#10900](https://github.com/pulumi/pulumi/pull/10900)
-
-- [cli/{about,plugin}] Remove experimental feature for plugins from private github releases. This is now supported by `github:` plugin urls, see https://www.pulumi.com/docs/guides/pulumi-packages/how-to-author/#support-for-github-releases.
-  [#10896](https://github.com/pulumi/pulumi/pull/10896)
-
-- [sdk/go] Adds an `UnsafeAwaitOutput` function to the Go SDK. This permits a workaround for component providers and other advanced scenarios where resources created are conditional on an output.
-  [#10877](https://github.com/pulumi/pulumi/pull/10877)
-
-- [sdk/python] Add invoke to Provider interface.
-  [#10906](https://github.com/pulumi/pulumi/pull/10906)
-
-- [sdk/python] Add Output.format to the python SDK.
-  [#10919](https://github.com/pulumi/pulumi/pull/10919)
-
-- [yaml] [Updates Pulumi YAML to v0.5.9](https://github.com/pulumi/pulumi-yaml/releases/tag/v0.5.9)
-  [#10937](https://github.com/pulumi/pulumi/pull/10937)
-
-
-### Bug Fixes
-
-- [cli] Prevent sending on a closed channel panics during 'pulumi convert'
-  [#10893](https://github.com/pulumi/pulumi/pull/10893)
-
-- [programgen/go] Fix codegen for `__apply` functions
-  [#10775](https://github.com/pulumi/pulumi/pull/10775)
-
-- [sdk/go] Go programs run with Go 1.17 or below failed due to go mod tidy being run with -compat=1.18. The change is reverted.
-  [#10865](https://github.com/pulumi/pulumi/pull/10865)
-
-- [sdk/go] Fixed bug in (ours, theirs) to (theirs, theirs)
-  [#10881](https://github.com/pulumi/pulumi/pull/10881)
-
-- [sdk/python] Fix KeyError in UpdateSummary.
-  [#10907](https://github.com/pulumi/pulumi/pull/10907)
-
-- [sdkgen/nodejs] Fixes a bug with lazy-loaded modules that caused mixins to observe unexpected null values.
-  [#10871](https://github.com/pulumi/pulumi/pull/10871)
-
-## 3.40.2 (2022-09-27)
-
-
-### Features
-
-- [cli] Allow per-execution override of the cloud secrets provider url via the `PULUMI_CLOUD_SECRET_OVERRIDE` environment variable. This allows a temporary replacement without updating the stack config, such a during CI. This does not effect stacks using service secrets or passphrases.
-  [#10749](https://github.com/pulumi/pulumi/pull/10749)
-  [#10749](https://github.com/pulumi/pulumi/pull/10749)
-  [#10749](https://github.com/pulumi/pulumi/pull/10749)
-
-- [cli/new] Enables `pulumi new` to use templates from Azure DevOps(currently limited to master/main branches and does not support providing subdirectories).
-  [#10789](https://github.com/pulumi/pulumi/pull/10789)
-
-- [engine] 'pulumi policy new' now uses the same system as 'pulumi new' to install dependencies.
-  [#10797](https://github.com/pulumi/pulumi/pull/10797)
-
-- [programgen] Support resource option "version" in `pulumi convert` to select specific provider SDK versions.
-  [#10194](https://github.com/pulumi/pulumi/pull/10194)
-
-- [yaml] [Updates Pulumi YAML to v0.5.8](https://github.com/pulumi/pulumi-yaml/releases/tag/v0.5.8)
-  [#10856](https://github.com/pulumi/pulumi/pull/10856)
-
-- [cli/plugin] Don't retry plugin downloads in 403 and 404 responses
-  [#10803](https://github.com/pulumi/pulumi/pull/10803)
-
-- [sdk/dotnet] Added `Deployment.OrganizationName` to return the current organization if available.
-  [#10564](https://github.com/pulumi/pulumi/pull/10564)
-
-- [sdk/go] Pulumi Go Programs now support a Pulumi.yaml option `buildTarget: path/to/binary` to compile/recompile a Go binary to that location.
-  [#10731](https://github.com/pulumi/pulumi/pull/10731)
-
-- [sdk/go] Added `Context.Organization` to return the current organization if available.
-  [#10811](https://github.com/pulumi/pulumi/pull/10811)
-
-
-### Bug Fixes
-
-- [ci] Re-enable Homebrew Tap publishing.
-  [#10796](https://github.com/pulumi/pulumi/pull/10796)
-
-- [cli] Fixes --tracing to account for response parsing in HTTP api/* spans.
-  [#10828](https://github.com/pulumi/pulumi/pull/10828)
-
-- [cli] Fixes Pulumi.yaml validation error when the `refresh: always` option is specified
-  [#10833](https://github.com/pulumi/pulumi/pull/10833)
-
-- [engine] Mark pulumi-analyzer-policy and pulumi-analyzer-policy-python as bundled plugins.
-  [#10817](https://github.com/pulumi/pulumi/pull/10817)
-
-- [engine] Fix node and python MLCs on Windows.
-  [#10827](https://github.com/pulumi/pulumi/pull/10827)
-
-- [sdkgen/dotnet] Fixes a .NET SDK codegen bug when emitting functions with secret parameters.
-  [#10840](https://github.com/pulumi/pulumi/pull/10840)
-
-- [sdkgen/dotnet] Fix the type emitted for `ImmutableArray.Create` and `ImmutableDictionary.Create` for secret properties.
-  [#10850](https://github.com/pulumi/pulumi/pull/10850)
-
-- [sdk/nodejs] The `@pulumi/pulumi` package is now interoperable with ESModules.
-  [#10622](https://github.com/pulumi/pulumi/pull/10622)
-
-- [sdk/{nodejs,python}] `getOrganization` now returns "organization" by default.
-  [#10820](https://github.com/pulumi/pulumi/pull/10820)
-
-- [programgen/yaml] Fix incorrect import for non-pulumi owned package on convert
-  [#10727](https://github.com/pulumi/pulumi/pull/10727)
-
-## 3.40.1 (2022-09-17)
-
-
-### Features
-
-- [backend] Adds a flag `PULUMI_SKIP_CHECKPOINTS=true` that makes Pulumi skip saving state checkpoints as it modifies resources and only save the final state of a deployment. 
-  [#10750](https://github.com/pulumi/pulumi/pull/10750)
-
-   This is an experimental feature that also requires `PULUMI_EXPERIMENTAL=true` to be set.
-
-   Using the feature introduces risk that in the case of network disconnect or crash state edits will be lost and may require manual recovery. When this risk is acceptable, using the feature can speed up Pulumi deployments.
-
-   See also:
-
-     - [Checkpoints](https://www.pulumi.com/docs/intro/concepts/state/#checkpoints)
-     - [#10668](https://github.com/pulumi/pulumi/issues/10668)
-
-- [ci] Improves first-time contributor developer experience and reduces test execution time by defaulting `integration.ProgramTest` to a filestate backend. Tests that require running against a service should set `RequireService` to `true`.
-  [#10720](https://github.com/pulumi/pulumi/pull/10720)
-
-- [cli] Add a package author focused subcommand: `pulumi package` with subcommands `pulumi package gen-sdk` and `pulumi package get-schema`.
-  [#10711](https://github.com/pulumi/pulumi/pull/10711)
-
-- [cli] Use "https://github.com/pulumi/pulumi/blob/master/sdk/go/common/workspace/project.json" to validate loaded project files.
-  [#10596](https://github.com/pulumi/pulumi/pull/10596)
-
-
-### Bug Fixes
-
-- [sdk/go] Correctly handle nil resource references in the RPC layer.
-  [#10739](https://github.com/pulumi/pulumi/pull/10739)
-
-## 3.40.0 (2022-09-14)
-
-### Bug fixes
-
-- [engine] Plugin resolution now automatically installs any missing plugins as they are encountered.
-   [#10691](https://github.com/pulumi/pulumi/pull/10691)
-
-### Miscellaneous
-
-- [ci] Miscellaneous improvements to release process.
-
-## 3.39.4 (2022-09-14)
-
-
-### Improvements
-
-- [provider/go]: Added support for token authentication in the go providers which use git.
-  [#10628](https://github.com/pulumi/pulumi/pull/10628)
-
-- [codegen/go] Chunk the `pulumiTypes.go` file to reduce max file size.
-  [#10666](https://github.com/pulumi/pulumi/pull/10666)
-
-### Bug Fixes
-
-- Fix invalid resource type on `pulumi convert` to Go
-  [#10670](https://github.com/pulumi/pulumi/pull/10670)
-
-- [auto/nodejs] `onOutput` is now called incrementally as the
-  underyling Pulumi process produces data, instead of being called
-  once at the end of the process execution. This restores behavior
-  that regressed since 3.39.0.
-  [#10678](https://github.com/pulumi/pulumi/pull/10678)
-
-### Miscellaneous
-
-- [ci] Migrate to merge queues for more reliable builds
-  [#10644](https://github.com/pulumi/pulumi/pull/10644)
-
-
-## 3.39.3 (2022-09-07)
-
-### Improvements
-
-- [sdk/python] Improve error message when pulumi-python cannot find a main program.
-  [#10617](https://github.com/pulumi/pulumi/pull/10617)
-
-- [cli] provide info message to user if a pulumi program contains no resources
-  [#10461](https://github.com/pulumi/pulumi/issues/10461)
-
-### Bug Fixes
-
-- [engine/plugins]: Revert change causing third party provider packages to prevent deployment commands (`up`, `preview`, ...)
-  when used with the nodejs runtime. Reverts #10530.
-  [#10650](https://github.com/pulumi/pulumi/pull/10650)
-
-## 3.39.2 (2022-09-07)
-
-### Improvements
-
-- [sdk/go] Pulumi Go programs, on failure, now log a single error message.
-  [#10347](https://github.com/pulumi/pulumi/pull/10347)
-
-- [sdk/nodejs] Updated the vendored version of TypeScript in the NodeJS SDK and runtime from v3.7.3 to v3.8.3
-  [#10618](https://github.com/pulumi/pulumi/pull/10618)
-
-### Bug Fixes
-
-- [sdk/nodejs] Calls onOutput in runPulumiCmd
-  [#10631](https://github.com/pulumi/pulumi/pull/10631)
-
-## 3.39.1 (2022-09-02)
-
-### Improvements
-
-- [cli] Display outputs last in diff view.
-  [#10535](https://github.com/pulumi/pulumi/pull/10535)
-
-- [sdk/python] Dropped support for Python 3.6.
-  [#10529](https://github.com/pulumi/pulumi/pull/10529)
-
-- [codegen/nodejs] Support lazy-loading Node modules.
-  [#10538](https://github.com/pulumi/pulumi/pull/10538)
-
-- [cli/backend] Gzip compress HTTPS payloads for `pulumi import` and secret decryption against
-  the Pulumi Service backend.
-  [#10558](https://github.com/pulumi/pulumi/pull/10558)
-
-### Bug Fixes
-
-- [cli] Fix the "no Pulumi.yaml project file found" error message.
-  [#10592](https://github.com/pulumi/pulumi/pull/10592)
-
-- [cli/refresh] Do not panic when snapshot is `nil`.
-  [#10593](https://github.com/pulumi/pulumi/pull/10593)
-
-- [sdk/{python,nodejs}] Fix the use of `getOrganization` in policy packs.
-  [#10574](https://github.com/pulumi/pulumi/pull/10574)
-
-## 3.39.0 (2022-09-01)
-
-### Improvements
-
-- [yaml] [Updates Pulumi YAML to v0.5.5](https://github.com/pulumi/pulumi-yaml/releases/tag/v0.5.5)
-
-- [cli] Allow `pulumi refresh` to interactively resolve pending creates.
-  [#10394](https://github.com/pulumi/pulumi/pull/10394)
-
-- [cli] Clarify highlighting of confirmation text in `confirmPrompt`.
-  [#10413](https://github.com/pulumi/pulumi/pull/10413)
-
-- [provider/python]: Improved exception display. The traceback is now shorter and it always starts with user code.
-  [#10336](https://github.com/pulumi/pulumi/pull/10336)
-
-- [sdk/python] Update PyYAML to 6.0
-
-- [cli/watch] `pulumi watch` now uses relies on a program built on [`watchexec`](https://github.com/watchexec/watchexec)
-  to implement recursive file watching, improving performance and cross-platform compatibility.
-  This `pulumi-watch` program is now included in releases.
-  [#10213](https://github.com/pulumi/pulumi/issues/10213)
-
-- [codegen] Reduce time to execute `pulumi convert` and some YAML programs, depending on providers used, by up to 3 seconds.
-  [#10444](https://github.com/pulumi/pulumi/pull/10444)
-
-
-- [dotnet/sdk] Implement `Deployment.TestAsync` overloads which accept functions that create resources without requiring a stack definition.
-  [#10458](https://github.com/pulumi/pulumi/pull/10458)
-
-- [sdk/nodejs] Added stack truncation to `SyntaxError` in nodejs.
-  [#10465](https://github.com/pulumi/pulumi/pull/10465)
-
-- [sdk/python] Makes global SETTINGS values context-aware to not leak state between Pulumi programs running in parallel
-  [#10402](https://github.com/pulumi/pulumi/pull/10402)
-
-- [sdk/python] Makes global ROOT, CONFIG, _SECRET_KEYS ContextVars to not leak state between parallel inline Pulumi programs
-  [#10472](https://github.com/pulumi/pulumi/pull/10472)
-
-- [sdk/go] Improve error messages for `StackReference`s
-  [#10477](https://github.com/pulumi/pulumi/pull/10477)
-
-- [sdk/dotnet] Added `Output.CreateSecret<T>(Output<T> value)` to set the secret bit on an output value.
-  [#10467](https://github.com/pulumi/pulumi/pull/10467)
-
-- [policy] `pulumi policy publish` now takes into account `.gitignore` files higher in the file tree.
-  [#10493](https://github.com/pulumi/pulumi/pull/10493)
-
-- [sdk/go] enable direct compilation via `go build`(set `PULUMI_GO_USE_RUN=true` to opt out)
-  [#10375](https://github.com/pulumi/pulumi/pull/10375)
-
-- [cli/backend] Updates no longer immediately renew the token but wait
-  until the token is halfway through its expiration period. Currently
-  it is assumed tokens expire in 5 minutes, so with this change the
-  first lease renewal now happens approximately 2.5 minutes after the
-  start of the update. The change optimizes startup latency for Pulumi
-  CLI. [#10462](https://github.com/pulumi/pulumi/pull/10462)
-
-- [cli/plugin] `plugin install` now supports a `--checksum` option.
-  [#10528](https://github.com/pulumi/pulumi/pull/10528)
-
-- [sdk/{nodejs/python}] Added `getOrganization()` to return the current organization if available.
-  [#10504](https://github.com/pulumi/pulumi/pull/10504)
-
-### Bug Fixes
-
-- [codegen/go] Fix StackReference codegen.
-  [#10260](https://github.com/pulumi/pulumi/pull/10260
-
-- [engine/backends]: Fix bug where File state backend failed to apply validation to stack names, resulting in a panic.
-  [#10417](https://github.com/pulumi/pulumi/pull/10417)
-
-- [cli] Fix VCS detection for domains other than .com and .org.
-  [#10415](https://github.com/pulumi/pulumi/pull/10415)
-
-- [codegen/go] Fix incorrect method call for reading floating point values from configuration.
-  [#10445](https://github.com/pulumi/pulumi/pull/10445)
-
-- [engine]: HTML characters are no longer escaped in JSON output.
-  [#10440](https://github.com/pulumi/pulumi/pull/10440)
-
-- [codegen/go] Ensure consistency between go docs information and package name
-  [#10452](https://github.com/pulumi/pulumi/pull/10452)
-
-- [auto/go] Clone non-default branches (and tags).
-  [#10285](https://github.com/pulumi/pulumi/pull/10285)
-
-- [cli] Fixes `survey.v1` panics in Terminal UI introduced in
-  [#10130](https://github.com/pulumi/pulumi/issues/10130) in v3.38.0.
-  [#10475](https://github.com/pulumi/pulumi/pull/10475)
-
-- [codegen/ts] Fix non-pulumi owned provider import alias.
-  [#10447](https://github.com/pulumi/pulumi/pull/10447)
-
-- [codegen/go] Fix import path for non-pulumi owner providers
-  [#10485](https://github.com/pulumi/pulumi/pull/10485)
-
-- [cli] Fixes panics on repeat Ctrl+C invocation during long-running updates
-  [#10489](https://github.com/pulumi/pulumi/pull/10489)
-
-- [cli] Improve Windows reliability with dependency update to ssh-agent
-  [#10486](https://github.com/pulumi/pulumi/pull/10486)
-
-- [sdk/{dotnet,nodejs,python}] Dynamic providers and automation API will not trigger a firewall
-  permission prompt, will only accept network requests via loopback address.
-  [#10498](https://github.com/pulumi/pulumi/pull/10498)
-  [#10502](https://github.com/pulumi/pulumi/pull/10502)
-  [#10503](https://github.com/pulumi/pulumi/pull/10503)
-
-- [cli] Fix `pulumi console` command to follow documented behavior in help message/docs.
-  [#10509](https://github.com/pulumi/pulumi/pull/10509)
-
-- [sdk/nodejs] Fixes an issue which would occur when multiple processes were spawned and some would receive no stdout/stderr
-  [10522](https://github.com/pulumi/pulumi/pull/10522)
-
-- [engine] Plugin resolution now automatically installs any missing plugins as they are encountered.
-  [#10530](https://github.com/pulumi/pulumi/pull/10530)
-
-- [python] put python version check after installing dependencies to resolve `fork/exec` warning
-  [#10524](https://github.com/pulumi/pulumi/pull/10524)
-
-- [go/codegen] Fix generating invalid Go code when derivatives of input types collide with existing resource types
-  [#10551](https://github.com/pulumi/pulumi/pull/10551)
-
-## 3.38.0 (2022-08-16)
-
-### Improvements
-
-- [cli] Updated to the latest version of go-git.
-  [#10330](https://github.com/pulumi/pulumi/pull/10330)
-
-- [sdk] Merge python error message and traceback into single error message.
-   [#10348](https://github.com/pulumi/pulumi/pull/10348)
-
-- [sdk/python] Support optional default parameters in pulumi.Config
-  [#10344](https://github.com/pulumi/pulumi/pull/10344)
-
-- [sdk/nodejs] Adds warning message when entrypoint resolution is ambiguous
-  [#3582](https://github.com/pulumi/pulumi/issues/3582)
-
-- [automation] Add options for Automation API in each SDK to control logging and tracing, allowing
-  automation API to run with the equivalent of CLI arguments `--logflow`, `--verbose`,
-  `--logtostderr`, `--tracing` and `--debug`
-  [#10338](https://github.com/pulumi/pulumi/pull/10338)
-
-- [yaml] [Updates Pulumi YAML to v0.5.4](https://github.com/pulumi/pulumi-yaml/releases/tag/v0.5.4)
-
-- [java] [Updates Pulumi Java to v0.5.4](https://github.com/pulumi/pulumi-java/releases/tag/v0.5.4)
-
-- [cli] `pulumi about` now queries language plugins for information, rather than having hardcoded language logic.
-  [#10392](https://github.com/pulumi/pulumi/pull/10392)
-
-- [sdk/python] Deprecate PULUMI_TEST_MODE
-  [#10400](https://github.com/pulumi/pulumi/pull/10400)
-
-
-### Bug Fixes
-
-- [cli] Paginate template options
-  [#10130](https://github.com/pulumi/pulumi/issues/10130)
-
-- [sdk/dotnet] Fix serialization of non-generic list types.
-  [#10277](https://github.com/pulumi/pulumi/pull/10277)
-
-- [codegen/nodejs] Correctly reference external enums.
-  [#10286](https://github.com/pulumi/pulumi/pull/10286)
-
-- [sdk/python] Support deeply nested protobuf objects.
-  [#10284](https://github.com/pulumi/pulumi/pull/10284)
-
-- Revert [Remove api/renewLease from startup crit path](pulumi/pulumi#10168) to fix #10293.
-  [#10294](https://github.com/pulumi/pulumi/pull/10294)
-
-- [codegen/go] Remove superfluous double forward slash from doc.go
-  [#10317](https://github.com/pulumi/pulumi/pull/10317)
-
-- [codegen/go] Add an external package cache option to `GenerateProgramOptions`.
-  [#10340](https://github.com/pulumi/pulumi/pull/10340)
-
-- [cli/plugins] Don't retry plugin downloads that failed due to local file errors.
-  [#10341](https://github.com/pulumi/pulumi/pull/10341)
-
-- [dotnet] Set environment exit code during `Deployment.RunAsync` in case users don't bubble it the program entry point themselves
-  [#10217](https://github.com/pulumi/pulumi/pull/10217)
-
-- [cli/display] Fix a panic in the color logic.
-  [#10354](https://github.com/pulumi/pulumi/pull/10354
-
-## 3.37.2 (2022-07-29)
-
-### Bug Fixes
-
-- [sdk/dotnet] Fix serialization of non-generic list types.
-  [#10277](https://github.com/pulumi/pulumi/pull/10277)
-
-- [codegen/nodejs] Correctly reference external enums.
-  [#10286](https://github.com/pulumi/pulumi/pull/10286)
-
-- [sdk/python] Support deeply nested protobuf objects.
-  [#10284](https://github.com/pulumi/pulumi/pull/10284)
-
-- Revert [Remove api/renewLease from startup crit path](pulumi/pulumi#10168) to fix #10293.
-  [#10294](https://github.com/pulumi/pulumi/pull/10294)
-
-
-## 3.37.1 (2022-07-27)
-
-### Improvements
-
-- [cli] Groups `pulumi help` commands by category
-  [#10170](https://github.com/pulumi/pulumi/pull/10170)
-
-- [sdk/nodejs] Removed stack trace output for Typescript compilation errors
-  [#10259](https://github.com/pulumi/pulumi/pull/10259)
-
-### Bug Fixes
-
-- [cli] Fix installation failures on Windows due to release artifacts shipped omitting a folder, `pulumi/*.exe` instead
-  of `pulumi/bin/*.exe`.
-  [#10264](https://github.com/pulumi/pulumi/pull/10264)
-
-## 3.37.0 (2022-07-27)
-
-### Breaking
-
-- [engine] Engine now always encrypts secret return values in Invoke.
-           May break `Language SDKs<3.0.0`
-  [#10239](https://github.com/pulumi/pulumi/pull/10239)
-
-### Improvements
-
-- [auto/go] Adds the ability to capture incremental `stderr`
-  via the new option `ErrorProgressStreams`.
-  [#10179](https://github.com/pulumi/pulumi/pull/10179)
-
-- [cli/plugins] Warn that using GITHUB_REPOSITORY_OWNER is deprecated.
-  [#10142](https://github.com/pulumi/pulumi/pull/10142)
-
-- [dotnet/codegen] code generation for csharp Pulumi programs now targets .NET 6
-  [#10143](https://github.com/pulumi/pulumi/pull/10143)
-
-- [cli] Allow `pulumi plugin install <type> <pkg> -f <path>` to target a binary
-  file or a folder.
-  [#10094](https://github.com/pulumi/pulumi/pull/10094)
-
-- [cli/config] Allow `pulumi config cp --path` between objects.
-  [#10147](https://github.com/pulumi/pulumi/pull/10147)
-
-- [codegen/schema] Support stack reference as a resource
-  [#10174](https://github.com/pulumi/pulumi/pull/10174)
-
-- [backends] When logging in to a file backend, validate that the bucket is accessible.
-  [#10012](https://github.com/pulumi/pulumi/pull/10012)
-
-- [cli] Add flag to specify whether to install dependencies on `pulumi convert`.
-  [#10198](https://github.com/pulumi/pulumi/pull/10198)
-
-- [cli] Expose `gen-completion` command when running `pulumi --help`.
-  [#10218](https://github.com/pulumi/pulumi/pull/10218)
-
-- [sdk/go] Expose context.Context from pulumi.Context.
-  [#10190](https://github.com/pulumi/pulumi/pull/10190)
-
-- [cli/plugins] Add local plugin linkage in `Pulumi.yaml`.
-  [#10146](https://github.com/pulumi/pulumi/pull/10146)
-
-- [engine] Remove sequence numbers from the engine and provider interfaces.
-  [#10203](https://github.com/pulumi/pulumi/pull/10203)
-
-- [engine] The engine will retry plugin downloads that error.
-  [#10248](https://github.com/pulumi/pulumi/pull/10248)
-
-### Bug Fixes
-
-- [cli] Only log github request headers at log level 11.
-  [#10140](https://github.com/pulumi/pulumi/pull/10140)
-
-- [sdk/go] `config.Encrypter` and `config.Decrypter` interfaces now
-  require explicit `Context`. This is a minor breaking change to the
-  SDK. The change fixes parenting of opentracing spans that decorate
-  calls to the Pulumi Service crypter.
-
-  [#10037](https://github.com/pulumi/pulumi/pull/10037)
-
-- [codegen/go] Support program generation, `pulumi convert` for programs that create explicit
-  provider resources.
-  [#10132](https://github.com/pulumi/pulumi/issues/10132)
-
-- [sdk/go] Remove the `AsName` and `AsQName` asserting functions.
-  [#10156](https://github.com/pulumi/pulumi/pull/10156)
-
-- [python] PULUMI_PYTHON_CMD is checked for deciding what python binary to use in a virtual environment.
-  [#10155](https://github.com/pulumi/pulumi/pull/10155)
-
-- [cli] Reduced the noisiness of `pulumi new --help` by replacing the list of available templates to just the number.
-  [#10164](https://github.com/pulumi/pulumi/pull/10164)
-
-- [cli] Revert "Add last status to `pulumi stack ls` output #10059"
-  [#10221](https://github.com/pulumi/pulumi/pull/10221)
-
-- [python] Fix overriding of PATH on Windows.
-  [#10236](https://github.com/pulumi/pulumi/pull/10236)
-
-- [dotnet/codgen] Allow specified root namespace to be suffixed with "Pulumi" when generating packages
-  [#10245](https://github.com/pulumi/pulumi/pull/10245)
-
-- [dotnet/sdk] Serialize immutable arrays initialized by default.
-  [#10247](https://github.com/pulumi/pulumi/pull/10247)
-
-- [dotnet/codegen] Override static `Empty` property to return concrete argument types
-  [#10250](https://github.com/pulumi/pulumi/pull/10250)
-
-## 3.36.0 (2022-07-13)
-
-### Improvements
-
-- [cli] Display outputs during the very first preview.
-  [#10031](https://github.com/pulumi/pulumi/pull/10031)
-
-- [cli] Add Last Status to `pulumi stack ls` output.
-  [#6148](https://github.com/pulumi/pulumi/pull/6148)
-
-- [cli] Allow pulumi `destroy -s <stack>` if not in a Pulumi project dir
-  [#9918](https://github.com/pulumi/pulumi/pull/9918)
-
-- [protobuf] Pulumi protobuf messages are now namespaced under "pulumi".
-  [#10074](https://github.com/pulumi/pulumi/pull/10074)
-
-- [cli] Truncate long stack outputs
-  [#9905](https://github.com/pulumi/pulumi/issues/9905)
-
-- [sdk/go] Add `As*Output` methods to `AnyOutput`
-  [#10085](https://github.com/pulumi/pulumi/pull/10085)
-
-- [yaml] [Updates Pulumi YAML to v0.5.3](https://github.com/pulumi/pulumi-yaml/releases/tag/v0.5.3)
-
-- [sdk/go] Accept a short branch name in `GitRepo.Branch`
-  [#10118](https://github.com/pulumi/pulumi/pull/10118)
-
-### Bug Fixes
-
-- [cli] `pulumi convert` help text is wrong
-  [#9892](https://github.com/pulumi/pulumi/issues/9892)
-
-- [go/codegen] fix error assignment when creating a new resource in generated go code
-  [#10049](https://github.com/pulumi/pulumi/pull/10049)
-
-- [cli] `pulumi convert` generates incorrect input parameter names for C#
-  [#10042](https://github.com/pulumi/pulumi/issues/10042)
-
-- [engine] Un-parent child resource when a resource is deleted during a refresh.
-  [#10073](https://github.com/pulumi/pulumi/pull/10073)
-
-- [cli] `pulumi state change-secrets-provider` now takes `--stack` into account
-  [#10075](https://github.com/pulumi/pulumi/pull/10075)
-
-- [nodejs/sdkgen] Default set `pulumi.name` in package.json to the pulumi package name.
-  [#10088](https://github.com/pulumi/pulumi/pull/10088)
-
-- [sdk/python] update protobuf library to v4 which speeds up pulumi CLI dramatically on M1 machines
-  [#10063](https://github.com/pulumi/pulumi/pull/10063)
-
-- [engine] Fix data races discovered in CLI and Go SDK that could cause nondeterministic behavior
-  or a panic.
-  [#10081](https://github.com/pulumi/pulumi/pull/10081),
-  [#10100](https://github.com/pulumi/pulumi/pull/10100)
-
-- [go] Fix panic when returning pulumi.Bool, .String, .Int, and .Float64 in the argument to
-  ApplyT and casting the result to the corresponding output, e.g.: BoolOutput.
-  [#10103](https://github.com/pulumi/pulumi/pull/10103)
-
-## 3.35.3 (2022-07-01)
-
-### Improvements
-
-- [plugins] Plugin download urls now support GitHub as a first class url schema. For example "github://api.github.com/pulumiverse".
-  [#9984](https://github.com/pulumi/pulumi/pull/9984)
-
-- [nodejs] No longer roundtrips requests for the stack URN via the engine.
-  [#9680](https://github.com/pulumi/pulumi/pull/9680)
-
-### Bug Fixes
-
-- [cli] `pulumi convert` supports provider packages without a version.
-  [#9976](https://github.com/pulumi/pulumi/pull/9976)
-
-- [cli] Revert changes to how --target works. This means that non-targeted resources do need enough valid inputs to pass Check.
-  [#10024](https://github.com/pulumi/pulumi/pull/10024)
-
-## 3.35.2 (2022-06-29)
-
-### Improvements
-
-- [sdk/go] Added `PreviewDigest` for third party tools to be able to ingest the preview json
-  [#9886](https://github.com/pulumi/pulumi/pull/9886)
-
-- [cli] Do not require the `--yes` option if the `--skip-preview` option is set.
-  [#9972](https://github.com/pulumi/pulumi/pull/9972)
-
-- [yaml] [Updates Pulumi YAML to v0.5.2](https://github.com/pulumi/pulumi-yaml/releases/tag/v0.5.2),
-  containing bug fixes and improvements primarily for `pulumi convert` from YAML.
-  [#9993](https://github.com/pulumi/pulumi/pull/9993)
-
-### Bug Fixes
-
-- [engine] Filter out non-targeted resources much earlier in the engine cycle.
-  [#9960](https://github.com/pulumi/pulumi/pull/9960)
-
-- [cli] Fix a panic in `pulumi plugin ls --project --json`.
-  [#9998](https://github.com/pulumi/pulumi/pull/9998)
-
-- [engine] Revert support for aliases in the engine.
-  [#9999](https://github.com/pulumi/pulumi/pull/9999)
-
-## 3.35.1 (2022-06-23)
-
-### Improvements
-
-- [cli] The engine will now warn when a resource option is applied to a Component resource when that option will have no effect. This extends [#9863](https://github.com/pulumi/pulumi/pull/9863) which only warns for the `ignoreChanges` resource options.
-  [#9921](https://github.com/pulumi/pulumi/pull/9921)
-
-- [auto/*] Add a option to control the `--show-secrets` flag in the automation API.
-  [#9879](https://github.com/pulumi/pulumi/pull/9879)
-
-### Bug Fixes
-
-- [auto/go] Fix passing of the color option.
-  [#9940](https://github.com/pulumi/pulumi/pull/9940)
-
-- [engine] Fix panic from unexpected resource name formats.
-  [#9950](https://github.com/pulumi/pulumi/pull/9950)
-
-
-## 3.35.0 (2022-06-22)
-
-### Improvements
-
-- [auto/*] Add `--policy-pack` and `--policy-pack-configs` options to automation API.
-  [#9872](https://github.com/pulumi/pulumi/pull/9872)
-
-- [cli] The engine now produces a warning when the 'ignoreChanges' option is applied to a Component resource.
-  [#9863](https://github.com/pulumi/pulumi/pull/9863)
-
-- [sdk/python] Changed `Output[T].__str__()` to return an informative message rather than "<pulumi.output.Output object at 0x012345ABCDEF>".
-  [#9848](https://github.com/pulumi/pulumi/pull/9848)
-
-- [cli] The engine will now default resource parent to the root stack if it exists.
-  [#9481](https://github.com/pulumi/pulumi/pull/9481)
-
-- [engine] Reduce memory usage in convert and yaml programs by caching of package schemas.
-  [#9684](https://github.com/pulumi/pulumi/issues/9684)
-
-- [sdk/go] Added `NewUniqueName` for providers to use for generating autonames.
-  [#9852](https://github.com/pulumi/pulumi/pull/9852)
-
-- [engine] The engine now understands alias objects which it can resolve to URNs, requiring less logic in SDKs.
-  [#9731](https://github.com/pulumi/pulumi/pull/9731)
-
-- [sdk/dotnet] The dotnet SDK will now send alias objects rather than URNs to the engine.
-  [#9731](https://github.com/pulumi/pulumi/pull/9731)
-
-- [cli] Add java to `pulumi convert`
-  [#9917](https://github.com/pulumi/pulumi/pull/9917)
-
-### Bug Fixes
-
-- [sdk/go] Handle nils in mapper encoding.
-  [#9810](https://github.com/pulumi/pulumi/pull/9810)
-
-- [engine] Explicit providers use the same plugin as default providers unless otherwise requested.
-  [#9708](https://github.com/pulumi/pulumi/pull/9708)
-
-- [sdk/go] Correctly parse nested git projects in GitLab.
-  [#9354](https://github.com/pulumi/pulumi/issues/9354)
-
-- [sdk/go] Mark StackReference keys that don't exist as unknown. Error when converting unknown keys to strings.
-  [#9855](https://github.com/pulumi/pulumi/pull/9855)
-
-- [sdk/go] Precisely mark values obtained via stack reference `Get...Output(key)` methods as secret or not.
-  [#9842](https://github.com/pulumi/pulumi/pull/9842)
-
-- [codegen/go] Import external Enum types as external.
-  [#9920](https://github.com/pulumi/pulumi/pull/9920)
-
-- [codegen/go] Correctly generate nested `Input` and `Ouput` collection types.
-  [#9887](https://github.com/pulumi/pulumi/pull/9887)
-
-- [engine] Revert the additional secret outputs warning until the engine can understand optional outputs.
-  [#9922](https://github.com/pulumi/pulumi/pull/9922)
-
-
-## 3.34.1 (2022-06-10)
-
-### Improvements
-
-- [cli/python] Respond to SIGINT when installing plugins.
-  [#9793](https://github.com/pulumi/pulumi/pull/9793)
-
-- [codegen/go] Always chose the correct version when `respectSchemaVersion` is set.
-  [#9798](https://github.com/pulumi/pulumi/pull/9798)
-
-### Bug Fixes
-
-- [sdk/python] Better explain the keyword arguments to create(etc)_stack.
-  [#9794](https://github.com/pulumi/pulumi/pull/9794)
-
-- [cli] Revert changes causing a panic in `pulumi destroy` that tried to operate without config files.
-  [#9821](https://github.com/pulumi/pulumi/pull/9821)
-
-- [cli] Revert to statically linked binaries on Windows and Linux,
-  fixing a regression introduced in 3.34.0
-  [#9816](https://github.com/pulumi/pulumi/issues/9816)
-
-- [codegen/python] ResourceOptions are no longer mutated by resources.
-  [#9802](https://github.com/pulumi/pulumi/pull/9802)
-
-## 3.34.0 (2022-06-08)
-
-### Improvements
-
-- [codegen/go] Handle long and complicated traversals in a nicer way.
-  [#9726](https://github.com/pulumi/pulumi/pull/9726)
-
-- [cli] Allow pulumi `destroy -s <stack>` if not in a Pulumi project dir
-  [#9613](https://github.com/pulumi/pulumi/pull/9613)
-
-- [cli] Plugins will now shut themselves down if they can't contact the engine that started them.
-  [#9735](https://github.com/pulumi/pulumi/pull/9735)
-
-- [cli/engine] The engine will emit a warning of a key given in additional secret outputs doesn't match any of the property keys on the resources.
-  [#9750](https://github.com/pulumi/pulumi/pull/9750)
-
-- [sdk/go] Add `CompositeInvoke` function, like `Composite` but for `InvokeOption`.
-  [#9752](https://github.com/pulumi/pulumi/pull/9752)
-
-- [cli] The `gcpkms://` now supports the same credentials resolution mechanism as the state store, including the `GOOGLE_CREDENTIALS`.`
-  [#6379](https://github.com/pulumi/pulumi/pull/6379)
-
-- [yaml] [Updates Pulumi YAML to v0.5.1](https://github.com/pulumi/pulumi-yaml/releases/tag/v0.5.1),
-  containing bug fixes, new functions, diagnostics and validation. Fixes support for using providers
-  such as `awsx`.
-  [#9797](https://github.com/pulumi/pulumi/pull/9797)
-
-### Bug Fixes
-
-- [sdk/nodejs] Fix a crash due to dependency cycles from component resources.
-  [#9683](https://github.com/pulumi/pulumi/pull/9683)
-
-- [cli/about] Make `pulumi about` aware of the YAML and Java runtimes.
-  [#9745](https://github.com/pulumi/pulumi/pull/9745)
-
-- [cli/engine] Fix a panic deserializing resource plans without goals.
-  [#9749](https://github.com/pulumi/pulumi/pull/9749)
-
-- [cli/engine] Provide a sorting for plugins of equivalent version.
-  [#9761](https://github.com/pulumi/pulumi/pull/9761)
-
-- [cli/backend] Fix degraded performance in filestate backend
-  [#9777](https://github.com/pulumi/pulumi/pull/9777)
-  [#9796](https://github.com/pulumi/pulumi/pull/9796)
-
-- [engine] Engine correctly the number of bytes written to a TAR archive is what was expected.
-  [#9792](https://github.com/pulumi/pulumi/pull/9792)
-
-## 3.33.2 (2022-05-27)
-
-### Improvements
-
-- [cli] `pulumi logout` now prints a confirmation message that it logged out.
-  [#9641](https://github.com/pulumi/pulumi/pull/9641)
-
-- [cli/backend] Add gzip compression to filestate backend. Compression can be enabled via `PULUMI_SELF_MANAGED_STATE_GZIP=true`. Special thanks to @awoimbee for the initial PR.
-  [#9610](https://github.com/pulumi/pulumi/pull/9610)
-
-- [sdk/nodejs] Lazy load inflight context to remove module import side-effect.
-  [#9375](https://github.com/pulumi/pulumi/issues/9375)
-
-### Bug Fixes
-
-- [sdk/python] Fix spurious diffs causing an "update" on resources created by dynamic providers.
-  [#9656](https://github.com/pulumi/pulumi/pull/9656)
-
-- [sdk/python] Do not depend on the children of remote component resources.
-  [#9665](https://github.com/pulumi/pulumi/pull/9665)
-
-- [codegen/nodejs] Emit the "package.json".pulumi.server as "server" correctly. Previously, "pluginDownloadURL" was emitted but never read.
-  [#9662](https://github.com/pulumi/pulumi/pull/9662)
-
-- [cli] Fix panic in `pulumi console` when no stack is selected.
-  [#9594](https://github.com/pulumi/pulumi/pull/9594)
-
-- [cli] Engine now correctly tracks that resource reads have unique URNs.
-  [#9516](https://github.com/pulumi/pulumi/pull/9516)
-
-- [sdk/python] Fixed bug in automation API that invoked Pulumi with malformed arguments.
-  [#9607](https://github.com/pulumi/pulumi/pull/9607)
-
-- [cli/backend] Fix a panic in the filestate backend when renaming history files.
-  [#9673](https://github.com/pulumi/pulumi/pull/9673)
-
-- [sdk/python] Pin protobuf library to <4.
-  [#9696](https://github.com/pulumi/pulumi/pull/9696)
-
-- [sdk/proto] Inline dockerfile used to generate protobuf code.
-  [#9700](https://github.com/pulumi/pulumi/pull/9700)
-
-## 3.33.1 (2022-05-19)
-
-### Improvements
-
-- [cli] Add `--stack` to `pulumi about`.
-  [#9518](https://github.com/pulumi/pulumi/pull/9518)
-
-- [sdk/dotnet] Bumped several dependency versions to avoid pulling packages with known vulnerabilities.
-  [#9591](https://github.com/pulumi/pulumi/pull/9591)
-
-- [cli] Updated gocloud.dev to 0.24.0, which adds support for using AWS SDK v2. It enables users to pass an AWS profile to the `awskms` secrets provider url (i.e. `awskms://alias/pulumi?awssdk=v2&region=eu-west-1&profile=aws-prod`)
-  [#9590](https://github.com/pulumi/pulumi/pull/9590)
-
-- [sdk/nodejs] Lazy load V8 inspector session to remove module import side-effect [#9375](https://github.com/pulumi/pulumi/issues/9375)
-
-### Bug Fixes
-
-- [cli] The PULUMI_CONFIG_PASSPHRASE environment variables can be empty, this is treated different to being unset.
-  [#9568](https://github.com/pulumi/pulumi/pull/9568)
-
-- [codegen/python] Fix importing of enum types from other packages.
-  [#9579](https://github.com/pulumi/pulumi/pull/9579)
-
-- [cli] Fix panic in `pulumi console` when no stack is selected.
-  [#9594](https://github.com/pulumi/pulumi/pull/9594)
-
-
-- [auto/python] - Fix text color argument being ignored during stack     operations.
-  [#9615](https://github.com/pulumi/pulumi/pull/9615)
-
-
-## 3.33.0 (2022-05-19)
-
-Replaced by 3.33.1 during release process.
-
-## 3.32.1 (2022-05-05)
-
-### Improvements
-
-- [cli/plugins] The engine will try to lookup the latest version of plugins if the program doesn't specify a version to use.
-  [#9537](https://github.com/pulumi/pulumi/pull/9537)
-### Bug Fixes
-
-- [cli] Fix an issue using PULUMI_CONFIG_PASSPHRASE_FILE.
-  [#9540](https://github.com/pulumi/pulumi/pull/9540)
-
-- [cli/display] Avoid an assert in the table display logic.
-  [#9543](https://github.com/pulumi/pulumi/pull/9543)
-
-## 3.32.0 (2022-05-04)
-
-### Improvements
-
-- Pulumi Java support
-- Pulumi YAML support
-
-## 3.31.1 (2022-05-03)
-
-### Improvements
-
-- [dotnet] No longer roundtrips requests for the stack URN via the engine.
-  [#9515](https://github.com/pulumi/pulumi/pull/9515)
-
-### Bug Fixes
-
-- [codegen/go] Enable obtaining resource outputs off a ResourceOutput.
-  [#9513](https://github.com/pulumi/pulumi/pull/9513)
-
-- [codegen/go] Ensure that "plain" generates shallowly plain types.
-  [#9512](https://github.com/pulumi/pulumi/pull/9512)
-
-- [codegen/nodejs] Fix enum naming when the enum name starts with `_`.
-  [#9453](https://github.com/pulumi/pulumi/pull/9453)
-
-- [cli] Empty passphrases environment variables are now treated as if the variable was not set.
-  [#9490](https://github.com/pulumi/pulumi/pull/9490)
-
-- [sdk/go] Fix awaits for outputs containing resources.
-  [#9106](https://github.com/pulumi/pulumi/pull/9106)
-
-- [cli] Decode YAML mappings with numeric keys during diff.
-  [#9502](https://github.com/pulumi/pulumi/pull/9503)
-
-- [cli] Fix an issue with explicit and default organization names in `pulumi new`
-  [#9514](https://github.com/pulumi/pulumi/pull/9514)
-
-## 3.31.0 (2022-04-29)
-
-### Improvements
-
-- [auto/*] Add `--save-plan` and `--plan` options to automation API.
-  [#9391](https://github.com/pulumi/pulumi/pull/9391)
-
-- [cli] "down" is now treated as an alias of "destroy".
-  [#9458](https://github.com/pulumi/pulumi/pull/9458)
-
-- [go] Add `Composite` resource option allowing several options to be encapsulated into a "single" option.
-  [#9459](https://github.com/pulumi/pulumi/pull/9459)
-
-- [codegen] Support all [Asset and Archive](https://www.pulumi.com/docs/intro/concepts/assets-archives/) types.
-  [#9463](https://github.com/pulumi/pulumi/pull/9463)
-
-- [cli] Display JSON/YAML property values as objects for creates, sames, and deletes.
-  [#9484](https://github.com/pulumi/pulumi/pull/9484)
-
-### Bug Fixes
-
-- [codegen/go] Ensure that plain properties are plain.
-  [#9430](https://github.com/pulumi/pulumi/pull/9430)
-  [#9488](https://github.com/pulumi/pulumi/pull/9488)
-
-- [cli] Fixed some context leaks where shutdown code wasn't correctly called.
-  [#9438](https://github.com/pulumi/pulumi/pull/9438)
-
-- [cli] Do not render array diffs for unchanged elements without recorded values.
-  [#9448](https://github.com/pulumi/pulumi/pull/9448)
-
-- [auto/go] Fixed the exit code reported by `runPulumiCommandSync` to be zero if the command runs successfully. Previously it returned -2 which could lead to confusing messages if the exit code was used for other errors, such as in `Stack.Preview`.
-  [#9443](https://github.com/pulumi/pulumi/pull/9443)
-
-- [auto/go] Fixed a race condition that could cause `Preview` to fail with "failed to get preview summary".
-  [#9467](https://github.com/pulumi/pulumi/pull/9467)
-
-- [backend/filestate] Fix a bug creating `stack.json.bak` files.
-  [#9476](https://github.com/pulumi/pulumi/pull/9476)
-
-## 3.30.0 (2022-04-20)
-
-### Improvements
-
-- [cli] Split invoke request protobufs, as monitors and providers take different arguments.
-  [#9323](https://github.com/pulumi/pulumi/pull/9323)
-
-- [providers] - gRPC providers can now support an Attach method for debugging. The engine will attach to providers listed in the PULUMI_DEBUG_PROVIDERS environment variable. This should be of the form "providerName:port,otherProvider:port".
-  [#8979](https://github.com/pulumi/pulumi/pull/8979)
-
-### Bug Fixes
-
-- [cli/plugin] - Dynamic provider binaries will now be found even if pulumi/bin is not on $PATH.
-  [#9396](https://github.com/pulumi/pulumi/pull/9396)
-
-- [sdk/go] - Fail appropriatly for `config.Try*` and `config.Require*` where the
-  key is present but of the wrong type.
-  [#9407](https://github.com/pulumi/pulumi/pull/9407)
-
-## 3.29.1 (2022-04-13)
-
-### Improvements
-
-- [cli] - Installing of language specific project dependencies is now managed by the language plugins, not the pulumi cli.
-  [#9294](https://github.com/pulumi/pulumi/pull/9294)
-
-- [cli] Warn users when there are pending operations but proceed with deployment
-  [#9293](https://github.com/pulumi/pulumi/pull/9293)
-
-- [cli] Display more useful diffs for secrets that are not primitive values
-  [#9351](https://github.com/pulumi/pulumi/pull/9351)
-
-- [cli] - Warn when `additionalSecretOutputs` is used to mark the `id` property as secret.
-  [#9360](https://github.com/pulumi/pulumi/pull/9360)
-
-- [cli] Display richer diffs for texutal property values.
-  [#9376](https://github.com/pulumi/pulumi/pull/9376)
-
-- [cli] Display richer diffs for JSON/YAML property values.
-  [#9380](https://github.com/pulumi/pulumi/pull/9380)
-
-### Bug Fixes
-
-- [codegen/node] - Fix an issue with escaping deprecation messages.
-  [#9371](https://github.com/pulumi/pulumi/pull/9371)
-
-- [cli] - StackReferences will now correctly use the service bulk decryption end point.
-  [#9373](https://github.com/pulumi/pulumi/pull/9373)
-
-## 3.28.0 (2022-04-01)
-
-### Improvements
-
-- When a resource is aliased to an existing resource with a different URN, only store
-  the alias of the existing resource in the statefile rather than storing all possible
-  aliases.
-  [#9288](https://github.com/pulumi/pulumi/pull/9288)
-
-- Clear pending operations during `pulumi refresh` or `pulumi up -r`.
-  [#8435](https://github.com/pulumi/pulumi/pull/8435)
-
-- [cli] - `pulumi whoami --verbose` and `pulumi about` include a list of the current users organizations.
-  [#9211](https://github.com/pulumi/pulumi/pull/9211)
-
-### Bug Fixes
-
-- [codegen/go] - Fix Go SDK function output to check for errors
-  [pulumi-aws#1872](https://github.com/pulumi/pulumi-aws/issues/1872)
-
-- [cli/engine] - Fix a panic due to `Check` returning nil while using update plans.
-  [#9304](https://github.com/pulumi/pulumi/pull/9304)
-
-
-## 3.27.0 (2022-03-24)
-
-### Improvements
-
-- [cli] - Implement `pulumi stack unselect`.
-  [#9179](https://github.com/pulumi/pulumi/pull/9179)
-
-- [language/dotnet] - Updated Pulumi dotnet packages to use grpc-dotnet instead of grpc.
-  [#9149](https://github.com/pulumi/pulumi/pull/9149)
-
-- [cli/config] - Rename the `config` property in `Pulumi.yaml` to `stackConfigDir`. The `config` key will continue to be supported.
-  [#9145](https://github.com/pulumi/pulumi/pull/9145)
-
-- [cli/plugins] Add support for downloading plugin from private Pulumi GitHub releases. This also drops the use of the `GITHUB_ACTOR` and `GITHUB_PERSONAL_ACCESS_TOKEN` environment variables for authenticating to github. Only `GITHUB_TOKEN` is now used, but this can be set to a personal access token.
-  [#9185](https://github.com/pulumi/pulumi/pull/9185)
-
-- [cli] - Speed up `pulumi stack --show-name` by skipping unneeded snapshot loading.
-  [#9199](https://github.com/pulumi/pulumi/pull/9199)
-
-- [cli/plugins] - Improved error message for missing plugins.
-  [#5208](https://github.com/pulumi/pulumi/pull/5208)
-
-- [sdk/nodejs] - Take engines property into account when engine-strict appear in npmrc file
-  [#9249](https://github.com/pulumi/pulumi/pull/9249)
-
-### Bug Fixes
-
-- [sdk/nodejs] - Fix uncaught error "ENOENT: no such file or directory" when an error occurs during the stack up.
-  [#9065](https://github.com/pulumi/pulumi/issues/9065)
-
-- [sdk/nodejs] - Fix uncaught error "ENOENT: no such file or directory" when an error occurs during the stack preview.
-  [#9272](https://github.com/pulumi/pulumi/issues/9272)
-
-- [sdk/go] - Fix a panic in `pulumi.All` when using pointer inputs.
-  [#9197](https://github.com/pulumi/pulumi/issues/9197)
-
-- [cli/engine] - Fix a panic due to passing `""` as the ID for a resource read.
-  [#9243](https://github.com/pulumi/pulumi/pull/9243)
-
-- [cli/engine] - Fix a panic due to `Check` failing while using update plans.
-  [#9254](https://github.com/pulumi/pulumi/pull/9254)
-
-- [cli] - Stack names correctly take `org set-default` into account when printing.
-  [#9240](https://github.com/pulumi/pulumi/pull/9240)
-
-
-## 3.26.1 (2022-03-09)
-
-### Improvements
-
-### Bug Fixes
-
-- [cli/new] Fix an error message when the project name picked by default was already used.
-  [#9156](https://github.com/pulumi/pulumi/pull/9156)
-
-## 3.26.0 (2022-03-09)
-
-### Improvements
-
-- [area/cli] - Implemented `state rename` command.
-  [#9098](https://github.com/pulumi/pulumi/pull/9098)
-
-- [cli/plugins] `pulumi plugin install` can now look up the latest version of plugins on GitHub releases.
-  [#9012](https://github.com/pulumi/pulumi/pull/9012)
-
-- [cli/backend] - `pulumi cancel` is now supported for the file state backend.
-  [#9100](https://github.com/pulumi/pulumi/pull/9100)
-
-- [cli/import] - The import command no longer errors if resource properties do not validate. Instead the
-  engine warns about property issues returned by the provider but then continues with the import and codegen
-  as best it can. This should result in more resources being imported to the pulumi state and being able to
-  generate some code, at the cost that the generated code may not work as is in an update. Users will have to
-  edit the code to successfully run.
-  [#8922](https://github.com/pulumi/pulumi/pull/8922)
-
-- [cli/import] - Code generation in `pulumi import` can now be disabled with the `--generate-code=false` flag.
-  [#9141](https://github.com/pulumi/pulumi/pull/9141)
-
-### Bug Fixes
-
-- [sdk/python] - Fix build warnings. See
-  [#9011](https://github.com/pulumi/pulumi/issues/9011) for more details.
-  [#9139](https://github.com/pulumi/pulumi/pull/9139)
-
-- [cli/backend] - Fixed an issue with non-atomicity when saving file state stacks.
-  [#9122](https://github.com/pulumi/pulumi/pull/9122)
-
-- [sdk/go] - Fixed an issue where the RetainOnDelete resource option is not applied.
-  [#9147](https://github.com/pulumi/pulumi/pull/9147)
-
-## 3.25.1 (2022-03-2)
-
-### Improvements
-
-### Bug Fixes
-
-- [sdk/nodejs] - Fix Node `fs.rmdir` DeprecationWarning for Node JS 15.X+
-  [#9044](https://github.com/pulumi/pulumi/pull/9044)
-
-- [engine] - Fix deny default provider handling for Invokes and Reads.
-  [#9067](https://github.com/pulumi/pulumi/pull/9067)
-
-- [codegen/go] - Fix secret codegen for input properties
-  [#9052](https://github.com/pulumi/pulumi/pull/9052)
-
-- [sdk/nodejs] - `PULUMI_NODEJS_TSCONFIG_PATH` is now explicitly passed to tsnode for the tsconfig file.
-  [#9062](https://github.com/pulumi/pulumi/pull/9062)
-
-## 3.25.0 (2022-02-23)
-
-### Improvements
-
-- [codegen/go] - Add GenerateProgramWithOpts function to enable configurable codegen options.
-  [#8997](https://github.com/pulumi/pulumi/pull/8997)
-
-- [cli] -  Enabled dot spinner for non-interactive mode
-  [#8996](https://github.com/pulumi/pulumi/pull/8996)
-
-- [sdk] - Add `RetainOnDelete` as a resource option.
-  [#8746](https://github.com/pulumi/pulumi/pull/8746)
-
-- [cli] - Adding `completion` as an alias to `gen-completion`
-  [#9006](https://github.com/pulumi/pulumi/pull/9006)
-
-- [cli/plugins] Add support for downloading plugin from private GitHub releases.
-  [#8944](https://github.com/pulumi/pulumi/pull/8944)
-
-### Bug Fixes
-
-- [sdk/go] - Normalize merge behavior for `ResourceOptions`, inline
-  with other SDKs. See https://github.com/pulumi/pulumi/issues/8796 for more
-  details.
-  [#8882](https://github.com/pulumi/pulumi/pull/8882)
-
-- [sdk/go] - Correctly parse GoLang version.
-  [#8920](https://github.com/pulumi/pulumi/pull/8920)
-
-- [sdk/go] - Fix git initialization in git_test.go
-  [#8924](https://github.com/pulumi/pulumi/pull/8924)
-
-- [cli/go] - Fix git initialization in util_test.go
-  [#8924](https://github.com/pulumi/pulumi/pull/8924)
-
-- [sdk/nodejs] - Fix nodejs function serialization module path to comply with package.json
-  exports if exports is specified.
-  [#8893](https://github.com/pulumi/pulumi/pull/8893)
-
-- [cli/python] - Parse a larger subset of PEP440 when guessing Pulumi package versions.
-  [#8958](https://github.com/pulumi/pulumi/pull/8958)
-
-- [sdk/nodejs] - Allow disabling TypeScript typechecking
-  [#8981](https://github.com/pulumi/pulumi/pull/8981)
-
-- [cli/backend] - Revert a change to file state locking that was causing stacks to stay locked.
-  [#8995](https://github.com/pulumi/pulumi/pull/8995)
-
-- [cli] - Fix passphrase secrets provider prompting.
-  [#8986](https://github.com/pulumi/pulumi/pull/8986)
-
-- [cli] - Fix an assert when replacing protected resources.
-  [#9004](https://github.com/pulumi/pulumi/pull/9004)
-
-## 3.24.1 (2022-02-4)
-
-### Bug Fixes
-
-- [release] - Update .gitignore to allow for a clean git repository for release.
-  [#8932](https://github.com/pulumi/pulumi/pull/8932)
-
-## 3.24.0 (2022-02-4)
-
-### Improvements
-
-- [codegen/go] - Implement go type conversions for optional string, boolean, int, and float32
-  arguments, and changes our behavior for optional spilling from variable declaration hoisting to
-  instead rewrite as calls to these functions. Fixes #8821.
-  [#8839](https://github.com/pulumi/pulumi/pull/8839)
-
-- [sdk/go] Added new conversion functions for Read methods on resources exported at the top level
-  of the Pulumi sdk. They are `StringRef`, `BoolRef`, `IntRef`, and `Float64Ref`. They are used for
-  creating a pointer to the type they name, e.g.: StringRef takes `string` and returns `*string`.
-  Data source methods which take optional strings, bools, ints, and float64 values can be set to
-  the return value of these functions. These functions will appear in generated programs as well as
-  future docs updates.
-
-- [sdk/nodejs] - Fix resource plugins advertising a `pluginDownloadURL` not being downloaded. This
-  should allow resource plugins published via boilerplates to find and consume plugins published
-  outside the registry. See: https://github.com/pulumi/pulumi/issues/8890 for the tracking issue to
-  document this feature.
-
-- [cli] Experimental support for update plans. Only enabled when PULUMI_EXPERIMENTAL is
-  set. This enables preview to save a plan of what the engine expects to happen in a file
-  with --save-plan. That plan can then be read in by up with --plan and is used to ensure
-  only the expected operations happen.
-  [#8448](https://github.com/pulumi/pulumi/pull/8448)
-
-- [codegen] - Add language option to make codegen respect the `Version` field in
-  the Pulumi package schema.
-  [#8881](https://github.com/pulumi/pulumi/pull/8881)
-
-- [cli] - Support wildcards for `pulumi up --target <urn>` and similar commands.
-  [#8883](https://github.com/pulumi/pulumi/pull/8883).
-
-- [cli/import] - The import command now takes an extra argument --properties to instruct the engine which
-  properties to use for the import. This can be used to import resources which the engine couldn't automaticly
-  infer the correct property set for.
-  [#8846](https://github.com/pulumi/pulumi/pull/8846)
-
-- [cli] Ensure defaultOrg is used as part of any stack name
-  [#8903](https://github.com/pulumi/pulumi/pull/8903)
-
-### Bug Fixes
-
-- [codegen] - Correctly handle third party resource imports.
-  [#8861](https://github.com/pulumi/pulumi/pull/8861)
-
-- [sdk/dotnet] - Normalize merge behavior for ComponentResourceOptions, inline
-  with other SDKs. See https://github.com/pulumi/pulumi/issues/8796 for more
-  details.
-  [#8838](https://github.com/pulumi/pulumi/pull/8838)
-
-- [codegen/nodejs] - Respect compat modes when referencing external types.
-  [#8850](https://github.com/pulumi/pulumi/pull/8850)
-
-- [cli] The engine will allow a resource to be replaced if either it's old or new state
-  (or both) is not protected.
-  [#8873](https://github.com/pulumi/pulumi/pull/8873)
-
-- [cli] - Fixed CLI duplicating prompt question.
-  [#8858](https://github.com/pulumi/pulumi/pull/8858)
-
-- [cli] - `pulumi plugin install --reinstall` now always reinstalls plugins.
-  [#8892](https://github.com/pulumi/pulumi/pull/8892)
-
-- [codegen/go] - Honor import aliases for external types/resources.
-  [#8833](https://github.com/pulumi/pulumi/pull/8833)
-
-- [codegen/python] - Correctly reference external types/resources with same module name.
-  [#8910](https://github.com/pulumi/pulumi/pull/8910)
-
-- [sdk/nodejs] - Correctly pickup provider as a member of providers.
-  [#8923](https://github.com/pulumi/pulumi/pull/8923)
-
-## 3.23.2 (2022-01-28)
-
-## Bug Fixes
-
-- [sdk/{nodejs,python}] - Remove sequence numbers from the dynamic provider interfaces.
-  [#8849](https://github.com/pulumi/pulumi/pull/8849)
-
-## 3.23.0 (2022-01-26)
-
-### Improvements
-
-- [codegen/dotnet] - Add C# extension `rootNamespace`, allowing the user to
-  replace `Pulumi` as the default C# global namespace in generated programs.
-  The `Company` and `Author` fields of the .csproj file are now driven by
-  `schema.publisher`.
-  [#8735](https://github.com/pulumi/pulumi/pull/8735)
-
-- [cli] Download provider plugins from GitHub Releases
-  [#8785](https://github.com/pulumi/pulumi/pull/8785)
-
-- [cli] Using a decryptAll functionality when deserializing a deployment. This will allow
-  decryption of secrets stored in the Pulumi Service backend to happen in bulk for
-  performance increase
-  [#8676](https://github.com/pulumi/pulumi/pull/8676)
-
-- [sdk/dotnet] - Changed `Output<T>.ToString()` to return an informative message rather than just "Output`1[X]"
-  [#8767](https://github.com/pulumi/pulumi/pull/8767)
-
-- [cli] Add the concept of sequence numbers to the engine and resource provider interface.
-  [#8631](https://github.com/pulumi/pulumi/pull/8631)
-
-- [common] Allow names with hyphens.
-
-- [cli] - Add support for overriding plugin download URLs.
-  [#8798](https://github.com/pulumi/pulumi/pull/8798)
-
-- [automation] - Add `color` option to stack up, preview, refresh, and destroy commands.
-  [#8811](https://github.com/pulumi/pulumi/pull/8811)
-
-- [sdk/nodejs] - Support top-level default exports in ESM.
-  [#8766](https://github.com/pulumi/pulumi/pull/8766)
-
-- [cli] - Allow disabling default providers via the Pulumi config.
-  [#8829](https://github.com/pulumi/pulumi/pull/8829)
-
-- [cli] Add better error message for pulumi service rate limit responses
-  [#7963](https://github.com/pulumi/pulumi/issues/7963)
-
-### Bug Fixes
-
-- [sdk/{python,nodejs}] - Prevent `ResourceOptions.merge` from promoting between the
-  `.provider` and `.providers` fields. This changes the general behavior of merging
-  for `.provider` and `.providers`, as described in [#8796](https://github.com/pulumi/pulumi/issues/8796).
-  Note that this is a breaking change in two ways:
-    1. Passing a provider to a custom resource of the wrong package now
-       produces a `ValueError`. In the past it would send to the provider, and
-       generally crash the provider.
-    2. Merging two `ResourceOptions` with `provider` set no longer hoists to `providers`.
-       One `provider` will now take priority over the other. The new behavior reflects the
-       common case for `ResourceOptions.merge`. To restore the old behavior, replace
-       `ResourceOptions(provider=FooProvider).merge(ResourceOptions(provider=BarProvider))`
-       with `ResourceOptions(providers=[FooProvider]).merge(ResourceOptions(providers=[BarProvider]))`.
-  [#8770](https://github.com/pulumi/pulumi/pull/8770)
-
-- [codegen/nodejs] - Generate an install script that runs `pulumi plugin install` with
-  the `--server` flag when necessary.
-  [#8730](https://github.com/pulumi/pulumi/pull/8730)
-
-- [cli] The engine will no longer try to replace resources that are protected as that entails a delete.
-  [#8810](https://github.com/pulumi/pulumi/pull/8810)
-
-- [codegen/pcl] - Fix handling of function invokes without args
-  [#8805](https://github.com/pulumi/pulumi/pull/8805)
-
-## 3.22.1 (2022-01-14)
-
-### Improvements
-
-- [sdk/dotnet] - Add `PluginDownloadURL` as a resource option. When provided by
-  the schema, `PluginDownloadURL` will be baked into `new Resource` and `Invoke`
-  requests in generated SDKs.
-  [#8739](https://github.com/pulumi/pulumi/pull/8739)
-
-- [sdk] - Allow property paths to accept `[*]` as sugar for `["*"]`.
-  [#8743](https://github.com/pulumi/pulumi/pull/8743)
-
-- [sdk/dotnet] Add `Union.Bimap` function for converting both sides of a union at once.
-  [#8733](https://github.com/pulumi/pulumi/pull/8733)
-
-### Bug Fixes
-
-- [sdk/dotnet] Allow `Output<Union>` to be converted to `InputUnion`.
-  [#8733](https://github.com/pulumi/pulumi/pull/8733)
-
-- [cli/config] - Revert number handling in `pulumi config`.
-  [#8754](https://github.com/pulumi/pulumi/pull/8754)
-
-## 3.22.0 (2022-01-12)
-
-### Improvements
-
-- [sdk/{nodejs,go,python}] - Add `PluginDownloadURL` as a resource option. When provided by
-  the schema, `PluginDownloadURL` will be baked into `new Resource` and `Invoke`
-  requests in generated SDKs.
-  [#8698](https://github.com/pulumi/pulumi/pull/8698)
-  [#8690](https://github.com/pulumi/pulumi/pull/8690)
-  [#8692](https://github.com/pulumi/pulumi/pull/8692)
-
-### Bug Fixes
-
-- [auto/python] - Fixes an issue with exception isolation in a
-  sequence of inline programs that caused all inline programs to fail
-  after the first one failed
-  [#8693](https://github.com/pulumi/pulumi/pull/8693)
-
-
-## 3.21.1 (2022-01-07)
-
-### Improvements
-
-- [sdk/go] - Add `PluginDownloadURL` as a resource option.
-  [#8555](https://github.com/pulumi/pulumi/pull/8555)
-
-- [sdk/go] - Allow users to override enviromental variables for `GetCommandResults`.
-  [#8610](https://github.com/pulumi/pulumi/pull/8610)
-
-- [sdk/nodejs] Support using native ES modules as Pulumi scripts
-  [#7764](https://github.com/pulumi/pulumi/pull/7764)
-
-- [sdk/nodejs] Support a `nodeargs` option for passing `node` arguments to the Node language host
-  [#8655](https://github.com/pulumi/pulumi/pull/8655)
-
-### Bug Fixes
-
-- [cli/engine] - Fix [#3982](https://github.com/pulumi/pulumi/issues/3982), a bug
-  where the engine ignored the final line of stdout/stderr if it didn't terminate
-  with a newline.
-  [#8671](https://github.com/pulumi/pulumi/pull/8671)
-
-- [nodejs/sdk] - GetRequiredPlugins: Return plugins even when there're errors.
-  [#8699](https://github.com/pulumi/pulumi/pull/8699)
-
-
-## 3.21.0 (2021-12-29)
-
-### Improvements
-
-- [engine] - Interpret `pluginDownloadURL` as the provider host url when
-  downloading plugins.
-  [#8544](https://github.com/pulumi/pulumi/pull/8544)
-
-- [sdk/dotnet] - `InputMap` and `InputList` can now be initialized
-  with any value that implicitly converts to the collection type.
-  These values are then automatically appended, for example:
-
-        var list = new InputList<string>
-        {
-            "V1",
-            Output.Create("V2"),
-            new[] { "V3", "V4" },
-            new List<string> { "V5", "V6" },
-            Output.Create(ImmutableArray.Create("V7", "V8"))
-        };
-
-  This feature simplifies the syntax for constructing resources and
-  specifying resource options such as the `DependsOn` option.
-
-  [#8498](https://github.com/pulumi/pulumi/pull/8498)
-
-### Bug Fixes
-
-- [sdk/python] - Fixes an issue with stack outputs persisting after
-  they are removed from the Pulumi program
-  [#8583](https://github.com/pulumi/pulumi/pull/8583)
-
-- [auto/*] - Fixes `stack.setConfig()` breaking when trying to set
-  values that look like flags (such as `-value`)
-  [#8518](https://github.com/pulumi/pulumi/pull/8614)
-
-- [sdk/dotnet] - Don't throw converting value types that don't match schema
-  [#8628](https://github.com/pulumi/pulumi/pull/8628)
-
-- [sdk/{go,nodejs,dotnet,python}] - Compute full set of aliases when both parent and child are aliased.
-  [#8627](https://github.com/pulumi/pulumi/pull/8627)
-
-- [cli/import] - Fix import of resource with non-identifier map keys
-  [#8645](https://github.com/pulumi/pulumi/pull/8645)
-
-- [backend/filestate] - Allow preview on locked stack
-  [#8642](https://github.com/pulumi/pulumi/pull/8642)
-
-## 3.20.0 (2021-12-16)
-
-### Improvements
-
-- [codegen/go] - Do not generate unreferenced input types by default.
-  [#7943](https://github.com/pulumi/pulumi/pull/7943)
-
-- [codegen/go] - Simplify the application of object defaults in generated SDKs.
-  [#8539](https://github.com/pulumi/pulumi/pull/8539)
-
-- [codegen/{python,dotnet}] - Emit `pulumi-plugin.json` unconditionally.
-  [#8527](https://github.com/pulumi/pulumi/pull/8527)
-  [#8532](https://github.com/pulumi/pulumi/pull/8532)
-
-- [sdk/python] - Lookup Pulumi packages by searching for `pulumi-plugin.json`.
-  Pulumi packages need not be prefixed by `pulumi-` anymore.
-  [#8515](https://github.com/pulumi/pulumi/pull/8515)
-
-- [sdk/go] - Lookup packages by searching for `pulumi-plugin.json`.
-  Pulumi packages need not be prefixed by `github.com/pulumi/pulumi-` anymore.
-  [#8516](https://github.com/pulumi/pulumi/pull/8516)
-
-- [sdk/dotnet] - Lookup packages by searching for `pulumi-plugin.json`.
-  Pulumi packages need not be prefixed by `Pulumi.` anymore.
-  [#8517](https://github.com/pulumi/pulumi/pull/8517)
-
-- [sdk/go] - Emit `pulumi-plugin.json`
-  [#8530](https://github.com/pulumi/pulumi/pull/8530)
-
-- [cli] - Always use locking in filestate backends. This feature was
-  previously disabled by default and activated by setting the
-  `PULUMI_SELF_MANAGED_STATE_LOCKING=1` environment variable.
-  [#8565](https://github.com/pulumi/pulumi/pull/8565)
-
-- [{cli,auto}] - Exclude language plugins from `PULUMI_IGNORE_AMBIENT_PLUGINS`.
-  [#8576](https://github.com/pulumi/pulumi/pull/8576)
-
-- [sdk/dotnet] - Fixes a rare race condition that sporadically caused
-  NullReferenceException to be raised when constructing resources
-  [#8495](https://github.com/pulumi/pulumi/pull/8495)
-
-- [cli] Log secret decryption events when a project uses the Pulumi Service and a 3rd party secrets provider
-  [#8563](https://github.com/pulumi/pulumi/pull/8563)
-
-- [schema] Do not validate against the metaschema in ImportSpec. Clients that need to
-  validate input schemas should use the BindSpec API instead.
-  [#8543](https://github.com/pulumi/pulumi/pull/8543)
-
-### Bug Fixes
-
-- [codegen/schema] - Error on type token names that are not allowed (schema.Name
-  or specified in allowedPackageNames).
-  [#8538](https://github.com/pulumi/pulumi/pull/8538)
-  [#8558](https://github.com/pulumi/pulumi/pull/8558)
-
-- [codegen/go] - Fix `ElementType` for nested collection input and output types.
-  [#8535](https://github.com/pulumi/pulumi/pull/8535)
-
-- [{codegen,sdk}/{python,dotnet,go}] - Use `pulumi-plugin.json` rather than `pulumiplugin.json`.
-  [#8593](https://github.com/pulumi/pulumi/pull/8593)
-
-## 3.19.0 (2021-12-01)
-
-### Improvements
-
-- [codegen/go] - Remove `ResourcePtr` types from generated SDKs. Besides being
-  unnecessary--`Resource` types already accommodate `nil` to indicate the lack of
-  a value--the implementation of `Ptr` types for resources was incorrect, making
-  these types virtually unusable in practice.
-  [#8449](https://github.com/pulumi/pulumi/pull/8449)
-
-- [cli] - Allow interpolating plugin custom server URLs.
-  [#8507](https://github.com/pulumi/pulumi/pull/8507)
-
-### Bug Fixes
-
-- [cli/engine] - Accurately computes the fields changed when diffing with unhelpful providers. This
-  allows the `replaceOnChanges` feature to be respected for all providers.
-  [#8488](https://github.com/pulumi/pulumi/pull/8488)
-
-- [codegen/go] - Respect default values in Pulumi object types.
-  [#8411](https://github.com/pulumi/pulumi/pull/8400)
-
-## 3.18.1 (2021-11-22)
-
-### Improvements
-
-- [cli] - When running `pulumi new https://github.com/name/repo`, check
-  for branch `main` if branch `master` doesn't exist.
-  [#8463](https://github.com/pulumi/pulumi/pull/8463)
-
-- [codegen/python] - Program generator now uses `fn_output` forms where
-  appropriate, simplifying auto-generated examples.
-  [#8433](https://github.com/pulumi/pulumi/pull/8433)
-
-- [codegen/go] - Program generator now uses fnOutput forms where
-  appropriate, simplifying auto-generated examples.
-  [#8431](https://github.com/pulumi/pulumi/pull/8431)
-
-- [codegen/dotnet] - Program generator now uses `Invoke` forms where
-  appropriate, simplifying auto-generated examples.
-  [#8432](https://github.com/pulumi/pulumi/pull/8432)
-
-### Bug Fixes
-
-- [cli/nodejs] - Allow specifying the tsconfig file used in Pulumi.yaml.
-  [#8452](https://github.com/pulumi/pulumi/pull/8452)
-
-- [codegen/nodejs] - Respect default values in Pulumi object types.
-  [#8400](https://github.com/pulumi/pulumi/pull/8400)
-
-- [sdk/python] - Correctly handle version checking python virtual environments.
-  [#8465](https://github.com/pulumi/pulumi/pull/8465)
-
-- [cli] - Catch expected errors in stacks with filestate backends.
-  [#8455](https://github.com/pulumi/pulumi/pull/8455)
-
-- [sdk/dotnet] - Do not attempt to serialize unknown values.
-  [#8475](https://github.com/pulumi/pulumi/pull/8475)
-
-## 3.18.0 (2021-11-17)
-
-### Improvements
-- [ci] - Adds CI detector for Buildkite
-  [#7933](https://github.com/pulumi/pulumi/pull/7933)
-
-- [cli] - Add `--exclude-protected` flag to `pulumi destroy`.
-  [#8359](https://github.com/pulumi/pulumi/pull/8359)
-
-- [cli] Add the ability to use `pulumi org set [name]` to set a default org
-  to use when creating a stacks in the Pulumi Service backend or self-hosted Service.
-  [#8352](https://github.com/pulumi/pulumi/pull/8352)
-
-- [schema] Add IsOverlay option to disable codegen for particular types.
-  [#8338](https://github.com/pulumi/pulumi/pull/8338)
-  [#8425](https://github.com/pulumi/pulumi/pull/8425)
-
-- [sdk/dotnet] - Marshal output values.
-  [#8316](https://github.com/pulumi/pulumi/pull/8316)
-
-- [sdk/python] - Unmarshal output values in component provider.
-  [#8212](https://github.com/pulumi/pulumi/pull/8212)
-
-- [sdk/nodejs] - Unmarshal output values in component provider.
-  [#8205](https://github.com/pulumi/pulumi/pull/8205)
-
-- [sdk/nodejs] - Allow returning failures from Call in the provider without setting result outputs.
-  [#8424](https://github.com/pulumi/pulumi/pull/8424)
-
-- [sdk/go] - Allow specifying Call failures from the provider.
-  [#8424](https://github.com/pulumi/pulumi/pull/8424)
-
-- [codegen/nodejs] - Program generator now uses `fnOutput` forms where
-  appropriate, simplifying auto-generated examples.
-  [#8434](https://github.com/pulumi/pulumi/pull/8434)
-
-### Bug Fixes
-
-- [engine] - Compute dependents correctly during targeted deletes.
-  [#8360](https://github.com/pulumi/pulumi/pull/8360)
-
-- [cli/engine] - Update command respects `--target-dependents`.
-  [#8395](https://github.com/pulumi/pulumi/pull/8395)
-
-- [docs] - Fix broken lists in dotnet docs.
-  [docs#6558](https://github.com/pulumi/docs/issues/6558)
-
-## 3.17.1 (2021-11-09)
-
-### Improvements
-
-- [codegen/docs] Edit docs codegen to document `$fnOutput` function
-  invoke forms in API documentation.
-  [#8287](https://github.com/pulumi/pulumi/pull/8287)
-
-### Bug Fixes
-
-- [automation/python] - Fix deserialization of events.
-  [#8375](https://github.com/pulumi/pulumi/pull/8375)
-
-- [sdk/dotnet] - Fixes failing preview for programs that call data
-  sources (`F.Invoke`) with unknown outputs.
-  [#8339](https://github.com/pulumi/pulumi/pull/8339)
-
-- [programgen/go] - Don't change imported resource names.
-  [#8353](https://github.com/pulumi/pulumi/pull/8353)
-
-
-## 3.17.0 (2021-11-03)
-
-### Improvements
-
-- [cli] - Reformat error message string in `sdk/go/common/diag/errors.go`.
-  [#8284](https://github.com/pulumi/pulumi/pull/8284)
-
-- [cli] - Add `--json` flag to `up`, `destroy` and `refresh`.
-
-  Passing the `--json` flag to `up`, `destroy` and `refresh` will stream JSON events from the engine to stdout.
-  For `preview`, the existing functionality of outputting a JSON object at the end of preview is maintained.
-  However, the streaming output can be extended to `preview` by using the `PULUMI_ENABLE_STREAMING_JSON_PREVIEW` environment variable.
-
-  [#8275](https://github.com/pulumi/pulumi/pull/8275)
-
-### Bug Fixes
-
-- [sdk/go] - Respect implicit parents in alias resolution.
-  [#8288](https://github.com/pulumi/pulumi/pull/8288)
-
-- [sdk/python] - Expand dependencies when marshaling output values.
-  [#8301](https://github.com/pulumi/pulumi/pull/8301)
-
-- [codegen/go] - Interaction between the `plain` and `default` tags of a type.
-  [#8254](https://github.com/pulumi/pulumi/pull/8254)
-
-- [sdk/dotnet] - Fix a race condition when detecting exceptions in stack creation.
-  [#8294](https://github.com/pulumi/pulumi/pull/8294)
-
-- [sdk/go] - Fix regression marshaling assets/archives.
-  [#8290](https://github.com/pulumi/pulumi/pull/8290)
-
-- [sdk/dotnet] - Don't panic on schema mismatches.
-  [#8286](https://github.com/pulumi/pulumi/pull/8286)
-
-- [codegen/python] - Fixes issue with `$fn_output` functions failing in
-  preview when called with unknown arguments.
-  [#8320](https://github.com/pulumi/pulumi/pull/8320)
-
-
-## 3.16.0 (2021-10-20)
-
-### Improvements
-
-- [codegen/dotnet] - Add helper function forms `$fn.Invoke` that
-  accept `Input`s, return an `Output`, and wrap the underlying
-  `$fn.InvokeAsync` call. This change addreses
-  [#5758](https://github.com/pulumi/pulumi/issues/) for .NET, making
-  it easier to compose functions/datasources with Pulumi resources.
-  NOTE for resource providers: the generated code requires Pulumi .NET
-  SDK 3.15 or higher.
-
-  [#7899](https://github.com/pulumi/pulumi/pull/7899)
-
-- [auto/dotnet] - Add `pulumi state delete` and `pulumi state unprotect` functionality
-  [#8202](https://github.com/pulumi/pulumi/pull/8202)
-
-
-## 3.15.0 (2021-10-14)
-
-### Improvements
-
-- [automation/python] - Use `rstrip` rather than `strip` for the sake of indentation
-  [#8160](https://github.com/pulumi/pulumi/pull/8160)
-
-- [codegen/nodejs] - Add helper function forms `$fnOutput` that accept
-  `Input`s, return an `Output`, and wrap the underlying `$fn` call.
-  This change addreses
-  [#5758](https://github.com/pulumi/pulumi/issues/5758) for NodeJS,
-  making it easier to compose functions/datasources with Pulumi
-  resources.
-  [#8047](https://github.com/pulumi/pulumi/pull/8047)
-
-- [sdk/dotnet] - Update SDK to support the upcoming codegen feature that
-  will enable functions to accept Outputs
-  ([5758](https://github.com/pulumi/pulumi/issues/5758)). Specifically
-  add `Pulumi.DeploymentInstance.Invoke` and remove the now redundant
-  `Pulumi.Utilities.CodegenUtilities`.
-  [#8142](https://github.com/pulumi/pulumi/pull/8142)
-
-- [cli] - Upgrade CLI to go1.17
-  [#8171](https://github.com/pulumi/pulumi/pull/8171)
-
-- [codegen/go] Register input types for schema object types.
-  [#7959](https://github.com/pulumi/pulumi/pull/7959)
-
-- [codegen/go] Register input types for schema resource and enum types.
-  [#8204]((https://github.com/pulumi/pulumi/pull/8204))
-
-- [codegen/go] Add schema flag to disable registering input types.
-  [#8198](https://github.com/pulumi/pulumi/pull/8198)
-
-### Bug Fixes
-
-- [codegen/go] - Use `importBasePath` before `name` if specified for name
-  and path.
-  [#8159](https://github.com/pulumi/pulumi/pull/8159)
-  [#8187](https://github.com/pulumi/pulumi/pull/8187)
-
-- [auto/go] - Mark entire exported map as secret if key in map is secret.
-  [#8179](https://github.com/pulumi/pulumi/pull/8179)
-
-
-## 3.14.0 (2021-10-06)
-
-### Improvements
-
-- [cli] - Differentiate in-progress actions by bolding output.
-  [#7918](https://github.com/pulumi/pulumi/pull/7918)
-
-- [CLI] Adding the ability to set `refresh: always` in an options object at a Pulumi.yaml level
-  to allow a user to be able to always refresh their derivative stacks by default
-  [#8071](https://github.com/pulumi/pulumi/pull/8071)
-
-### Bug Fixes
-
-- [codegen/go] - Fix generation of cyclic struct types.
-  [#8049](https://github.com/pulumi/pulumi/pull/8049)
-
-- [codegen/nodejs] - Fix type literal generation by adding
-  disambiguating parens; previously nested types such as arrays of
-  unions and optionals generated type literals that were incorrectly
-  parsed by TypeScript precedence rules.
-
-  NOTE for providers: using updated codegen may result in API changes
-  that break existing working programs built against the older
-  (incorrect) API declarations.
-
-  [#8116](https://github.com/pulumi/pulumi/pull/8116)
-
-- [auto/go] - Fix --target / --replace args
-  [#8109](https://github.com/pulumi/pulumi/pull/8109)
-
-- [sdk/python] - Fix deprecation warning when using python 3.10
-  [#8129](https://github.com/pulumi/pulumi/pull/8129)
-
-
-## 3.13.2 (2021-09-27)
-
-**Please Note:** The v3.13.1 release failed in our build pipeline and was re-released as v3.13.2.
-
-### Improvements
-
-- [CLI] - Enable output values in the engine by default.
-  [#8014](https://github.com/pulumi/pulumi/pull/8014)
-
-### Bug Fixes
-
-- [automation/python] - Fix a bug in printing `Stack` if no program is provided.
-  [#8032](https://github.com/pulumi/pulumi/pull/8032)
-
-- [codegen/schema] - Revert #7938.
-  [#8035](https://github.com/pulumi/pulumi/pull/8035)
-
-- [codegen/nodejs] - Correctly determine imports for functions.
-  [#8038](https://github.com/pulumi/pulumi/pull/8038)
-
-- [codegen/go] - Fix resolution of enum naming collisions.
-  [#7985](https://github.com/pulumi/pulumi/pull/7985)
-
-- [sdk/{nodejs,python}] - Fix errors when testing remote components with mocks.
-  [#8053](https://github.com/pulumi/pulumi/pull/8053)
-
-- [codegen/nodejs] - Fix generation of provider enum with environment variables.
-  [#8051](https://github.com/pulumi/pulumi/pull/8051)
-
-## 3.13.0 (2021-09-22)
-
-### Improvements
-
-- [sdk/go] - Improve error messages for (un)marshalling properties.
-  [#7936](https://github.com/pulumi/pulumi/pull/7936)
-
-- [sdk/go] - Initial support for (un)marshalling output values.
-  [#7861](https://github.com/pulumi/pulumi/pull/7861)
-
-- [sdk/go] - Add `RegisterInputType` and register built-in types.
-  [#7928](https://github.com/pulumi/pulumi/pull/7928)
-
-- [codegen] - Packages include `Package.Version` when provided.
-  [#7938](https://github.com/pulumi/pulumi/pull/7938)
-
-- [auto/*] - Fix escaped HTML characters from color directives in event stream.
-
-  E.g. `"<{%reset%}>debug: <{%reset%}>"` -> `"<{%reset%}>debug: <{%reset%}>"`
-  [#7998](https://github.com/pulumi/pulumi/pull/7998)
-
-- [auto/*] - Allow eliding color directives from event logs by passing `NO_COLOR` env var.
-
-  E.g. `"<{%reset%}>debug: <{%reset%}>"` -> `"debug: "`
-  [#7998](https://github.com/pulumi/pulumi/pull/7998)
-
-- [schema] The syntactical well-formedness of a package schema is now described
-  and checked by a JSON schema metaschema.
-  [#7952](https://github.com/pulumi/pulumi/pull/7952)
-
-### Bug Fixes
-
-- [codegen/schema] - Correct validation for Package
-  [#7896](https://github.com/pulumi/pulumi/pull/7896)
-
-- [cli] Use json.Unmarshal instead of custom parser
-  [#7954](https://github.com/pulumi/pulumi/pull/7954)
-
-- [sdk/{go,dotnet}] - Thread replaceOnChanges through Go and .NET
-  [#7967](https://github.com/pulumi/pulumi/pull/7967)
-
-- [codegen/nodejs] - Correctly handle hyphenated imports
-  [#7993](https://github.com/pulumi/pulumi/pull/7993)
-
-## 3.12.0 (2021-09-08)
-
-### Improvements
-
-- [build] - make lint returns an accurate status code
-  [#7844](https://github.com/pulumi/pulumi/pull/7844)
-
-- [codegen/python] - Add helper function forms `$fn_output` that
-  accept `Input`s, return an `Output`, and wrap the underlying `$fn`
-  call. This change addresses
-  [#5758](https://github.com/pulumi/pulumi/issues/) for Python,
-  making it easier to compose functions/datasources with Pulumi
-  resources. [#7784](https://github.com/pulumi/pulumi/pull/7784)
-
-- [codegen] - Add `replaceOnChange` to schema.
-  [#7874](https://github.com/pulumi/pulumi/pull/7874)
-
-- [cli/about] - Add command for debug information
-  [#7817](https://github.com/pulumi/pulumi/pull/7817)
-
-- [codegen/schema] Add a `pulumi schema check` command to validate package schemas.
-  [#7865](https://github.com/pulumi/pulumi/pull/7865)
-
-### Bug Fixes
-
-- [sdk/python] - Fix Pulumi programs hanging when dependency graph
-  forms a cycle, as when `eks.NodeGroup` declaring `eks.Cluster` as a
-  parent while also depending on it indirectly via properties
-  [#7887](https://github.com/pulumi/pulumi/pull/7887)
-
-- [sdk/python] Fix a regression in Python dynamic providers introduced in #7755.
-
-- [automation/go] Fix loading of stack settings/configs from yaml files.
-  [#pulumi-kubernetes-operator/183](https://github.com/pulumi/pulumi-kubernetes-operator/issues/183)
-
-- [codegen/python] - Fix invalid Python docstring generation for enums
-  that contain doc comments with double quotes
-  [#7914](https://github.com/pulumi/pulumi/pull/7914)
-
-## 3.11.0 (2021-08-25)
-
-### Improvements
-
-- [auto/dotnet] - Add support for `--exact` and `--server` with `pulumi plugin install` via Automation API. BREAKING NOTE: If you are subclassing `Workspace` your `InstallPluginAsync` implementation will need to be updated to reflect the new `PluginInstallOptions` parameter.
-  [#7762](https://github.com/pulumi/pulumi/pull/7796)
-
-- [codegen/go] - Add helper function forms `$fnOutput` that accept
-  `Input`s, return an `Output`, and wrap the underlying `$fn` call.
-  This change addreses
-  [#5758](https://github.com/pulumi/pulumi/issues/) for Go, making it
-  easier to compose functions/datasources with Pulumi resources.
-  [#7784](https://github.com/pulumi/pulumi/pull/7784)
-
-- [sdk/python] - Speed up `pulumi up` on Python projects by optimizing
-  `pip` invocations
-  [#7819](https://github.com/pulumi/pulumi/pull/7819)
-
-- [sdk/dotnet] - Support for calling methods.
-  [#7582](https://github.com/pulumi/pulumi/pull/7582)
-
-### Bug Fixes
-
-- [cli] - Avoid `missing go.sum entry for module` for new Go projects.
-  [#7808](https://github.com/pulumi/pulumi/pull/7808)
-
-- [codegen/schema] - Allow hyphen in schema path reference.
-  [#7824](https://github.com/pulumi/pulumi/pull/7824)
-
-## 3.10.3 (2021-08-19)
-
-### Improvements
-
-- [sdk/python] - Add support for custom naming of dynamic provider resource.
-  [#7633](https://github.com/pulumi/pulumi/pull/7633)
-
-### Bug Fixes
-
-- [codegen/go] - Fix nested collection type generation.
-  [#7779](https://github.com/pulumi/pulumi/pull/7779)
-
-- [sdk/dotnet] - Fix an exception when passing an unknown `Output` to
-  the `DependsOn` resource option.
-  [#7762](https://github.com/pulumi/pulumi/pull/7762)
-
-- [engine] Include transitive children in dependency list for deletes.
-  [#7788](https://github.com/pulumi/pulumi/pull/7788)
-
-
-## 3.10.2 (2021-08-16)
-
-### Improvements
-
-- [cli] Stop printing secret value on `pulumi config set` if it looks like a secret.
-  [#7327](https://github.com/pulumi/pulumi/pull/7327)
-
-- [sdk/nodejs] Prevent Pulumi from overriding tsconfig.json options.
-  [#7068](https://github.com/pulumi/pulumi/pull/7068)
-
-- [sdk/go] - Permit declaring explicit resource dependencies via
-  `ResourceInput` values.
-  [#7584](https://github.com/pulumi/pulumi/pull/7584)
-
-### Bug Fixes
-
-- [sdk/go] - Fix marshaling behavior for undefined properties.
-  [#7768](https://github.com/pulumi/pulumi/pull/7768)
-
-- [sdk/python] - Fix program hangs when monitor becomes unavailable.
-  [#7734](https://github.com/pulumi/pulumi/pull/7734)
-
-- [sdk/python] Allow Python dynamic provider resources to be constructed outside of `__main__`.
-  [#7755](https://github.com/pulumi/pulumi/pull/7755)
-
-## 3.10.1 (2021-08-12)
-
-### Improvements
-
-- [sdk/go] - Depending on a component now depends on the transitive closure of its
-  child resources.
-  [#7732](https://github.com/pulumi/pulumi/pull/7732)
-
-- [sdk/python] - Depending on a component now depends on the transitive closure of its
-  child resources.
-  [#7732](https://github.com/pulumi/pulumi/pull/7732)
-
-## 3.10.0 (2021-08-11)
-
-### Improvements
-
-- [cli] - Fix the preview experience for unconfigured providers. Rather than returning the
-  inputs of a resource managed by an unconfigured provider as its outputs, the engine will treat all outputs as unknown. Most
-  programs will not be affected by these changes: in general, the only programs that will
-  see differences are programs that:
-
-      1. pass unknown values to provider instances
-      2. use these provider instances to manage resources
-      3. pass values from these resources to resources that are managed by other providers
-
-  These kinds of programs are most common in scenarios that deploy managed Kubernetes
-  clusters and Kubernetes apps within the same program, then flow values from those apps
-  into other resources.
-
-  The legacy behavior can be re-enabled by setting the `PULUMI_LEGACY_PROVIDER_PREVIEW` to
-  a truthy value (e.g. `1`, `true`, etc.).
-
-  [#7560](https://github.com/pulumi/pulumi/pull/7560)
-
-- [automation] - Add force flag for RemoveStack in workspace
-  [#7523](https://github.com/pulumi/pulumi/pull/7523)
-
-### Bug Fixes
-
-- [cli] - Properly parse Git remotes with periods or hyphens.
-  [#7386](https://github.com/pulumi/pulumi/pull/7386)
-
-- [codegen/python] - Recover good IDE completion experience over
-  module imports that was compromised when introducing the lazy import
-  optimization.
-  [#7487](https://github.com/pulumi/pulumi/pull/7487)
-
-- [sdk/python] - Use `Sequence[T]` instead of `List[T]` for several `Resource`
-  parameters.
-  [#7698](https://github.com/pulumi/pulumi/pull/7698)
-
-- [auto/nodejs] - Fix a case where inline programs could exit with outstanding async work.
-  [#7704](https://github.com/pulumi/pulumi/pull/7704)
-
-- [sdk/nodejs] - Use ESlint instead of TSlint
-  [#7719](https://github.com/pulumi/pulumi/pull/7719)
-
-- [sdk/python] - Fix pulumi.property's default value handling.
-  [#7736](https://github.com/pulumi/pulumi/pull/7736)
-
-## 3.9.1 (2021-07-29)
-
-### Bug Fixes
-
-- [cli] - Respect provider aliases
-  [#7166](https://github.com/pulumi/pulumi/pull/7166)
-
-- [cli] - `pulumi stack ls` now returns all accessible stacks (removing
-  earlier cap imposed by the httpstate backend).
-  [#3620](https://github.com/pulumi/pulumi/issues/3620)
-
-- [sdk/go] - Fix panics caused by logging from `ApplyT`, affecting
-  `pulumi-docker` and potentially other providers
-  [#7661](https://github.com/pulumi/pulumi/pull/7661)
-
-- [sdk/python] - Handle unknown results from methods.
-  [#7677](https://github.com/pulumi/pulumi/pull/7677)
-
-## 3.9.0 (2021-07-28)
-
-### Improvements
-
-- [sdk/go] - Add stack output helpers for numeric types.
-  [#7410](https://github.com/pulumi/pulumi/pull/7410)
-
-- [sdk/python] - Permit `Input[Resource]` values in `depends_on`.
-  [#7559](https://github.com/pulumi/pulumi/pull/7559)
-
-- [backend/filestate] - Allow pulumi stack ls to see all stacks regardless of passphrase.
-  [#7660](https://github.com/pulumi/pulumi/pull/7660)
-
-### Bug Fixes
-
-- [sdk/{go,python,nodejs}] - Rehydrate provider resources in `Construct`.
-  [#7624](https://github.com/pulumi/pulumi/pull/7624)
-
-- [engine] - Include children when targeting components.
-  [#7605](https://github.com/pulumi/pulumi/pull/7605)
-
-- [cli] - Restore passing log options to providers when `--logflow` is specified
-  https://github.com/pulumi/pulumi/pull/7640
-
-- [sdk/nodejs] - Fix `pulumi up --logflow` causing Node multi-lang components to hang
-  [#7644](https://github.com/pulumi/pulumi/pull/)
-
-- [sdk/{dotnet,python,nodejs}] - Set the package on DependencyProviderResource.
-  [#7630](https://github.com/pulumi/pulumi/pull/7630)
-
-
-## 3.8.0 (2021-07-22)
-
-### Improvements
-
-- [sdk/dotnet] - Fix async await warnings.
-  [#7537](https://github.com/pulumi/pulumi/pull/7537)
-
-- [codegen/dotnet] - Emit dynamic config-getters.
-  [#7549](https://github.com/pulumi/pulumi/pull/7549)
-
-- [sdk/python] - Support for authoring resource methods in Python.
-  [#7555](https://github.com/pulumi/pulumi/pull/7555)
-
-- [sdk/{go,dotnet}] - Admit non-asset/archive values when unmarshalling into assets and archives.
-  [#7579](https://github.com/pulumi/pulumi/pull/7579)
-
-### Bug Fixes
-
-- [sdk/dotnet] - Fix for race conditions in .NET SDK that used to
-  manifest as a `KeyNotFoundException` from `WhileRunningAsync`.
-  [#7529](https://github.com/pulumi/pulumi/pull/7529)
-
-- [sdk/go] - Fix target and replace options for the Automation API.
-  [#7426](https://github.com/pulumi/pulumi/pull/7426)
-
-- [cli] - Don't escape special characters when printing JSON.
-  [#7593](https://github.com/pulumi/pulumi/pull/7593)
-
-- [sdk/go] - Fix panic when marshaling `self` in a method.
-  [#7604](https://github.com/pulumi/pulumi/pull/7604)
-
-## 3.7.1 (2021-07-19)
-
-### Improvements
-
-- [codegen/python,nodejs] Emit dynamic config-getters.
-  [#7447](https://github.com/pulumi/pulumi/pull/7447), [#7530](https://github.com/pulumi/pulumi/pull/7530)
-
-- [sdk/python] Make `Output[T]` covariant
-  [#7483](https://github.com/pulumi/pulumi/pull/7483)
-
-### Bug Fixes
-
-- [sdk/nodejs] Fix a bug in closure serialization.
-  [#6999](https://github.com/pulumi/pulumi/pull/6999)
-
-- [cli] Normalize cloud URL during login
-  [#7544](https://github.com/pulumi/pulumi/pull/7544)
-
-- [sdk/nodejs,dotnet] Wait on remote component dependencies
-  [#7541](https://github.com/pulumi/pulumi/pull/7541)
-
-## 3.7.0 (2021-07-13)
-
-### Improvements
-
-- [sdk/nodejs] Support for calling resource methods.
-  [#7377](https://github.com/pulumi/pulumi/pull/7377)
-
-- [sdk/go] Support for calling resource methods.
-  [#7437](https://github.com/pulumi/pulumi/pull/7437)
-
-### Bug Fixes
-
-- [codegen/go] Reimplement strict go enums to be Inputs.
-  [#7383](https://github.com/pulumi/pulumi/pull/7383)
-
-- [codegen/go] Emit To[ElementType]Output methods for go enum output types.
-  [#7499](https://github.com/pulumi/pulumi/pull/7499)
-
-## 3.6.1 (2021-07-07)
-
-### Improvements
-
-- [sdk] Add `replaceOnChanges` resource option.
-  [#7226](https://github.com/pulumi/pulumi/pull/7226)
-
-- [sdk/go] Support for authoring resource methods in Go.
-  [#7379](https://github.com/pulumi/pulumi/pull/7379)
-
-### Bug Fixes
-
-- [sdk/python] Fix an issue where dependency keys were incorrectly translates to camelcase.
-  [#7443](https://github.com/pulumi/pulumi/pull/7443)
-
-- [cli] Fix rendering of diffs for resource without DetailedDiffs.
-  [#7500](https://github.com/pulumi/pulumi/pull/7500)
-
-## 3.6.0 (2021-06-30)
-
-### Improvements
-
-- [cli] Added support for passing custom paths that need
-  to be watched by the `pulumi watch` command.
-  [#7115](https://github.com/pulumi/pulumi/pull/7247)
-
-- [auto/nodejs] Fail early when multiple versions of `@pulumi/pulumi` are detected in nodejs inline programs.
-  [#7349](https://github.com/pulumi/pulumi/pull/7349)
-
-- [sdk/go] Add preliminary support for unmarshaling plain arrays and maps of output values.
-  [#7369](https://github.com/pulumi/pulumi/pull/7369)
-
-- Initial support for resource methods (Node.js authoring, Python calling).
-  [#7363](https://github.com/pulumi/pulumi/pull/7363)
-
-### Bug Fixes
-
-- [sdk/dotnet] Fix swallowed nested exceptions with inline program, so they correctly bubble to the consumer.
-  [#7323](https://github.com/pulumi/pulumi/pull/7323)
-
-- [sdk/go] Specify known when creating outputs for `construct`.
-  [#7343](https://github.com/pulumi/pulumi/pull/7343)
-
-- [cli] Fix passphrase rotation.
-  [#7347](https://github.com/pulumi/pulumi/pull/7347)
-
-- [multilang/python] Fix nested module generation.
-  [#7353](https://github.com/pulumi/pulumi/pull/7353)
-
-- [multilang/nodejs] Fix a hang when an error is thrown within an apply in a remote component.
-  [#7365](https://github.com/pulumi/pulumi/pull/7365)
-
-- [codegen/python] Include enum docstrings for python.
-  [#7374](https://github.com/pulumi/pulumi/pull/7374)
-
-## 3.5.1 (2021-06-16)
-
-**Please Note:** The v3.5.0 release did not complete and was re-released at the same commit as v3.5.1.
-
-### Improvements
-
-- [dotnet/sdk] Support microsoft logging extensions with inline programs.
-  [#7117](https://github.com/pulumi/pulumi/pull/7117)
-
-- [dotnet/sdk] Add create unknown to output utilities.
-  [#7173](https://github.com/pulumi/pulumi/pull/7173)
-
-- [dotnet] Fix Resharper code issues.
-  [#7178](https://github.com/pulumi/pulumi/pull/7178)
-
-- [codegen] Include properties with an underlying type of string on Go provider instances.
-  [#7230](https://github.com/pulumi/pulumi/pull/7230)
-
-- [cli] Provide a more helpful error instead of panicking when codegen fails during import.
-  [#7265](https://github.com/pulumi/pulumi/pull/7265)
-
-- [codegen/python] Cache package version for improved performance.
-  [#7293](https://github.com/pulumi/pulumi/pull/7293)
-
-- [sdk/python] Reduce `log.debug` calls for improved performance.
-  [#7295](https://github.com/pulumi/pulumi/pull/7295)
-
-### Bug Fixes
-
-- [sdk/dotnet] Fix resources destroyed after exception thrown during inline program.
-  [#7299](https://github.com/pulumi/pulumi/pull/7299)
-
-- [sdk/python] Fix regression in behaviour for `Output.from_input({})`.
-  [#7254](https://github.com/pulumi/pulumi/pull/7254)
-
-- [sdk/python] Prevent infinite loops when iterating `Output` objects.
-  [#7288](https://github.com/pulumi/pulumi/pull/7288)
-
-- [codegen/python] Rename conflicting ResourceArgs classes.
-  [#7171](https://github.com/pulumi/pulumi/pull/7171)
-
-## 3.4.0 (2021-06-05)
-
-### Improvements
-
-- [dotnet/sdk] Add get value async to output utilities.
-  [#7170](https://github.com/pulumi/pulumi/pull/7170)
-
-### Bug Fixes
-
-- [CLI] Fix broken venv for Python projects started from templates.
-  [#6624](https://github.com/pulumi/pulumi/pull/6623)
-
-- [cli] Send plugin install output to stderr, so that it doesn't
-  clutter up --json, automation API scenarios, and so on.
-  [#7115](https://github.com/pulumi/pulumi/pull/7115)
-
-- [cli] Protect against panics when using the wrong resource type with `pulumi import`.
-  [#7202](https://github.com/pulumi/pulumi/pull/7202)
-
-- [auto/nodejs] Emit warning instead of breaking on parsing JSON events for automation API.
-  [#7162](https://github.com/pulumi/pulumi/pull/7162)
-
-- [sdk/python] Improve performance of `Output.from_input` and `Output.all` on nested objects.
-  [#7175](https://github.com/pulumi/pulumi/pull/7175)
-
-### Misc
-- [cli] Update version of go-cloud used by Pulumi to `0.23.0`.
-  [#7204](https://github.com/pulumi/pulumi/pull/7204)
-
-## 3.3.1 (2021-05-25)
-
-### Improvements
-
-- [dotnet/sdk] Use source context with serilog.
-  [#7095](https://github.com/pulumi/pulumi/pull/7095)
-
-- [auto/dotnet] Make StackDeployment.FromJsonString public.
-  [#7067](https://github.com/pulumi/pulumi/pull/7067)
-
-- [sdk/python] Generated SDKs may now be installed from in-tree source.
-  [#7097](https://github.com/pulumi/pulumi/pull/7097)
-
-### Bug Fixes
-
-- [auto/nodejs] Fix an intermittent bug in parsing JSON events.
-  [#7032](https://github.com/pulumi/pulumi/pull/7032)
-
-- [auto/dotnet] Fix deserialization of CancelEvent in .NET 5.
-  [#7051](https://github.com/pulumi/pulumi/pull/7051)
-
-- Temporarily disable warning when a secret config is read as a non-secret.
-  [#7129](https://github.com/pulumi/pulumi/pull/7129)
-
-## 3.3.0 (2021-05-20)
-
-### Improvements
-
-- [cli] Provide user information when protected resources are not able to be deleted
-  [#7055](https://github.com/pulumi/pulumi/pull/7055)
-
-- [cli] Error instead of panic on invalid state file import
-  [#7065](https://github.com/pulumi/pulumi/pull/7065)
-
-- Warn when a secret config is read as a non-secret
-  [#6896](https://github.com/pulumi/pulumi/pull/6896)
-  [#7078](https://github.com/pulumi/pulumi/pull/7078)
-  [#7079](https://github.com/pulumi/pulumi/pull/7079)
-  [#7080](https://github.com/pulumi/pulumi/pull/7080)
-
-- [sdk/nodejs|python] Add GetSchema support to providers
-  [#6892](https://github.com/pulumi/pulumi/pull/6892)
-
-- [auto/dotnet] Provide PulumiFn implementation that allows runtime stack type
-  [#6910](https://github.com/pulumi/pulumi/pull/6910)
-
-- [auto/go] Provide GetPermalink for all results
-  [#6875](https://github.com/pulumi/pulumi/pull/6875)
-
-### Bug Fixes
-
-- [sdk/python] Fix relative `runtime:options:virtualenv` path resolution to ignore `main` project attribute
-  [#6966](https://github.com/pulumi/pulumi/pull/6966)
-
-- [auto/dotnet] Disable Language Server Host logging and checking appsettings.json config
-  [#7023](https://github.com/pulumi/pulumi/pull/7023)
-
-- [auto/python] Export missing `ProjectBackend` type
-  [#6984](https://github.com/pulumi/pulumi/pull/6984)
-
-- [sdk/nodejs] Fix noisy errors.
-  [#6995](https://github.com/pulumi/pulumi/pull/6995)
-
-- Config: Avoid emitting integers in objects using exponential notation.
-  [#7005](https://github.com/pulumi/pulumi/pull/7005)
-
-- [codegen/python] Fix issue with lazy_import affecting pulumi-eks
-  [#7024](https://github.com/pulumi/pulumi/pull/7024)
-
-- Ensure that all outstanding asynchronous work is awaited before returning from a .NET
-  Pulumi program.
-  [#6993](https://github.com/pulumi/pulumi/pull/6993)
-
-- Config: Avoid emitting integers in objects using exponential notation.
-  [#7005](https://github.com/pulumi/pulumi/pull/7005)
-
-- Build: Add vs code dev container
-  [#7052](https://github.com/pulumi/pulumi/pull/7052)
-
-- Ensure that all outstanding asynchronous work is awaited before returning from a Go
-  Pulumi program. Note that this may require changes to programs that use the
-  `pulumi.NewOutput` API.
-  [#6983](https://github.com/pulumi/pulumi/pull/6983)
-
-## 3.2.1 (2021-05-06)
-
-### Bug Fixes
-
-- [cli] Fix a regression caused by [#6893](https://github.com/pulumi/pulumi/pull/6893) that stopped stacks created
-  with empty passphrases from completing successful pulumi commands when loading the passphrase secrets provider.
-  [#6976](https://github.com/pulumi/pulumi/pull/6976)
-
-## 3.2.0 (2021-05-05)
-
-### Enhancements
-
-- [auto/go] Provide GetPermalink for all results
-  [#6875](https://github.com/pulumi/pulumi/pull/6875)
-
-- [automation/*] Add support for getting stack outputs using Workspace
-  [#6859](https://github.com/pulumi/pulumi/pull/6859)
-
-- [automation/*] Optionally skip Automation API version check
-  [#6882](https://github.com/pulumi/pulumi/pull/6882)
-  The version check can be skipped by passing a non-empty value to the `PULUMI_AUTOMATION_API_SKIP_VERSION_CHECK` environment variable.
-
-- [auto/go,nodejs] Add UserAgent to update/pre/refresh/destroy options.
-  [#6935](https://github.com/pulumi/pulumi/pull/6935)
-
-### Bug Fixes
-
-- [cli] Return an appropriate error when a user has not set `PULUMI_CONFIG_PASSPHRASE` nor `PULUMI_CONFIG_PASSPHRASE_FILE`
-  when trying to access the Passphrase Secrets Manager
-  [#6893](https://github.com/pulumi/pulumi/pull/6893)
-
-- [cli] Prevent against panic when using a ResourceReference as a program output
-  [#6962](https://github.com/pulumi/pulumi/pull/6962)
-
-- [sdk/python] Fix bug in MockResourceArgs.
-  [#6863](https://github.com/pulumi/pulumi/pull/6863)
-
-- [sdk/python] Address issues when using resource subclasses.
-  [#6890](https://github.com/pulumi/pulumi/pull/6890)
-
-- [sdk/python] Fix type-related regression on Python 3.6.
-  [#6942](https://github.com/pulumi/pulumi/pull/6942)
-
-- [sdk/python] Don't error when a dict input value has a mismatched type annotation.
-  [#6949](https://github.com/pulumi/pulumi/pull/6949)
-
-- [automation/dotnet] Fix EventLogWatcher failing to read events after an exception was thrown
-  [#6821](https://github.com/pulumi/pulumi/pull/6821)
-
-- [automation/dotnet] Use stackName in ImportStack
-  [#6858](https://github.com/pulumi/pulumi/pull/6858)
-
-- [automation/go] Improve autoError message formatting
-  [#6924](https://github.com/pulumi/pulumi/pull/6924)
-
-### Misc.
-
-- [auto/dotnet] Bump YamlDotNet to 11.1.1
-  [#6915](https://github.com/pulumi/pulumi/pull/6915)
-
-- [sdk/dotnet] Enable deterministic builds
-  [#6917](https://github.com/pulumi/pulumi/pull/6917)
-
-- [auto/*] Bump minimum version to v3.1.0.
-  [#6852](https://github.com/pulumi/pulumi/pull/6852)
-
-## 3.1.0 (2021-04-22)
-
-### Breaking Changes
-
-Please note, the following 2 breaking changes were included in our [3.0 changlog](https://www.pulumi.com/docs/get-started/install/migrating-3.0/#updated-cli-behavior-in-pulumi-30)
-Unfortunately, the initial release did not include that change. We apologize for any confusion or inconvenience this may have included the addressed behaviour.
-
-- [cli] Standardize stack select behavior to ensure that passing `--stack` does not make that the current stack.
-  [#6840](https://github.com/pulumi/pulumi/pull/6840)
-
-- [cli] Set pagination defaults for `pulumi stack history` to 10 entries.
-  [#6841](https://github.com/pulumi/pulumi/pull/6841)
-
-### Enhancements
-
-- [sdk/nodejs] Handle providers for RegisterResourceRequest
-  [#6795](https://github.com/pulumi/pulumi/pull/6795)
-
-- [automation/dotnet] Remove dependency on Gprc.Tools for F# / Paket compatibility
-  [#6793](https://github.com/pulumi/pulumi/pull/6793)
-
-### Bug Fixes
-
-- [codegen] Fix codegen for types that are used by both resources and functions.
-  [#6811](https://github.com/pulumi/pulumi/pull/6811)
-
-- [sdk/python] Fix bug in `get_resource_module` affecting resource hydration.
-  [#6833](https://github.com/pulumi/pulumi/pull/6833)
-
-- [automation/python] Fix bug in UpdateSummary deserialization for nested config values.
-  [#6838](https://github.com/pulumi/pulumi/pull/6838)
-
-
-## 3.0.0 (2021-04-19)
-
-### Breaking Changes
-
-- [sdk/cli] Bump version of Pulumi CLI and SDK to v3
-  [#6554](https://github.com/pulumi/pulumi/pull/6554)
-
-- Dropped support for NodeJS < v11.x
-
-- [CLI] Standardize the `--stack` flag to *not* set the stack as current (i.e. setStack=false) across CLI commands.
-  [#6300](https://github.com/pulumi/pulumi/pull/6300)
-
-- [CLI] Set pagination defaults for `pulumi stack history` to 10 entries.
-  [#6739](https://github.com/pulumi/pulumi/pull/6739)
-
-- [CLI] Remove `pulumi history` command. This was previously deprecated and replaced by `pulumi stack history`
-  [#6724](https://github.com/pulumi/pulumi/pull/6724)
-
-- [sdk/*] Refactor Mocks newResource and call to accept an argument struct for future extensibility rather than individual args
-  [#6672](https://github.com/pulumi/pulumi/pull/6672)
-
-- [sdk/nodejs] Enable nodejs dynamic provider caching by default on program side.
-  [#6704](https://github.com/pulumi/pulumi/pull/6704)
-
-- [sdk/python] Improved dict key translation support (3.0-based providers will opt-in to the improved behavior)
-  [#6695](https://github.com/pulumi/pulumi/pull/6695)
-
-- [sdk/python] Allow using Python to build resource providers for multi-lang components.
-  [#6715](https://github.com/pulumi/pulumi/pull/6715)
-
-- [sdk/go] Simplify `Apply` method options to reduce binary size
-  [#6607](https://github.com/pulumi/pulumi/pull/6607)
-
-- [Automation/*] All operations use `--stack` to specify the stack instead of running `select stack` before the operation.
-  [#6300](https://github.com/pulumi/pulumi/pull/6300)
-
-- [Automation/go] Moving go automation API package from sdk/v2/go/x/auto -> sdk/v2/go/auto
-  [#6518](https://github.com/pulumi/pulumi/pull/6518)
-
-- [Automation/nodejs] Moving NodeJS automation API package from sdk/nodejs/x/automation -> sdk/nodejs/automation
-  [#6518](https://github.com/pulumi/pulumi/pull/6518)
-
-- [Automation/python] Moving Python automation API package from pulumi.x.automation -> pulumi.automation
-  [#6518](https://github.com/pulumi/pulumi/pull/6518)
-
-- [Automation/go] Moving go automation API package from sdk/v2/go/x/auto -> sdk/v2/go/auto
-  [#6518](https://github.com/pulumi/pulumi/pull/6518)
-
-
-### Enhancements
-
-- [sdk/nodejs] Add support for multiple V8 VM contexts in closure serialization.
-  [#6648](https://github.com/pulumi/pulumi/pull/6648)
-
-- [sdk] Handle providers for RegisterResourceRequest
-  [#6771](https://github.com/pulumi/pulumi/pull/6771)
-  [#6781](https://github.com/pulumi/pulumi/pull/6781)
-  [#6786](https://github.com/pulumi/pulumi/pull/6786)
-
-- [sdk/go] Support defining remote components in Go.
-  [#6403](https://github.com/pulumi/pulumi/pull/6403)
-
-
-### Bug Fixes
-
-- [CLI] Clean the template cache if the repo remote has changed.
-  [#6784](https://github.com/pulumi/pulumi/pull/6784)
-
-
-## 2.25.2 (2021-04-17)
-
-### Bug Fixes
-
-- [cli] Fix a bug that prevented copying checkpoint files when using Azure Blob Storage
-  as the backend provider. [#6794](https://github.com/pulumi/pulumi/pull/6794)
-
-## 2.25.1 (2021-04-15)
-
-### Bug Fixes
-
-- [automation/python] Fix serialization bug in `StackSettings`
-  [#6776](https://github.com/pulumi/pulumi/pull/6776)
-
-## 2.25.0 (2021-04-14)
-
-### Breaking
-
-- [automation/dotnet] Rename (Get,Set,Remove)Config(Value)
-  [#6731](https://github.com/pulumi/pulumi/pull/6731)
-
-  The following methods on Workspace and WorkspaceStack classes have
-  been renamed. Please update your code (before -> after):
-
-  * GetConfigValue -> GetConfig
-  * SetConfigValue -> SetConfig
-  * RemoveConfigValue -> RemoveConfig
-  * GetConfig -> GetAllConfig
-  * SetConfig -> SetAllConfig
-  * RemoveConfig -> RemoveAllConfig
-
-  This change was made to align with the other Pulumi language SDKs.
-
-### Improvements
-
-- [cli] Add option to print absolute rather than relative dates in stack history
-  [#6742](https://github.com/pulumi/pulumi/pull/6742)
-
-  Example:
-  ```bash
-  pulumi stack history --full-dates
-  ```
-
-- [cli] Enable absolute and relative parent paths for pulumi main
-  [#6734](https://github.com/pulumi/pulumi/pull/6734)
-
-- [sdk/dotnet] Thread-safe concurrency-friendly global state
-  [#6139](https://github.com/pulumi/pulumi/pull/6139)
-
-- [tooling] Update pulumi python docker image to python 3.9
-  [#6706](https://github.com/pulumi/pulumi/pull/6706)
-
-- [sdk/nodejs] Add program side caching for dynamic provider serialization behind env var
-  [#6673](https://github.com/pulumi/pulumi/pull/6673)
-
-- [sdk/nodejs] Allow prompt values in `construct` for multi-lang components.
-  [#6522](https://github.com/pulumi/pulumi/pull/6522)
-
-- [automation/dotnet] Allow null environment variables
-  [#6687](https://github.com/pulumi/pulumi/pull/6687)
-
-- [automation/dotnet] Expose WorkspaceStack.GetOutputsAsync
-  [#6699](https://github.com/pulumi/pulumi/pull/6699)
-
-  Example:
-  ```csharp
-  var stack = await WorkspaceStack.CreateAsync(stackName, workspace);
-  await stack.SetConfigAsync(config);
-  var initialOutputs = await stack.GetOutputsAsync();
-  ```
-
-- [automation/dotnet] Implement (Import,Export)StackAsync methods on LocalWorkspace and WorkspaceStack and expose StackDeployment helper class.
-  [#6728](https://github.com/pulumi/pulumi/pull/6728)
-
-  Example:
-  ```csharp
-  var stack = await WorkspaceStack.CreateAsync(stackName, workspace);
-  var upResult = await stack.UpAsync();
-  deployment = await workspace.ExportStackAsync(stackName);
-  ```
-
-- [automation/dotnet] Implement CancelAsync method on WorkspaceStack
-  [#6729](https://github.com/pulumi/pulumi/pull/6729)
-
-  Example:
-  ```csharp
-  var stack = await WorkspaceStack.CreateAsync(stackName, workspace);
-  var cancelTask = stack.CancelAsync();
-  ```
-
-- [automation/python] Expose structured logging for Stack.up/preview/refresh/destroy.
-  [#6527](https://github.com/pulumi/pulumi/pull/6527)
-
-  You can now pass in an `on_event` callback function as a keyword arg to `up`, `preview`, `refresh`
-  and `destroy` to process streaming json events defined in `automation/events.py`
-
-  Example:
-  ```python
-  stack.up(on_event=print)
-  ```
-
-### Bug Fixes
-
-- [sdk/go] Fix wrongly named Go modules
-  [#6775](https://github.com/pulumi/pulumi/issues/6775)
-
-- [cli] Handle non-existent creds file in `pulumi logout --all`
-  [#6741](https://github.com/pulumi/pulumi/pull/6741)
-
-- [automation/nodejs] Do not run the promise leak checker if an inline program has errored.
-  [#6758](https://github.com/pulumi/pulumi/pull/6758)
-
-- [sdk/nodejs] Explicitly create event log file for NodeJS Automation API.
-  [#6730](https://github.com/pulumi/pulumi/pull/6730)
-
-- [sdk/nodejs] Fix error handling for failed logging statements
-  [#6714](https://github.com/pulumi/pulumi/pull/6714)
-
-- [sdk/nodejs] Fix `Construct` to wait for child resources of a multi-lang components to be created.
-  [#6452](https://github.com/pulumi/pulumi/pull/6452)
-
-- [sdk/python] Fix serialization bug if output contains 'items' property.
-  [#6701](https://github.com/pulumi/pulumi/pull/6701)
-
-- [automation] Set default value for 'main' for inline programs to support relative paths, assets, and closure serialization.
-  [#6743](https://github.com/pulumi/pulumi/pull/6743)
-
-- [automation/dotnet] Environment variable value type is now nullable.
-  [#6520](https://github.com/pulumi/pulumi/pull/6520)
-
-- [automation/dotnet] Fix GetConfigValueAsync failing to deserialize
-  [#6698](https://github.com/pulumi/pulumi/pull/6698)
-
-- [automation] Fix (de)serialization of StackSettings in .NET, Node, and Python.
-  [#6752](https://github.com/pulumi/pulumi/pull/6752)
-  [#6754](https://github.com/pulumi/pulumi/pull/6754)
-  [#6749](https://github.com/pulumi/pulumi/pull/6749)
-
-
-## 2.24.1 (2021-04-01)
-
-### Bug Fixes
-
-- [cli] Revert the swapping out of the YAML parser library
-  [#6681](https://github.com/pulumi/pulumi/pull/6681)
-
-- [automation/go,python,nodejs] Respect pre-existing Pulumi.yaml for inline programs.
-  [#6655](https://github.com/pulumi/pulumi/pull/6655)
-
-## 2.24.0 (2021-03-31)
-
-### Improvements
-
-- [sdk/nodejs] Add provider side caching for dynamic provider deserialization
-  [#6657](https://github.com/pulumi/pulumi/pull/6657)
-
-- [automation/dotnet] Expose structured logging
-  [#6572](https://github.com/pulumi/pulumi/pull/6572)
-
-- [cli] Support full fidelity YAML round-tripping
-  - Strip Byte-order Mark (BOM) from YAML configs during load. [#6636](https://github.com/pulumi/pulumi/pull/6636)
-  - Swap out YAML parser library [#6642](https://github.com/pulumi/pulumi/pull/6642)
-
-- [sdk/python] Ensure all async tasks are awaited prior to exit.
-  [#6606](https://github.com/pulumi/pulumi/pull/6606)
-
-### Bug Fixes
-
-- [sdk/nodejs] Fix error propagation in registerResource and other resource methods.
-  [#6644](https://github.com/pulumi/pulumi/pull/6644)
-
-- [automation/python] Fix passing of additional environment variables.
-  [#6639](https://github.com/pulumi/pulumi/pull/6639)
-
-- [sdk/python] Make exceptions raised by calls to provider functions (e.g. data sources) catchable.
-  [#6504](https://github.com/pulumi/pulumi/pull/6504)
-
-- [automation/go,python,nodejs] Respect pre-existing Pulumi.yaml for inline programs.
-  [#6655](https://github.com/pulumi/pulumi/pull/6655)
-
-## 2.23.2 (2021-03-25)
-
-### Improvements
-
-- [cli] Improve diff displays during `pulumi refresh`
-  [#6568](https://github.com/pulumi/pulumi/pull/6568)
-
-- [sdk/go] Cache loaded configuration files.
-  [#6576](https://github.com/pulumi/pulumi/pull/6576)
-
-- [sdk/nodejs] Allow `Mocks::newResource` to determine whether the created resource is a `CustomResource`.
-  [#6551](https://github.com/pulumi/pulumi/pull/6551)
-
-- [automation/*] Implement minimum version checking and add:
-  - Go: `LocalWorkspace.PulumiVersion()` [#6577](https://github.com/pulumi/pulumi/pull/6577)
-  - Nodejs: `LocalWorkspace.pulumiVersion` [#6580](https://github.com/pulumi/pulumi/pull/6580)
-  - Python: `LocalWorkspace.pulumi_version` [#6589](https://github.com/pulumi/pulumi/pull/6589)
-  - Dotnet: `LocalWorkspace.PulumiVersion` [#6590](https://github.com/pulumi/pulumi/pull/6590)
-
-### Bug Fixes
-
-- [sdk/python] Fix automatic venv creation
-  [#6599](https://github.com/pulumi/pulumi/pull/6599)
-
-- [automation/python] Fix Settings file save
-  [#6605](https://github.com/pulumi/pulumi/pull/6605)
-
-- [sdk/dotnet] Remove MaybeNull from Output/Input.Create to avoid spurious warnings
-  [#6600](https://github.com/pulumi/pulumi/pull/6600)
-
-## 2.23.1 (2021-03-17)
-
-### Bug Fixes
-
-- [cli] Fix a bug where a version wasn't passed to go install commands as part of `make brew` installs from homebrew
-  [#6566](https://github.com/pulumi/pulumi/pull/6566)
-
-## 2.23.0 (2021-03-17)
-
-### Breaking
-
-- [automation/go] Expose structured logging for Stack.Up/Preview/Refresh/Destroy.
-  [#6436](https://github.com/pulumi/pulumi/pull/6436)
-
-This change is marked breaking because it changes the shape of the `PreviewResult` struct.
-
-**Before**
-
-```go
-type PreviewResult struct {
-  Steps         []PreviewStep  `json:"steps"`
-  ChangeSummary map[string]int `json:"changeSummary"`
-}
-```
-
-**After**
-
-```go
-type PreviewResult struct {
-  StdOut        string
-  StdErr        string
-  ChangeSummary map[apitype.OpType]int
-}
-```
-
-- [automation/dotnet] Add ability to capture stderr
-  [#6513](https://github.com/pulumi/pulumi/pull/6513)
-
-This change is marked breaking because it also renames `OnOutput` to `OnStandardOutput`.
-
-### Improvements
-
-- [sdk/go] Add helpers to convert raw Go maps and arrays to Pulumi `Map` and `Array` inputs.
-  [#6337](https://github.com/pulumi/pulumi/pull/6337)
-
-- [sdk/go] Return zero values instead of panicing in `Index` and `Elem` methods.
-  [#6338](https://github.com/pulumi/pulumi/pull/6338)
-
-- [sdk/go] Support multiple folders in GOPATH.
-  [#6228](https://github.com/pulumi/pulumi/pull/6228
-
-- [cli] Add ability to download arm64 provider plugins
-  [#6492](https://github.com/pulumi/pulumi/pull/6492)
-
-- [build] Updating Pulumi to use Go 1.16
-  [#6470](https://github.com/pulumi/pulumi/pull/6470)
-
-- [build] Adding a Pulumi arm64 binary for use on new macOS hardware.
-  Please note that `pulumi watch` will not be supported on darwin/arm64 builds.
-  [#6492](https://github.com/pulumi/pulumi/pull/6492)
-
-- [automation/nodejs] Expose structured logging for Stack.up/preview/refresh/destroy.
-  [#6454](https://github.com/pulumi/pulumi/pull/6454)
-
-- [automation/nodejs] Add `onOutput` event handler to `PreviewOptions`.
-  [#6507](https://github.com/pulumi/pulumi/pull/6507)
-
-- [cli] Add locking support to the self-managed backends using the `PULUMI_SELF_MANAGED_STATE_LOCKING=1` environment variable.
-  [#2697](https://github.com/pulumi/pulumi/pull/2697)
-
-### Bug Fixes
-
-- [sdk/python] Fix mocks issue when passing a resource more than once.
-  [#6479](https://github.com/pulumi/pulumi/pull/6479)
-
-- [automation/dotnet] Add ReadDiscard OperationType
-  [#6493](https://github.com/pulumi/pulumi/pull/6493)
-
-- [cli] Ensure the user has the correct access to the secrets manager before using it as part of
-  `pulumi stack export --show-secrets`.
-  [#6215](https://github.com/pulumi/pulumi/pull/6210)
-
-- [sdk/go] Implement getResource in the mock monitor.
-  [#5923](https://github.com/pulumi/pulumi/pull/5923)
-
-## 2.22.0 (2021-03-03)
-
-### Improvements
-
-- [#6410](https://github.com/pulumi/pulumi/pull/6410) Add `diff` option to Automation API's `preview` and `up`
-
-### Bug Fixes
-
-- [automation/dotnet] resolve issue with OnOutput delegate not being called properly during pulumi process execution.
-  [#6435](https://github.com/pulumi/pulumi/pull/6435)
-
-- [automation/python,nodejs,dotnet] BREAKING Remove `summary` property from `PreviewResult`.
-  The `summary` property on `PreviewResult` returns a result that is always incorrect and is being removed.
-  [#6405](https://github.com/pulumi/pulumi/pull/6405)
-
-- [automation/python] Fix Windows error caused by use of NamedTemporaryFile in automation api.
-  [#6421](https://github.com/pulumi/pulumi/pull/6421)
-
-- [sdk/nodejs] Serialize default parameters correctly. [#6397](https://github.com/pulumi/pulumi/pull/6397)
-
-- [cli] Respect provider aliases while diffing resources.
-  [#6453](https://github.com/pulumi/pulumi/pull/6453)
-
-## 2.21.2 (2021-02-22)
-
-### Improvements
-
-- [cli] Disable permalinks to the update details page when using self-managed backends (S3, Azure, GCS). Should the user
-  want to get permalinks when using a self backend, they can pass a flag:
-      `pulumi up --suppress-permalink false`.
-  Permalinks for these self-managed backends will be suppressed on `update`, `preview`, `destroy`, `import` and `refresh`
-  operations.
-  [#6251](https://github.com/pulumi/pulumi/pull/6251)
-
-- [cli] Added commands `config set-all` and `config rm-all` to set and remove multiple configuration keys.
-  [#6373](https://github.com/pulumi/pulumi/pull/6373)
-
-- [automation/*] Consume `config set-all` and `config rm-all` from automation API.
-  [#6388](https://github.com/pulumi/pulumi/pull/6388)
-
-- [sdk/dotnet] C# Automation API.
-  [#5761](https://github.com/pulumi/pulumi/pull/5761)
-
-- [sdk/dotnet] F# API to specify stack options.
-  [#5077](https://github.com/pulumi/pulumi/pull/5077)
-
-### Bug Fixes
-
-- [sdk/nodejs] Don't error when loading multiple copies of the same version of a Node.js
-  component package. [#6387](https://github.com/pulumi/pulumi/pull/6387)
-
-- [cli] Skip unnecessary state file writes to address performance regression introduced in 2.16.2.
-  [#6396](https://github.com/pulumi/pulumi/pull/6396)
-
-## 2.21.1 (2021-02-18)
-
-### Bug Fixes
-
-- [sdk/python] Fixed a change to `Output.all()` that raised an error if no inputs are passed in.
-  [#6381](https://github.com/pulumi/pulumi/pull/6381)
-
-## 2.21.0 (2021-02-17)
-
-### Improvements
-
-- [cli] Added pagination options to `pulumi stack history` [#6292](https://github.com/pulumi/pulumi/pull/6292)
-  This is used as follows:
-  `pulumi stack history --page-size=20 --page=1`
-
-- [automation/*] Added pagination options for stack history in Automation API SDKs to improve
-  performance of stack updates. [#6257](https://github.com/pulumi/pulumi/pull/6257)
-  This is used similar to the following example in go:
-```go
-  func ExampleStack_History() {
-	ctx := context.Background()
-	stackName := FullyQualifiedStackName("org", "project", "stack")
-	stack, _ := SelectStackLocalSource(ctx, stackName, filepath.Join(".", "program"))
-	pageSize := 0
-	page := 0
-	hist, _ := stack.History(ctx, pageSize, page)
-	fmt.Println(hist[0].StartTime)
-  }
-```
-
-- [pkg/testing/integration] Changed the default behavior for Python test projects to use `UseAutomaticVirtualEnv` by
-  default. `UsePipenv` is now the way to use pipenv with tests.
-  [#6318](https://github.com/pulumi/pulumi/pull/6318)
-
-### Bug Fixes
-
-- [automation/go] Exposed the version in the UpdateSummary for use in understanding the version of a stack update
-  [#6339](https://github.com/pulumi/pulumi/pull/6339)
-
-- [cli] Changed the behavior for Python on Windows to look for `python` binary first instead of `python3`.
-  [#6317](https://github.com/pulumi/pulumi/pull/6317)
-
-- [sdk/python] Gracefully handle monitor shutdown in the python runtime without exiting the process.
-  [#6249](https://github.com/pulumi/pulumi/pull/6249)
-
-- [sdk/python] Fixed a bug in `contains_unknowns` where outputs with a property named "values" failed with a TypeError.
-  [#6264](https://github.com/pulumi/pulumi/pull/6264)
-
-- [sdk/python] Allowed keyword args in Output.all() to create a dict.
-  [#6269](https://github.com/pulumi/pulumi/pull/6269)
-
-- [sdk/python] Defined `__all__` in modules for better IDE autocomplete.
-  [#6351](https://github.com/pulumi/pulumi/pull/6351)
-
-- [automation/python] Fixed a bug in nested configuration parsing.
-  [#6349](https://github.com/pulumi/pulumi/pull/6349)
-
-## 2.20.0 (2021-02-03)
-
-- [sdk/python] Fix `Output.from_input` to unwrap nested output values in input types (args classes), which addresses
-  an issue that was preventing passing instances of args classes with nested output values to Provider resources.
-  [#6221](https://github.com/pulumi/pulumi/pull/6221)
-
-## 2.19.0 (2021-01-27)
-
-- [sdk/nodejs] Always read and write NodeJS runtime options from the environment.
-  [#6076](https://github.com/pulumi/pulumi/pull/6076)
-
-- [sdk/go] Take a breaking change to remove unidiomatic numerical types and drastically improve build performance (binary size and compilation time).
-  [#6143](https://github.com/pulumi/pulumi/pull/6143)
-
-- [cli] Ensure `pulumi stack change-secrets-provider` allows rotating the key from hashivault to passphrase provider
-  [#6210](https://github.com/pulumi/pulumi/pull/6210)
-
-## 2.18.2 (2021-01-22)
-
-- [CLI] Fix malformed resource value bug.
-  [#6164](https://github.com/pulumi/pulumi/pull/6164)
-
-- [sdk/dotnet] Fix `RegisterResourceOutputs` to serialize resources as resource references
-  only when the monitor reports that resource references are supported.
-  [#6172](https://github.com/pulumi/pulumi/pull/6172)
-
-- [CLI] Avoid panic for diffs with invalid property paths.
-  [#6159](https://github.com/pulumi/pulumi/pull/6159)
-
-- Enable resource reference feature by default.
-  [#6202](https://github.com/pulumi/pulumi/pull/6202)
-
-## 2.18.1 (2021-01-21)
-
-- Revert [#6125](https://github.com/pulumi/pulumi/pull/6125) as it caused a which introduced a bug with serializing resource IDs
-
-## 2.18.0 (2021-01-20)
-
-- [CLI] Add the ability to log out of all Pulumi backends at once.
-  [#6101](https://github.com/pulumi/pulumi/pull/6101)
-
-- [sdk/go] Added `pulumi.Unsecret` which will take an existing secret output and
-  create a non-secret variant with an unwrapped secret value. Also adds,
-  `pulumi.IsSecret` which will take an existing output and
-  determine if an output has a secret within the output.
-  [#6085](https://github.com/pulumi/pulumi/pull/6085)
-
-## 2.17.2 (2021-01-14)
-
-- .NET: Allow `IMock.NewResourceAsync` to return a null ID for component resources.
-  Note that this may require mocks written in C# to be updated to account for the
-  change in nullability.
-  [#6104](https://github.com/pulumi/pulumi/pull/6104)
-
-- [automation/go] Add debug logging settings for common automation API operations
-  [#6095](https://github.com/pulumi/pulumi/pull/6095)
-
-- [automation/go] Set DryRun on previews so unknowns are identified correctly.
-  [#6099](https://github.com/pulumi/pulumi/pull/6099)
-
-- [sdk/python] Fix python 3.6 support by removing annotations import.
-  [#6109](https://github.com/pulumi/pulumi/pull/6109)
-
-- [sdk/nodejs] Added `pulumi.unsecret` which will take an existing secret output and
-  create a non-secret variant with an unwrapped secret value. Also adds,
-  `pulumi.isSecret` which will take an existing output and
-  determine if an output has a secret within the output.
-  [#6086](https://github.com/pulumi/pulumi/pull/6086)
-
-- [sdk/python] Added `pulumi.unsecret` which will take an existing secret output and
-  create a non-secret variant with an unwrapped secret value. Also adds,
-  `pulumi.is_secret` which will take an existing output and
-  determine if an output has a secret within the output.
-  [#6111](https://github.com/pulumi/pulumi/pull/6111)
-
-## 2.17.1 (2021-01-13)
-
-- Fix an issue with go sdk generation where optional strict enum values
-  could not be omitted. Note - this is a breaking change to go sdk's enum
-  values. However we currently only support strict enums in the azure-nextgen provider's schema.
-  [#6069](https://github.com/pulumi/pulumi/pull/6069)
-
-- Fix an issue where python debug messages print unexpectedly.
-  [#6967](https://github.com/pulumi/pulumi/pull/6067)
-
-- [CLI] Add `version` to the stack history output to be able to
-  correlate events back to the Pulumi SaaS
-  [#6063](https://github.com/pulumi/pulumi/pull/6063)
-
-- Fix a typo in the unit testing mocks to get the outputs
-  while registering them
-  [#6040](https://github.com/pulumi/pulumi/pull/6040)
-
-- [sdk/dotnet] Moved urn value retrieval into if statement
-  for MockMonitor
-  [#6081](https://github.com/pulumi/pulumi/pull/6081)
-
-- [sdk/dotnet] Added `Pulumi.Output.Unsecret` which will
-  take an existing secret output and
-  create a non-secret variant with an unwrapped secret value.
-  [#6092](https://github.com/pulumi/pulumi/pull/6092)
-
-- [sdk/dotnet] Added `Pulumi.Output.IsSecretAsync` which will
-  take an existing output and
-  determine if an output has a secret within the output.
-  [#6092](https://github.com/pulumi/pulumi/pull/6092)
-
-- [sdk/dotnet] Fix looking up empty version in
-  `ResourcePackages.TryGetResourceType`.
-  [#6084](https://github.com/pulumi/pulumi/pull/6084)
-
-- Python Automation API.
-  [#5979](https://github.com/pulumi/pulumi/pull/5979)
-
-- Support recovery workflow (import/export/cancel) in Python Automation API.
-  [#6037](https://github.com/pulumi/pulumi/pull/6037)
-
-## 2.17.0 (2021-01-06)
-
-- Respect the `version` resource option for provider resources.
-  [#6055](https://github.com/pulumi/pulumi/pull/6055)
-
-- Allow `serializeFunction` to capture secrets.
-  [#6013](https://github.com/pulumi/pulumi/pull/6013)
-
-- [CLI] Allow `pulumi console` to accept a stack name
-  [#6031](https://github.com/pulumi/pulumi/pull/6031)
-
-- Support recovery workflow (import/export/cancel) in NodeJS Automation API.
-  [#6038](https://github.com/pulumi/pulumi/pull/6038)
-
-- [CLI] Add a confirmation prompt when using `pulumi policy rm`
-  [#6034](https://github.com/pulumi/pulumi/pull/6034)
-
-- [CLI] Ensure errors with the Pulumi credentials file
-  give the user some information on how to resolve the problem
-  [#6044](https://github.com/pulumi/pulumi/pull/6044)
-
-- [sdk/go] Support maps in Invoke outputs and Read inputs
-  [#6014](https://github.com/pulumi/pulumi/pull/6014)
-
-## 2.16.2 (2020-12-23)
-
-- Fix a bug in the core engine that could cause previews to fail if a resource with changes had
-  unknown output property values.
-  [#6006](https://github.com/pulumi/pulumi/pull/6006)
-
-## 2.16.1 (2020-12-22)
-
-- Fix a panic due to unsafe concurrent map access.
-  [#5995](https://github.com/pulumi/pulumi/pull/5995)
-
-- Fix regression in `venv` creation for python policy packs.
-  [#5992](https://github.com/pulumi/pulumi/pull/5992)
-
-## 2.16.0 (2020-12-21)
-
-- Do not read plugins and policy packs into memory prior to extraction, as doing so can exhaust
-  the available memory on lower-end systems.
-  [#5983](https://github.com/pulumi/pulumi/pull/5983)
-
-- Fix a bug in the core engine where deleting/renaming a resource would panic on update + refresh.
-  [#5980](https://github.com/pulumi/pulumi/pull/5980)
-
-- Fix a bug in the core engine that caused `ignoreChanges` to fail for resources being imported.
-  [#5976](https://github.com/pulumi/pulumi/pull/5976)
-
-- Fix a bug in the core engine that could cause resources references to marshal improperly
-  during preview.
-  [#5960](https://github.com/pulumi/pulumi/pull/5960)
-
-- [sdk/dotnet] Add collection initializers for smooth support of Union<T, U> as element type
-  [#5938](https://github.com/pulumi/pulumi/pull/5938)
-
-- Fix a bug in the core engine where ComponentResource state would be accessed before initialization.
-  [#5949](https://github.com/pulumi/pulumi/pull/5949)
-
-- Prevent a panic by not attempting to show progress for zero width/height terminals.
-  [#5957](https://github.com/pulumi/pulumi/issues/5957)
-
-## 2.15.6 (2020-12-12)
-
-- Fix a bug in the Go SDK that could result in dropped resource dependencies.
-  [#5930](https://github.com/pulumi/pulumi/pull/5930)
-
-- Temporarily disable resource ref feature.
-  [#5932](https://github.com/pulumi/pulumi/pull/5932)
-
-## 2.15.5 (2020-12-11)
-
-- Re-apply fix for running multiple `pulumi` processes concurrently.
-  [#5893](https://github.com/pulumi/pulumi/issues/5893)
-
-- [cli] Prevent a panic when using `pulumi import` with local filesystems
-  [#5906](https://github.com/pulumi/pulumi/issues/5906)
-
-- [sdk/nodejs] Fix issue that would cause unit tests using mocks to fail with unhandled errors when
-  a resource references another resources that's been registered with `registerResourceModule`.
-  [#5914](https://github.com/pulumi/pulumi/pull/5914)
-
-- Enable resource reference feature by default.
-  [#5905](https://github.com/pulumi/pulumi/pull/5905)
-
-- [codegen/go] Fix Input/Output methods for Go resources.
-  [#5916](https://github.com/pulumi/pulumi/pull/5916)
-
-- [sdk/python] Implement getResource in the mock monitor.
-  [#5919](https://github.com/pulumi/pulumi/pull/5919)
-
-- [sdk/dotnet] Implement getResource in the mock monitor and fix some issues around
-  deserializing resources.
-  [#5921](https://github.com/pulumi/pulumi/pull/5921)
-
-## 2.15.4 (2020-12-08)
-
-- Fix a problem where `pulumi import` could panic on an import error due to missing error message.
-  [#5884](https://github.com/pulumi/pulumi/pull/5884)
-- Correct the system name detected for Jenkins CI. [#5891](https://github.com/pulumi/pulumi/pull/5891)
-
-- Fix python execution for users running Python installed through the Windows App Store
-  on Windows 10 [#5874](https://github.com/pulumi/pulumi/pull/5874)
-
-## 2.15.3 (2020-12-07)
-
-- Fix errors when running `pulumi` in Windows-based CI environments.
-  [#5879](https://github.com/pulumi/pulumi/issues/5879)
-
-## 2.15.2 (2020-12-07)
-
-- Fix a problem where `pulumi import` could panic on importing arrays and sets, due to
-  incorrect array resizing logic. [#5872](https://github.com/pulumi/pulumi/pull/5872).
-
-## 2.15.1 (2020-12-04)
-
-- Address potential issues when running multiple `pulumi` processes concurrently.
-  [#5857](https://github.com/pulumi/pulumi/pull/5857)
-
-- Automatically install missing Python dependencies.
-  [#5787](https://github.com/pulumi/pulumi/pull/5787)
-
-- [cli] Ensure `pulumi stack change-secrets-provider` allows rotating the key for a passphrase provider
-  [#5865](https://github.com/pulumi/pulumi/pull/5865/)
-
-## 2.15.0 (2020-12-02)
-
-- [sdk/python] Add deserialization support for enums.
-  [#5615](https://github.com/pulumi/pulumi/pull/5615)
-
-- Correctly rename `Pulumi.*.yaml` stack files during a rename that includes an
-  organization in its name [#5812](https://github.com/pulumi/pulumi/pull/5812).
-
-- Respect `PULUMI_PYTHON_CMD` in scripts.
-  [#5782](https://github.com/pulumi/pulumi/pull/5782)
-
-- Add `PULUMI_BACKEND_URL` environment variable to configure the state backend.
-  [#5789](https://github.com/pulumi/pulumi/pull/5789)
-
-- [sdk/dotnet] Add support for dependency injection into TStack instance by adding an overload to `Deployment.RunAsync`. The overload accepts an `IServiceProvider` that is used to create the instance of TStack. Also added a new method `Deployment.TestWithServiceProviderAsync` for testing stacks that use dependency injection.
-  [#5723](https://github.com/pulumi/pulumi/pull/5723/)
-
-- [cli] Ensure `pulumi stack change-secrets-provider` allows rotating the key in Azure KeyVault
-  [#5842](https://github.com/pulumi/pulumi/pull/5842/)
-
-## 2.14.0 (2020-11-18)
-
-- Propagate secretness of provider configuration through to the statefile. This ensures
-  that any configuration values marked as secret (i.e. values set with
-  `pulumi config set --secret`) that are used as inputs to providers are encrypted
-  before they are stored.
-  [#5742](https://github.com/pulumi/pulumi/pull/5742)
-
-- Fix a bug that could prevent `pulumi import` from succeeding.
-  [#5730](https://github.com/pulumi/pulumi/pull/5730)
-
-- [Docs] Add support for the generation of Import documentation in the resource docs.
-  This documentation will only be available if the resource is importable.
-  [#5667](https://github.com/pulumi/pulumi/pull/5667)
-
-- [codegen/go] Add support for ResourceType and isComponent to enable multi-language
-  components in Go. This change also generates Input/Output types for all resources
-  in downstream Go SDKs.
-  [#5497](https://github.com/pulumi/pulumi/pull/5497)
-
-- Support python 3.9 on Windows.
-  [#5739](https://github.com/pulumi/pulumi/pull/5739)
-
-- `pulumi-language-go` and `pulumi new` now explicitly requires Go 1.14.0 or greater.
-  [#5741](https://github.com/pulumi/pulumi/pull/5741)
-
-- Update .NET `Grpc` libraries to 2.33.1 and `Protobuf` to 3.13.0 (forked to increase
-  the recursion limit) [#5757](https://github.com/pulumi/pulumi/pull/5757)
-
-- Fix plugin install failures on Windows.
-  [#5759](https://github.com/pulumi/pulumi/pull/5759)
-
-- .NET: Report plugin install errors during `pulumi new`.
-  [#5760](https://github.com/pulumi/pulumi/pull/5760)
-
-- Correct error message on KeyNotFoundException against StackReference.
-  [#5740](https://github.com/pulumi/pulumi/pull/5740)
-
-- [cli] Small UX change on the policy violations output to render as `type: name`
-  [#5773](https://github.com/pulumi/pulumi/pull/5773)
-
-## 2.13.2 (2020-11-06)
-
-- Fix a bug that was causing errors when (de)serializing custom resources.
-  [#5709](https://github.com/pulumi/pulumi/pull/5709)
-
-## 2.13.1 (2020-11-06)
-
-- [cli] Ensure `pulumi history` annotes when secrets are unable to be decrypted
-  [#5701](https://github.com/pulumi/pulumi/pull/5701)
-
-- Fix a bug in the Python SDK that caused incompatibilities with versions of the CLI prior to
-  2.13.0.
-  [#5702](https://github.com/pulumi/pulumi/pull/5702)
-
-## 2.13.0 (2020-11-04)
-
-- Add internal scaffolding for using cross-language components from Go.
-  [#5558](https://github.com/pulumi/pulumi/pull/5558)
-
-- Support python 3.9.
-  [#5669](https://github.com/pulumi/pulumi/pull/5669)
-
-- [cli] Ensure that the CLI doesn't panic when using pulumi watch and using ComponentResources with non-standard naming
-  [#5675](https://github.com/pulumi/pulumi/pull/5675)
-
-- [cli] Ensure that the CLI doesn't panic when trying to assemble a graph on a stack that has no snapshot available
-  [#5678](https://github.com/pulumi/pulumi/pull/5678)
-
-- Add boolean values to Go SDK
-  [#5687](https://github.com/pulumi/pulumi/pull/5687)
-
-## 2.12.1 (2020-10-23)
-
-- [cli] Ensure that the CLI doesn't panic when using pulumi watch and policies are enabled
-  [#5569](https://github.com/pulumi/pulumi/pull/5569)
-
-- [cli] Ensure that the CLI doesn't panic when using the JSON output as part of previews
-  and policies are enabled
-  [#5610](https://github.com/pulumi/pulumi/pull/5610)
-
-
-## 2.12.0 (2020-10-14)
-
-- NodeJS Automation API.
-  [#5347](https://github.com/pulumi/pulumi/pull/5347)
-
-- Improve the accuracy of previews by allowing providers to participate in determining what
-  the impact of a change will be on output properties. Previously, Pulumi previews
-  conservatively assumed that any output-only properties changed their values when an update
-  occurred. For many properties, this was guaranteed to not be the case (because those
-  properties are immutable, for example), and by suggesting the value might change, this could
-  lead to the preview suggesting additional transitive updates of even replaces that would not
-  actually happen during an update. Pulumi now allows the provider to specify the details of
-  what properties will change during a preview, allowing them to expose more accurate
-  provider-specific knowledge. This change is less conservative than the previous behavior,
-  and so in case it causes preview results which are not deemed correct in some case - the
-  `PULUMI_DISABLE_PROVIDER_PREVIEW` flag can be set to a truthy value (e.g. `1`) to enable the
-  previous and more conservative behavior for previews.
-  [#5443](https://github.com/pulumi/pulumi/pull/5443).
-
-- Add an import command to the Pulumi CLI. This command can be used to import existing resources
-  into a Pulumi stack.
-  [#4765](https://github.com/pulumi/pulumi/pull/4765)
-
-- [cli] Remove eternal loop if a configured passphrase is invalid.
-  [#5507](https://github.com/pulumi/pulumi/pull/5507)
-
-- Correctly validate project names during 'pulumi new'
-  [#5504](https://github.com/pulumi/pulumi/pull/5504)
-
-- Fixing gzip compression for alternative backends.
-  [#5484](https://github.com/pulumi/pulumi/pull/5484)
-
-- Add internal scaffolding for using cross-language components from .NET.
-  [#5485](https://github.com/pulumi/pulumi/pull/5485)
-
-- Support self-contained executables as binary option for .NET programs.
-  [#5519](https://github.com/pulumi/pulumi/pull/5519)
-
-- [cli] Ensure old secret provider variables are cleaned up when changing between secret providers
-  [#5545](https://github.com/pulumi/pulumi/pull/5545)
-
-- [cli] Respect logging verbosity as part of pulumi plugin install commands
-  [#5549](https://github.com/pulumi/pulumi/pull/5549)
-
-- [cli] Accept `-f` as a shorthand for `--skip-preview` on `pulumi up`, `pulumi refresh` and `pulumi destroy` operations
-  [#5556](https://github.com/pulumi/pulumi/pull/5556)
-
-- [cli] Validate cloudUrl formats before `pulumi login` and throw an error if incorrect format specified
-  [#5550](https://github.com/pulumi/pulumi/pull/5545)
-
-- [automation api] Add support for passing a private ssh key for git authentication that doesn't rely on a file path
-  [#5557](https://github.com/pulumi/pulumi/pull/5557)
-
-- [cli] Improve user experience when pulumi plugin rm --all finds no plugins
-  to remove. The previous behaviour was an error and should not be so.
-  [#5547](https://github.com/pulumi/pulumi/pull/5547)
-
-- [sdk/python] Fix ResourceOptions annotations and doc strings.
-  [#5559](https://github.com/pulumi/pulumi/pull/5559)
-
-- [sdk/dotnet] Fix HashSet concurrency issue.
-  [#5563](https://github.com/pulumi/pulumi/pull/5563)
-
-## 2.11.2 (2020-10-01)
-
-- feat(autoapi): expose EnvVars LocalWorkspaceOption to set in ctor
-  [#5499](https://github.com/pulumi/pulumi/pull/5499)
-
-- [sdk/python] Fix secret regression: ensure unwrapped secrets during deserialization
-  are rewrapped before being returned.
-  [#5496](https://github.com/pulumi/pulumi/pull/5496)
-
-## 2.11.1 (2020-09-30)
-
-- Add internal scaffolding for using cross-language components from Python.
-  [#5375](https://github.com/pulumi/pulumi/pull/5375)
-
-## 2.11.0 (2020-09-30)
-
-- Do not oversimplify types for display when running an update or preview.
-  [#5440](https://github.com/pulumi/pulumi/pull/5440)
-
-- Pulumi Windows CLI now uploads all VCS information to console
-  (fixes [#5014](https://github.com/pulumi/pulumi/issues/5014))
-  [#5406](https://github.com/pulumi/pulumi/pull/5406)
-
-- .NET SDK: Support `Output<object>` for resource output properties
-  (fixes [#5446](https://github.com/pulumi/pulumi/issues/5446))
-  [#5465](https://github.com/pulumi/pulumi/pull/5465)
-
-## 2.10.2 (2020-09-21)
-
-- [sdk/go] Add missing Version field to invokeOptions
-  [#5401](https://github.com/pulumi/pulumi/pull/5401)
-
-- Add `pulumi console` command which opens the currently selected stack in the Pulumi console.
-  [#5368](https://github.com/pulumi/pulumi/pull/5368)
-
-- Python SDK: Cast numbers intended to be integers to `int`.
-  [#5419](https://github.com/pulumi/pulumi/pull/5419)
-
-## 2.10.1 (2020-09-16)
-
-- feat(autoapi): add GetPermalink for operation result
-  [#5363](https://github.com/pulumi/pulumi/pull/5363)
-
-- Relax stack name validations for Automation API [#5337](https://github.com/pulumi/pulumi/pull/5337)
-
-- Allow Pulumi to read a passphrase file, via `PULUMI_CONFIG_PASSPHRASE_FILE` to interact
-  with the passphrase secrets provider. Pulumi will first try and use the `PULUMI_CONFIG_PASSPHRASE`
-  to get the passphrase then will check `PULUMI_CONFIG_PASSPHRASE_FILE` and then all through to
-  asking interactively as the final option.
-  [#5327](https://github.com/pulumi/pulumi/pull/5327)
-
-- feat(autoapi): Add support for working with private Git repos. Either `SSHPrivateKeyPath`,
-  `PersonalAccessToken` or `UserName` and `Password` can be pushed to the `auto.GitRepo` struct
-  when interacting with a private repo
-  [#5333](https://github.com/pulumi/pulumi/pull/5333)
-
-- Revise the design for connecting an existing language runtime to a CLI invocation.
-  Note that this is a protocol breaking change for the Automation API, so both the
-  API and the CLI must be updated together.
-  [#5317](https://github.com/pulumi/pulumi/pull/5317)
-
-- Automation API - support streaming output for Up/Refresh/Destroy operations.
-  [#5367](https://github.com/pulumi/pulumi/pull/5367)
-
-- Automation API - add recovery APIs (cancel/export/import)
-  [#5369](https://github.com/pulumi/pulumi/pull/5369)
-
-## 2.10.0 (2020-09-10)
-
-- feat(autoapi): add Upsert methods for stacks
-  [#5316](https://github.com/pulumi/pulumi/pull/5316)
-
-- Add IsSelectStack404Error and IsCreateStack409Error
-  [#5314](https://github.com/pulumi/pulumi/pull/5314)
-
-- Add internal scaffolding for cross-language components.
-  [#5280](https://github.com/pulumi/pulumi/pull/5280)
-
-- feat(autoapi): add workspace scoped envvars to LocalWorkspace and Stack
-  [#5275](https://github.com/pulumi/pulumi/pull/5275)
-
-- refactor(autoapi-gitrepo): use Workspace in SetupFn callback
-  [#5279](https://github.com/pulumi/pulumi/pull/5279)
-
-- Fix Go SDK plugin acquisition for programs with vendored dependencies
-  [#5286](https://github.com/pulumi/pulumi/pull/5286)
-
-- Python SDK: Add support for `Sequence[T]` for array types
-  [#5282](https://github.com/pulumi/pulumi/pull/5282)
-
-- feat(autoapi): Add support for non default secret providers in local workspaces
-  [#5320](https://github.com/pulumi/pulumi/pull/5320)
-
-- .NET SDK: Prevent a task completion race condition
-  [#5324](https://github.com/pulumi/pulumi/pull/5324)
-
-## 2.9.2 (2020-08-31)
-
-- Alpha version of the Automation API for Go
-  [#4977](https://github.com/pulumi/pulumi/pull/4977)
-
-- Python SDK: Avoid raising an error when internal properties don't match the
-  expected type.
-  [#5251](https://github.com/pulumi/pulumi/pull/5251)
-
-- Added `--suppress-permalink` option to suppress the permalink output
-  (fixes [#4103](https://github.com/pulumi/pulumi/issues/4103))
-  [#5191](https://github.com/pulumi/pulumi/pull/5191)
-
-## 2.9.1 (2020-08-27)
-
-- Python SDK: Avoid raising an error when an output has a type annotation of Any
-  and the value is a list or dict.
-  [#5238](https://github.com/pulumi/pulumi/pull/5238)
-
-## 2.9.0 (2020-08-19)
-
-- Fix support for CheckFailures in Python Dynamic Providers
-  [#5138](https://github.com/pulumi/pulumi/pull/5138)
-
-- Upgrade version of `gocloud.dev`. This ensures that 'AWSKMS' secrets
-  providers can now be used with full ARNs rather than just Aliases
-  [#5138](https://github.com/pulumi/pulumi/pull/5138)
-
-- Ensure the 'history' command is a subcommand of 'stack'.
-  This means that `pulumi history` has been deprecated in favour
-  of `pulumi stack history`.
-  [#5158](https://github.com/pulumi/pulumi/pull/5158)
-
-- Add support for extracting jar files in archive resources
-  [#5150](https://github.com/pulumi/pulumi/pull/5150)
-
-- SDK changes to support Python input/output classes
-  [#5033](https://github.com/pulumi/pulumi/pull/5033)
-
-## 2.8.2 (2020-08-07)
-
-- Add nuget badge to README [#5117](https://github.com/pulumi/pulumi/pull/5117)
-
-- Support publishing and consuming Policy Packs using any runtime
-  [#5102](https://github.com/pulumi/pulumi/pull/5102)
-
-- Fix regression where any CLI integration for any stack with a default
-  secrets provider would sort the config alphabetically and new stacks created
-  would get created with an empty map `{}` in the config file
-  [#5132](https://github.com/pulumi/pulumi/pull/5132)
-
-## 2.8.1 (2020-08-05)
-
-- Fix a bug where passphrase managers were not being
-  recognised correctly when getting the configuration
-  for the current stack.
-  **Please Note:**
-  This specific bug may have caused the stack config
-  file to remove the password encryption salt.
-  [#5110](https://github.com/pulumi/pulumi/pull/5110)
-
-## 2.8.0 (2020-08-04)
-
-- Add missing MapMap and ArrayArray types to Go SDK
-  [#5092](https://github.com/pulumi/pulumi/pull/5092)
-
-- Switch os/user package with luser drop in replacement
-  [#5065](https://github.com/pulumi/pulumi/pull/5065)
-
-- Update pip/setuptools/wheel in virtual environment before installing dependencies
-  [#5042](https://github.com/pulumi/pulumi/pull/5042)
-
-- Add ability to change a secrets provider for the current stack
-  [#5031](https://github.com/pulumi/pulumi/pull/5031)
-
-- Add ability to create a stack based on the config from an existing stack
-  [#5062](https://github.com/pulumi/pulumi/pull/5062)
-
-- Python: Improved error message when `virtualenv` doesn't exist
-  [#5069](https://github.com/pulumi/pulumi/pull/5069)
-
-- Enable pushing to Artifact Registry in actions
-  [#5075](https://github.com/pulumi/pulumi/pull/5075)
-
-## 2.7.1 (2020-07-22)
-
-- Fix logic to parse pulumi venv on github action
-  [5038](https://github.com/pulumi/pulumi/pull/5038)
-
-## 2.7.0 (2020-07-22)
-
-- Add pluginDownloadURL field to package definition
-  [#4947](https://github.com/pulumi/pulumi/pull/4947)
-
-- Add support for streamInvoke during update
-  [#4990](https://github.com/pulumi/pulumi/pull/4990)
-
-- Add ability to copy configuration values between stacks
-  [#4971](https://github.com/pulumi/pulumi/pull/4971)
-
-- Add logic to parse pulumi venv on github action
-  [#4994](https://github.com/pulumi/pulumi/pull/4994)
-
-- Better performance for stacks with many resources using the .NET SDK
-  [#5015](https://github.com/pulumi/pulumi/pull/5015)
-
-- Output PDB files and enable SourceLink integration for .NET assemblies
-  [#4967](https://github.com/pulumi/pulumi/pull/4967)
-
-## 2.6.1 (2020-07-09)
-
-- Fix a panic in the display during CLI operations
-  [#4987](https://github.com/pulumi/pulumi/pull/4987)
-
-## 2.6.0 (2020-07-08)
-
-- Go program gen: Improved handling for pulumi.Map types
-  [#4914](https://github.com/pulumi/pulumi/pull/4914)
-
-- Go SDK: Input type interfaces should declare pointer type impls where appropriate
-  [#4911](https://github.com/pulumi/pulumi/pull/4911)
-
-- Fixes issue where base64-encoded GOOGLE_CREDENTIALS causes problems with other commands
-  [#4972](https://github.com/pulumi/pulumi/pull/4972)
-
-## 2.5.0 (2020-06-25)
-
-- Go program gen: prompt array conversion, unused range vars, id handling
-  [#4884](https://github.com/pulumi/pulumi/pull/4884)
-
-- Go program gen handling for prompt optional primitives
-  [#4875](https://github.com/pulumi/pulumi/pull/4875)
-
-- Go program gen All().Apply rewriter
-  [#4858](https://github.com/pulumi/pulumi/pull/4858)
-
-- Go program gen improvements (multiline strings, get/lookup disambiguation, invoke improvements)
-  [#4850](https://github.com/pulumi/pulumi/pull/4850)
-
-- Go program gen improvements (splat, all, index, traversal, range)
-  [#4831](https://github.com/pulumi/pulumi/pull/4831)
-
-- Go program gen improvements (resource range, readDir, fileArchive)
-  [#4818](https://github.com/pulumi/pulumi/pull/4818)
-
-- Set default config namespace for Get/Try/Require methods in Go SDK.
-  [#4802](https://github.com/pulumi/pulumi/pull/4802)
-
-- Handle invalid UTF-8 characters before RPC calls
-  [#4816](https://github.com/pulumi/pulumi/pull/4816)
-
-- Improve typing for Go SDK secret config values
-  [#4800](https://github.com/pulumi/pulumi/pull/4800)
-
-- Fix panic on `pulumi up` prompt after preview when filtering and hitting arrow keys.
-  [#4808](https://github.com/pulumi/pulumi/pull/4808)
-
-- Ensure GitHub Action authenticates to GCR when `$GOOGLE_CREDENTIALS` specified
-  [#4812](https://github.com/pulumi/pulumi/pull/4812)
-
-- Fix `pylint(no-member)` when accessing `resource.id`.
-  [#4813](https://github.com/pulumi/pulumi/pull/4813)
-
-- Fix GitHub Actions environment detection for PRs.
-  [#4817](https://github.com/pulumi/pulumi/pull/4817)
-
-- Adding language sdk specific docker containers.
-  [#4837](https://github.com/pulumi/pulumi/pull/4837)
-
-- Workaround bug in grcpio v1.30.0 by excluding this version from required dependencies.
-  [#4883](https://github.com/pulumi/pulumi/pull/4883)
-
-## 2.4.0 (2020-06-10)
-- Turn program generation NYIs into diagnostic errors
-  [#4794](https://github.com/pulumi/pulumi/pull/4794)
-
-- Improve dev version detection logic
-  [#4732](https://github.com/pulumi/pulumi/pull/4732)
-
-- Export `CustomTimeouts` in the Python SDK
-  [#4747](https://github.com/pulumi/pulumi/pull/4747)
-
-- Add GitHub Actions CI detection
-  [#4758](https://github.com/pulumi/pulumi/pull/4758)
-
-- Allow users to specify base64 encoded strings as GOOGLE_CREDENTIALS
-  [#4773](https://github.com/pulumi/pulumi/pull/4773)
-
-- Install and use dependencies automatically for new Python projects.
-  [#4775](https://github.com/pulumi/pulumi/pull/4775)
-
-## 2.3.0 (2020-05-27)
-- Add F# operators for InputUnion.
-  [#4699](https://github.com/pulumi/pulumi/pull/4699)
-
-- Add support for untagged outputs in Go SDK.
-  [#4640](https://github.com/pulumi/pulumi/pull/4640)
-
-- Update go-cloud to support all Azure regions
-  [#4643](https://github.com/pulumi/pulumi/pull/4643)
-
-- Fix a Regression in .NET unit testing.
-  [#4656](https://github.com/pulumi/pulumi/pull/4656)
-
-- Allow `pulumi.export` calls from Python unit tests.
-  [#4670](https://github.com/pulumi/pulumi/pull/4670)
-
-- Add support for publishing Python policy packs.
-  [#4644](https://github.com/pulumi/pulumi/pull/4644)
-
-- Improve download perf by fetching plugins from a CDN.
-  [#4692](https://github.com/pulumi/pulumi/pull/4692)
-
-## 2.2.1 (2020-05-13)
-- Add new brew target to fix homebrew builds
-  [#4633](https://github.com/pulumi/pulumi/pull/4633)
-
-## 2.2.0 (2020-05-13)
-
-- Fixed ResourceOptions issue with stack references in Python SDK
-  [#4553](https://github.com/pulumi/pulumi/pull/4553)
-
-- Add runTask to F# Deployment module
-  [#3858](https://github.com/pulumi/pulumi/pull/3858)
-
-- Add support for generating Fish completions
-  [#4401](https://github.com/pulumi/pulumi/pull/4401)
-
-- Support map-typed inputs in RegisterResource for Go SDK
-  [#4522](https://github.com/pulumi/pulumi/pull/4522)
-
-- Don't call IMocks.NewResourceAsync for the root stack resource
-  [#4527](https://github.com/pulumi/pulumi/pull/4527)
-
-- Add ResourceOutput type to Go SDK
-  [#4575](https://github.com/pulumi/pulumi/pull/4575)
-
-- Allow secrets to be decrypted when exporting a stack
-  [#4046](https://github.com/pulumi/pulumi/pull/4046)
-
-- Commands checking for a confirmation or requiring a `--yes` flag can now be
-  skipped by setting `PULUMI_SKIP_CONFIRMATIONS` to `1` or `true`.
-  [#4477](https://github.com/pulumi/pulumi/pull/4477)
-
-## 2.1.1 (2020-05-11)
-
-- Add retry support when writing to state buckets
-  [#4494](https://github.com/pulumi/pulumi/pull/4494)
-
-## 2.1.0 (2020-04-28)
-
-- Fix infinite recursion bug for Go SDK
-  [#4516](https://github.com/pulumi/pulumi/pull/4516)
-
-- Order secretOutputNames when used in stack references
-  [#4489](https://github.com/pulumi/pulumi/pull/4489)
-
-- Add support for a `PULUMI_CONSOLE_DOMAIN` environment variable to override the
-  behavior for how URLs to the Pulumi Console are generated.
-  [#4410](https://github.com/pulumi/pulumi/pull/4410)
-
-- Protect against panic when unprotecting non-existant resources
-  [#4441](https://github.com/pulumi/pulumi/pull/4441)
-
-- Add flag to `pulumi stack` to output only the stack name
-  [#4450](https://github.com/pulumi/pulumi/pull/4450)
-
-- Ensure Go accessor methods correctly support nested fields of optional outputs
-  [#4456](https://github.com/pulumi/pulumi/pull/4456)
-
-- Improve `ResourceOptions.merge` type in Python SDK
-  [#4484](https://github.com/pulumi/pulumi/pull/4484)
-
-- Ensure generated Python module names are keyword-safe.
-  [#4473](https://github.com/pulumi/pulumi/pull/4473)
-
-- Explicitly set XDG_CONFIG_HOME and XDG_CACHE_HOME env vars for helm in the
-  pulumi docker image
-  [#4474](https://github.com/pulumi/pulumi/pull/4474)
-
-- Increase the MaxCallRecvMsgSize for all RPC calls.
-  [#4455](https://github.com/pulumi/pulumi/pull/4455)
-
-## 2.0.0 (2020-04-16)
-
-- CLI behavior change.  Commands in non-interactive mode (i.e. when `pulumi` has its output piped to
-  another process or running on CI) will not default to assuming that `--yes` was passed in.  `--yes` is now
-  explicitly required to proceed in non-interactive scenarios. This affects:
-  * `pulumi destroy`
-  * `pulumi new`
-  * `pulumi refresh`
-  * `pulumi up`
-
-- Fixed [crashes and hangs](https://github.com/pulumi/pulumi/issues/3528) introduced by usage of
-  another library.
-
-- @pulumi/pulumi now requires Node.js version >=10.10.0.
-
-- All data-source invocations are now asynchronous (Promise-returning) by default.
-
-- C# code generation switched to schema.
-
-- .NET API: replace `IDeployment` interface with `DeploymentInstance` class.
-
-- Fix Go SDK secret propagation for Resource inputs/outputs.
-  [#4387](https://github.com/pulumi/pulumi/pull/4387)
-
-- Fix Go codegen to emit config packages
-  [#4388](https://github.com/pulumi/pulumi/pull/4388)
-
-- Treat config values set with `--path` that start with '0' as strings rather than numbers.
-  [#4393](https://github.com/pulumi/pulumi/pull/4393)
-
-- Switch .NET projects to .NET Core 3.1
-  [#4400](https://github.com/pulumi/pulumi/pull/4400)
-
-- Avoid unexpected replace on resource with `import` applied on second update.
-  [#4403](https://github.com/pulumi/pulumi/pull/4403)
-
-## 1.14.1 (2020-04-13)
-- Propagate `additionalSecretOutputs` opt to Read in NodeJS.
-  [#4307](https://github.com/pulumi/pulumi/pull/4307)
-
-- Fix handling of `nil` values in Outputs in Go.
-  [#4268](https://github.com/pulumi/pulumi/pull/4268)
-
-- Include usage hints for Input types in Go SDK
-  [#4279](https://github.com/pulumi/pulumi/pull/4279)
-
-- Fix secretness propagation in Python `apply`.
-  [#4273](https://github.com/pulumi/pulumi/pull/4273)
-
-- Fix the `call` mock in Python.
-  [#4274](https://github.com/pulumi/pulumi/pull/4274)
-
-- Fix handling of secret values in mock-based tests.
-  [#4272](https://github.com/pulumi/pulumi/pull/4272)
-
-- Automatic plugin acquisition for Go
-  [#4297](https://github.com/pulumi/pulumi/pull/4297)
-
-- Define merge behavior for resource options in Go SDK
-  [#4316](https://github.com/pulumi/pulumi/pull/4316)
-
-- Add overloads to Output.All in .NET
-  [#4321](https://github.com/pulumi/pulumi/pull/4321)
-
-- Make prebuilt executables opt-in only for the Go SDK
-  [#4338](https://github.com/pulumi/pulumi/pull/4338)
-
-- Support the `binary` option (prebuilt executables) for the .NET SDK
-  [#4355](https://github.com/pulumi/pulumi/pull/4355)
-
-- Add helper methods for stack outputs in the Go SDK
-  [#4341](https://github.com/pulumi/pulumi/pull/4341)
-
-- Add additional overloads to Deployment.RunAsync in .NET API.
-  [#4286](https://github.com/pulumi/pulumi/pull/4286)
-
-- Automate execution of `go mod download` for `pulumi new` Go templates
-  [#4353](https://github.com/pulumi/pulumi/pull/4353)
-
-- Fix `pulumi up -r -t $URN` not refreshing only the target
-  [#4217](https://github.com/pulumi/pulumi/pull/4217)
-
-- Fix logout with file backend when state is deleted
-  [#4218](https://github.com/pulumi/pulumi/pull/4218)
-
-- Fix specific flags for `pulumi stack` being global
-  [#4294](https://github.com/pulumi/pulumi/pull/4294)
-
-- Fix error when setting config without value in non-interactive mode
-  [#4358](https://github.com/pulumi/pulumi/pull/4358)
-
-- Propagate unknowns in Go SDK during marshal operations
-  [#4369](https://github.com/pulumi/pulumi/pull/4369/files)
-
-- Fix Go SDK stack reference helpers to handle nil values
-  [#4370](https://github.com/pulumi/pulumi/pull/4370)
-
-- Fix propagation of unknown status for secrets
-  [#4377](https://github.com/pulumi/pulumi/pull/4377)
-
-## 1.14.0 (2020-04-01)
-- Fix error related to side-by-side versions of `@pulumi/pulumi`.
-  [#4235](https://github.com/pulumi/pulumi/pull/4235)
-
-- Allow users to specify an alternate backend URL when using the GitHub Actions container with the env var `PULUMI_BACKEND_URL`.
-  [#4243](https://github.com/pulumi/pulumi/pull/4243)
-
-## 1.13.1 (2020-03-27)
-- Move to a multi-module repo to enable modules for the Go SDK
-  [#4109](https://github.com/pulumi/pulumi/pull/4109)
-
-- Report compile time errors for Go programs during plugin acquisition.
-  [#4141](https://github.com/pulumi/pulumi/pull/4141)
-
-- Add missing builtin `MapArray` to Go SDK.
-  [#4144](https://github.com/pulumi/pulumi/pull/4144)
-
-- Add aliases to Go SDK codegen pkg.
-  [#4157](https://github.com/pulumi/pulumi/pull/4157)
-
-- Discontinue testing on Node 8 (which has been end-of-life since January 2020), and start testing on Node 13.
-  [#4156](https://github.com/pulumi/pulumi/pull/4156)
-
-- Add support for enabling Policy Packs with configuration.
-  [#3756](https://github.com/pulumi/pulumi/pull/4127)
-
-- Remove obsolete .NET serialization attributes.
-  [#4190](https://github.com/pulumi/pulumi/pull/4190)
-
-- Add support for validating Policy Pack configuration.
-  [#4179](https://github.com/pulumi/pulumi/pull/4186)
-
-## 1.13.0 (2020-03-18)
-- Add support for plugin acquisition for Go programs
-  [#4060](https://github.com/pulumi/pulumi/pull/4060)
-
-- Display resource type in PAC violation output
-  [#4061](https://github.com/pulumi/pulumi/issues/4061)
-
-- Update to Helm v3 in pulumi Docker image
-  [#4090](https://github.com/pulumi/pulumi/pull/4090)
-
-- Add ArrayMap builtin types to Go SDK
-  [#4086](https://github.com/pulumi/pulumi/pull/4086)
-
-- Improve documentation of URL formats for `pulumi login`
-  [#4059](https://github.com/pulumi/pulumi/pull/4059)
-
-- Add support for stack transformations in the .NET SDK.
-  [#4008](https://github.com/pulumi/pulumi/pull/4008)
-
-- Fix `pulumi stack ls` on Windows
-  [#4094](https://github.com/pulumi/pulumi/pull/4094)
-
-- Add support for running Python policy packs.
-  [#4057](https://github.com/pulumi/pulumi/pull/4057)
-
-## 1.12.1 (2020-03-11)
-- Fix Kubernetes YAML parsing error in .NET.
-  [#4023](https://github.com/pulumi/pulumi/pull/4023)
-
-- Avoid projects beginning with `Pulumi` to stop cyclic imports
-  [#4013](https://github.com/pulumi/pulumi/pull/4013)
-
-- Ensure we can locate Go created application binaries on Windows
-  [#4030](https://github.com/pulumi/pulumi/pull/4030)
-
-- Ensure Python overlays work as part of our SDK generation
-  [#4043](https://github.com/pulumi/pulumi/pull/4043)
-
-- Fix terminal gets into a state where UP/DOWN don't work with prompts.
-  [#4042](https://github.com/pulumi/pulumi/pull/4042)
-
-- Ensure old provider is not used when configuration has changed
-  [#4051](https://github.com/pulumi/pulumi/pull/4051)
-
-- Support for unit testing and mocking in the .NET SDK.
-  [#3696](https://github.com/pulumi/pulumi/pull/3696)
-
-## 1.12.0 (2020-03-04)
-- Avoid Configuring providers which are not used during preview.
-  [#4004](https://github.com/pulumi/pulumi/pull/4004)
-
-- Fix missing module import on Windows platform.
-  [#3983](https://github.com/pulumi/pulumi/pull/3983)
-
-- Add support for mocking the resource monitor to the NodeJS and Python SDKs.
-  [#3738](https://github.com/pulumi/pulumi/pull/3738)
-
-- Reinstate caching of TypeScript compilation.
-  [#4007](https://github.com/pulumi/pulumi/pull/4007)
-
-- Remove the need to set PULUMI_EXPERIMENTAL to use the policy and watch commands.
-  [#4001](https://github.com/pulumi/pulumi/pull/4001)
-
-- Fix type annotations for `Output.all` and `Output.concat` in Python SDK.
-  [#4016](https://github.com/pulumi/pulumi/pull/4016)
-
-- Add support for configuring policies.
-  [#4015](https://github.com/pulumi/pulumi/pull/4015)
-
-## 1.11.1 (2020-02-26)
-- Fix a regression for CustomTimeouts in Python SDK.
-  [#3964](https://github.com/pulumi/pulumi/pull/3964)
-
-- Avoid panic when displaying failed stack policies.
-  [#3960](https://github.com/pulumi/pulumi/pull/3960)
-
-- Add support for secrets in the Go SDK.
-  [3938](https://github.com/pulumi/pulumi/pull/3938)
-
-- Add support for transformations in the Go SDK.
-  [3978](https://github.com/pulumi/pulumi/pull/3938)
-
-## 1.11.0 (2020-02-19)
-- Allow oversize protocol buffers for Python SDK.
-  [#3895](https://github.com/pulumi/pulumi/pull/3895)
-
-- Avoid duplicated messages in preview/update progress display.
-  [#3890](https://github.com/pulumi/pulumi/pull/3890)
-
-- Improve CPU utilization in the Python SDK when waiting for resource operations.
-  [#3892](https://github.com/pulumi/pulumi/pull/3892)
-
-- Expose resource options, parent, dependencies, and provider config to policies.
-  [#3862](https://github.com/pulumi/pulumi/pull/3862)
-
-- Move .NET SDK attributes to the root namespace.
-  [#3902](https://github.com/pulumi/pulumi/pull/3902)
-
-- Support exporting older stack versions.
-  [#3906](https://github.com/pulumi/pulumi/pull/3906)
-
-- Disable interactive progress display when no terminal size is available.
-  [#3936](https://github.com/pulumi/pulumi/pull/3936)
-
-- Mark `ResourceOptions` class as abstract in the .NET SDK. Require the use of derived classes.
-  [#3943](https://github.com/pulumi/pulumi/pull/3943)
-
-## 1.10.1 (2020-02-06)
-- Support stack references in the Go SDK.
-  [#3829](https://github.com/pulumi/pulumi/pull/3829)
-
-- Fix the Windows release process.
-  [#3875](https://github.com/pulumi/pulumi/pull/3875)
-
-## 1.10.0 (2020-02-05)
-- Avoid writing checkpoints to backend storage in common case where no changes are being made.
-  [#3860](https://github.com/pulumi/pulumi/pull/3860)
-
-- Add information about an in-flight operation to the stack command output, if applicable.
-  [#3822](https://github.com/pulumi/pulumi/pull/3822)
-
-- Update `SummaryEvent` to include the actual name and local file path for locally-executed policy packs.
-
-- Add support for aliases in the Go SDK
-  [3853](https://github.com/pulumi/pulumi/pull/3853)
-
-- Fix Python Dynamic Providers on Windows.
-  [#3855](https://github.com/pulumi/pulumi/pull/3855)
-
-## 1.9.1 (2020-01-27)
-- Fix a stack reference regression in the Python SDK.
-  [#3798](https://github.com/pulumi/pulumi/pull/3798)
-
-- Fix a buggy assertion in the Go SDK.
-  [#3794](https://github.com/pulumi/pulumi/pull/3794)
-
-- Add `--latest` flag to `pulumi policy enable`.
-
-- Breaking change for Policy which removes requirement for version when running `pulumi policy disable`. Add `--version` flag if user wants to specify version of Policy Pack to disable.
-
-- Fix rendering of Policy Packs to ensure they are always displayed.
-
-- Primitive input types in the Go SDK (e.g. Int, String, etc.) now implement the corresponding Ptr type e.g. IntPtr,
-  StringPtr, etc.). This is consistent with the output of the Go code generator and is much more ergonomic for
-  optional inputs than manually converting to pointer types.
-  [#3806](https://github.com/pulumi/pulumi/pull/3806)
-
-- Add ability to specify all versions when removing a Policy Pack.
-
-- Breaking change to Policy command: Change enable command to use `pulumi policy enable <org-name>/<policy-pack-name> latest` instead of a `--latest` flag.
-
-## 1.9.0 (2020-01-22)
-- Publish python types for PEP 561
-  [#3704](https://github.com/pulumi/pulumi/pull/3704)
-
-- Lock dep ts-node to v8.5.4
-  [#3733](https://github.com/pulumi/pulumi/pull/3733)
-
-- Improvements to `pulumi policy` functionality. Add ability to remove & disable Policy Packs.
-
-- Breaking change for Policy which is in Public Preview: Change `pulumi policy apply` to `pulumi policy enable`, and allow users to specify the Policy Group.
-
-- Add Permalink to output when publishing a Policy Pack.
-
-- Add `pulumi policy ls` and `pulumi policy group ls` to list Policy related resources.
-
-- Add `BuildNumber` to CI vars and backend metadata property bag for CI systems that have separate ID and a user-friendly number. [#3766](https://github.com/pulumi/pulumi/pull/3766)
-
-- Breaking changes for the Go SDK. Complete details are in [#3506](https://github.com/pulumi/pulumi/pull/3506).
-
-## 1.8.1 (2019-12-20)
-
-- Fix a panic in `pulumi stack select`.
-  [#3687](https://github.com/pulumi/pulumi/pull/3687)
-
-## 1.8.0 (2019-12-19)
-
-- Update version of TypeScript used by Pulumi to `3.7.3`.
-  [#3627](https://github.com/pulumi/pulumi/pull/3627)
-
-- Add support for GOOGLE_CREDENTIALS when using Google Cloud Storage backend.
-  [#2906](https://github.com/pulumi/pulumi/pull/2906)
-
-  ```sh
-   export GOOGLE_CREDENTIALS="$(cat ~/service-account-credentials.json)"
-   pulumi login gs://my-bucket
-  ```
-
-
-- Support for using `Config`, `getProject()`, `getStack()`, and `isDryRun()` from Policy Packs.
-  [#3612](https://github.com/pulumi/pulumi/pull/3612)
-
-- Top-level Stack component in the .NET SDK.
-  [#3618](https://github.com/pulumi/pulumi/pull/3618)
-
-- Add the .NET Core 3.0 runtime to the `pulumi/pulumi` container.
-  [#3616](https://github.com/pulumi/pulumi/pull/3616)
-
-- Add `pulumi preview` support for `--refresh`, `--target`, `--replace`, `--target-replace` and
-  `--target-dependents` to align with `pulumi up`.
-  [#3675](https://github.com/pulumi/pulumi/pull/3675)
-
-- `ComponentResource`s now have built-in support for asynchronously constructing their children.
-  [#3676](https://github.com/pulumi/pulumi/pull/3676)
-
-- `Output.apply` (for the JS, Python and .Net sdks) has updated semantics, and will lift dependencies from inner Outputs to the returned Output.
-  [#3663](https://github.com/pulumi/pulumi/pull/3663)
-
-- Fix bug in determining PRNumber and BuildURL for an Azure Pipelines CI environment.
-  [#3677](https://github.com/pulumi/pulumi/pull/3677)
-
-- Improvements to `pulumi policy` functionality. Add ability to remove & disable Policy Packs.
-
-- Breaking change for Policy which is in Public Preview: Change `pulumi policy apply` to `pulumi policy enable`, and allow users to specify the Policy Group.
-
-## 1.7.1 (2019-12-13)
-
-- Fix [SxS issue](https://github.com/pulumi/pulumi/issues/3652) introduced in 1.7.0 when assigning
-  `Output`s across different versions of the `@pulumi/pulumi` SDK.
-  [#3658](https://github.com/pulumi/pulumi/pull/3658)
-
-## 1.7.0 (2019-12-11)
-
-- A Pulumi JavaScript/TypeScript program can now consist of a single exported top level function. This
-  allows for an easy approach to create a Pulumi program that needs to perform `async`/`await`
-  operations at the top-level.
-  [#3321](https://github.com/pulumi/pulumi/pull/3321)
-
-  ```ts
-  // JavaScript
-  module.exports = async () => {
-  }
-
-  //TypeScript
-  export = async () => {
-  }
-  ```
-
-## 1.6.1 (2019-11-26)
-
-- Support passing a parent and providers for `ReadResource`, `RegisterResource`, and `Invoke` in the go SDK. [#3563](https://github.com/pulumi/pulumi/pull/3563)
-
-- Fix go SDK ReadResource.
-  [#3581](https://github.com/pulumi/pulumi/pull/3581)
-
-- Fix go SDK DeleteBeforeReplace.
-  [#3572](https://github.com/pulumi/pulumi/pull/3572)
-
-- Support for setting the `PULUMI_PREFER_YARN` environment variable to opt-in to using `yarn` instead of `npm` for
-  installing Node.js dependencies.
-  [#3556](https://github.com/pulumi/pulumi/pull/3556)
-
-- Fix regression that prevented relative paths passed to `--policy-pack` from working.
-  [#3565](https://github.com/pulumi/pulumi/issues/3564)
-
-## 1.6.0 (2019-11-20)
-
-- Support for config.GetObject and related variants for Golang.
-  [#3526](https://github.com/pulumi/pulumi/pull/3526)
-
-- Add support for IgnoreChanges in the go SDK.
-  [#3514](https://github.com/pulumi/pulumi/pull/3514)
-
-- Support for a `go run` style workflow. Building or installing a pulumi program written in go is
-  now optional.
-  [#3503](https://github.com/pulumi/pulumi/pull/3503)
-
-- Re-apply "propagate resource inputs to resource state during preview, including first-class unknown values." The new
-  set of changes have additional fixes to ensure backwards compatibility with earlier code. This allows the preview to
-  better estimate the state of a resource after an update, including property values that were populated using defaults
-  calculated by the provider.
-  [#3327](https://github.com/pulumi/pulumi/pull/3327)
-
-- Validate StackName when passing a non-default secrets provider to `pulumi stack init`
-
-- Add support for go1.13.x
-
-- `pulumi update --target` and `pulumi destroy --target` will both error if they determine a
-  dependent resource needs to be updated, destroyed, or created that was not was specified in the
-  `--target` list.  To proceed with an `update/destroy` after this error, either specify all the
-  reported resources as `--target`s, or pass the `--target-dependents` flag to allow necessary
-  changes to unspecified dependent targets.
-
-- Support for node 13.x, building with gcc 8 and newer.
-  [#3512] (https://github.com/pulumi/pulumi/pull/3512)
-
-- Codepaths which could result in a hang will print a message to the console indicating the problem, along with a link
-  to documentation on how to restructure code to best address it.
-
-### Compatibility
-
-- `StackReference.getOutputSync` and `requireOutputSync` are deprecated as they may cause hangs on
-  some combinations of Node and certain OS platforms. `StackReference.getOutput` and `requireOutput`
-  should be used instead.
-
-## 1.5.2 (2019-11-13)
-
-- `pulumi policy publish` now determines the Policy Pack name from the Policy Pack, and the
-  the `org-name` CLI argument is now optional. If not specified; the current user account is
-  used.
-  [#3459](https://github.com/pulumi/pulumi/pull/3459)
-
-- Refactor the Output API in the Go SDK.
-  [#3496](https://github.com/pulumi/pulumi/pull/3496)
-
-## 1.5.1 (2019-11-06)
-
-- Include the .NET language provider in the Windows SDK.
-
-## 1.5.0 (2019-11-06)
-
-- Gracefully handle errors when resources use duplicate aliases.
-
-- Use the update token for renew_lease calls and update the API version to 5.
-  [#3348](https://github.com/pulumi/pulumi/pull/3348)
-
-- Improve startup time performance by 0.5-1s by checking for a newer CLI release in parallel.
-  [#3441](https://github.com/pulumi/pulumi/pull/3441)
-
-- Add an experimental `pulumi watch` command.
-  [#3391](https://github.com/pulumi/pulumi/pull/3391)
-
-## 1.4.1 (2019-11-01)
-
-- Adds a **preview** of .NET support for Pulumi. This code is an preview state and is subject
-  to change at any point.
-
-- Fix another colorizer issue that could cause garbled output for messages that did not end in colorization tags.
-  [#3417](https://github.com/pulumi/pulumi/pull/3417)
-
-- Verify deployment integrity during import and issue an error if verification fails. The state file can still be
-  imported by passing the `--force` flag.
-  [#3422](https://github.com/pulumi/pulumi/pull/3422)
-
-- Omit unknowns in resources in stack outputs during preview.
-  [#3427](https://github.com/pulumi/pulumi/pull/3427)
-
-- `pulumi update` can now be instructed that a set of resources should be replaced by adding a
-  `--replace urn` argument.  Multiple resources can be specified using `--replace urn1 --replace urn2`. In order to
-  replace exactly one resource and leave other resources unchanged, invoke `pulumi update --replace urn --target urn`,
-  or `pulumi update --target-replace urn` for short.
-  [#3418](https://github.com/pulumi/pulumi/pull/3418)
-
-- `pulumi stack` now renders the stack as a tree view.
-  [#3430](https://github.com/pulumi/pulumi/pull/3430)
-
-- Support for lists and maps in config.
-  [#3342](https://github.com/pulumi/pulumi/pull/3342)
-
-- `ResourceProvider#StreamInvoke` implemented, will be the basis for streaming
-  APIs in `pulumi query`.
-  [#3424](https://github.com/pulumi/pulumi/pull/3424)
-
-## 1.4.0 (2019-10-24)
-
-- `FileAsset` in the Python SDK now accepts anything implementing `os.PathLike` in addition to `str`.
-  [#3368](https://github.com/pulumi/pulumi/pull/3368)
-
-- Fix colorization on Windows 10, and fix a colorizer bug that could cause garbled output for resources with long
-  status messages.
-  [#3385](https://github.com/pulumi/pulumi/pull/3385)
-
-## 1.3.4 (2019-10-18)
-
-- Remove unintentional console outupt introduced in 1.3.3.
-
-## 1.3.3 (2019-10-17)
-
-- Fix an issue with first-class providers introduced in 1.3.2.
-
-## 1.3.2 (2019-10-16)
-
-- Fix hangs and crashes related to use of `getResource` (i.e. `aws.ec2.getSubnetIds(...)`) methods,
-  including frequent hangs on Node.js 12. This fixes https://github.com/pulumi/pulumi/issues/3260)
-  and [hangs](https://github.com/pulumi/pulumi/issues/3309).
-
-  Some less common existing styles of using `getResource` calls are also deprecated as part of this
-  change, and users should see https://www.pulumi.com/docs/troubleshooting/#synchronous-call for
-  details on adjusting their code if needed.
-
-## 1.3.1 (2019-10-09)
-
-- Revert "propagate resource inputs to resource state during preview". These changes had a critical issue that needs
-  further investigation.
-
-## 1.3.0 (2019-10-09)
-
-- Propagate resource inputs to resource state during preview, including first-class unknown values. This allows the
-  preview to better estimate the state of a resource after an update, including property values that were populated
-  using defaults calculated by the provider.
-  [#3245](https://github.com/pulumi/pulumi/pull/3245)
-
-- Fetch version information from the Homebrew JSON API for CLIs installed using `brew`.
-  [#3290](https://github.com/pulumi/pulumi/pull/3290)
-
-- Support renaming stack projects via `pulumi stack rename`.
-  [#3292](https://github.com/pulumi/pulumi/pull/3292)
-
-- Add `helm` to `pulumi/pulumi` Dockerhub container
-  [#3294](https://github.com/pulumi/pulumi/pull/3294)
-
-- Make the location of `.pulumi` folder configurable with an environment variable.
-  [#3300](https://github.com/pulumi/pulumi/pull/3300) (Fixes [#2966](https://github.com/pulumi/pulumi/issues/2966))
-
-- `pulumi update` can now be scoped to update a single resource by adding a `--target urn` or `-t urn`
-  argument.  Multiple resources can be specified using `-t urn1 -t urn2`.
-
-- Adds the ability to provide transformations to modify the properties and resource options that
-  will be used for any child resource of a component or stack.
-  [#3174](https://github.com/pulumi/pulumi/pull/3174)
-
-- Add resource transformations support in Python. [#3319](https://github.com/pulumi/pulumi/pull/3319)
-
-## 1.2.0 (2019-09-26)
-
-- Support emitting high-level execution trace data to a file and add a debug-only command to view trace data.
-  [#3238](https://github.com/pulumi/pulumi/pull/3238)
-
-- Fix parsing of GitLab urls with subgroups.
-  [#3239](https://github.com/pulumi/pulumi/pull/3239)
-
-- `pulumi refresh` can now be scoped to refresh a subset of resources by adding a `--target urn` or
-  `-t urn` argument.  Multiple resources can be specified using `-t urn1 -t urn2`.
-
-- `pulumi destroy` can now be scoped to delete a single resource (and its dependents) by adding a
-  `--target urn` or `-t urn` argument.  Multiple resources can be specified using `-t urn1 -t urn2`.
-
-- Avoid re-encrypting secret values on each checkpoint write. These changes should improve update times for stacks
-  that contain secret values.
-  [#3183](https://github.com/pulumi/pulumi/pull/3183)
-
-- Add Codefresh CI detection.
-
-- Add `-c` (config array) flag to the `preview` command.
-
-## 1.1.0 (2019-09-11)
-
-- Fix a bug that caused the Python runtime to ignore unhandled exceptions and erroneously report that a Pulumi program executed successfully.
-  [#3170](https://github.com/pulumi/pulumi/pull/3170)
-
-- Read operations are no longer considered changes for the purposes of `--expect-no-changes`.
-  [#3197](https://github.com/pulumi/pulumi/pull/3197)
-
-- Increase the MaxCallRecvMsgSize for interacting with the gRPC server.
-  [#3201](https://github.com/pulumi/pulumi/pull/3201)
-
-- Do not ask for a passphrase in non-interactive sessions (fix [#2758](https://github.com/pulumi/pulumi/issues/2758)).
-  [#3204](https://github.com/pulumi/pulumi/pull/3204)
-
-- Support combining the filestate backend (local or remote storage) with the cloud-backed secrets providers (KMS, etc.).
-  [#3198](https://github.com/pulumi/pulumi/pull/3198)
-
-- Moved `@pulumi/pulumi` to target `es2016` instead of `es6`.  As `@pulumi/pulumi` programs run
-  inside Nodejs, this should not change anything externally as Nodejs already provides es2016
-  support. Internally, this makes more APIs available for `@pulumi/pulumi` to use in its implementation.
-
-- Fix the --stack option of the `pulumi new` command.
-  ([#3131](https://github.com/pulumi/pulumi/pull/3131) fixes [#2880](https://github.com/pulumi/pulumi/issues/2880))
-
-## 1.0.0 (2019-09-03)
-
-- No significant changes.
-
-## 1.0.0-rc.1 (2019-08-28)
-
-- Print a Welcome to Pulumi message for users during interactive logins to the Pulumi CLI.
-  [#3145](https://github.com/pulumi/pulumi/pull/3145)
-
-- Filter the list of templates shown by default during `pulumi new`.
-  [#3147](https://github.com/pulumi/pulumi/pull/3147)
-
-## 1.0.0-beta.4 (2019-08-22)
-
-- Fix a crash when using StackReference from the `1.0.0-beta.3` version of
-  `@pulumi/pulumi` and `1.0.0-beta.2` or earlier of the CLI.
-
-- Allow Un/MashalProperties to reject Asset and AssetArchive types. (partial fix
-  for https://github.com/pulumi/pulumi-kubernetes/issues/737)
-
-## 1.0.0-beta.3 (2019-08-21)
-
-- When using StackReference to fetch output values from another stack, do not mark a value as secret if it was not
-  secret in the stack you referenced. (fixes [#2744](https://github.com/pulumi/pulumi/issues/2744)).
-
-- Allow resource IDs to be changed during `pulumi refresh` operations
-
-- Do not crash when renaming a stack that has never been updated, when using the local backend. (fixes
-  [#2654](https://github.com/pulumi/pulumi/issues/2654))
-
-- Fix intermittet "NoSuchKey" issues when using the S3 based backend. (fixes [#2714](https://github.com/pulumi/pulumi/issues/2714)).
-
-- Support filting stacks by organization or tags when using `pulumi stack ls`. (fixes [#2712](https://github.com/pulumi/pulumi/issues/),
-  [#2769](https://github.com/pulumi/pulumi/issues/2769)
-
-- Explicitly setting `deleteBeforeReplace` to `false` now overrides the provider's decision.
-  [#3118](https://github.com/pulumi/pulumi/pull/3118)
-
-- Fail read steps (e.g. the step generated by a call to `aws.s3.Bucket.get()`) if the requested resource does not exist.
-  [#3123](https://github.com/pulumi/pulumi/pull/3123)
-
-## 1.0.0-beta.2 (2019-08-13)
-
-- Fix the package version compatibility checks in the NodeJS language host.
-  [#3083](https://github.com/pulumi/pulumi/pull/3083)
-
-## 1.0.0-beta.1 (2019-08-13)
-
-- Do not propagate input properties to missing output properties during preview. The old behavior can cause issues that
-  are difficult to diagnose in cases where the actual value of the output property differs from the value of the input
-  property, and can cause `apply`s to run at unexpected times. If this change causes issues in a Pulumi program, the
-  original behavior can be enabled by setting the `PULUMI_ENABLE_LEGACY_APPLY` environment variable to `true`.
-
-- Fix a bug in the GitHub Actions program preventing errors from being rendered in the Actions log on github.com.
-  [#3036](https://github.com/pulumi/pulumi/pull/3036)
-
-- Fix a bug in the Node.JS SDK that caused failure details for provider functions to go unreported.
-  [#3048](https://github.com/pulumi/pulumi/pull/3048)
-
-- Fix a bug in the Python SDK that caused crashes when using asynchronous data sources.
-  [#3056](https://github.com/pulumi/pulumi/pull/3056)
-
-- Fix crash when exporting secrets from a pulumi app
-  [#2962](https://github.com/pulumi/pulumi/issues/2962)
-
-- Fix a panic in logger when a secret contains non-printable characters
-  [#3074](https://github.com/pulumi/pulumi/pull/3074)
-
-- Check the uniqueness of the project name during pulumi new
-  [#3065](https://github.com/pulumi/pulumi/pull/3065)
-
-## 0.17.28 (2019-08-05)
-
-- Retry renaming a temporary folder during plugin installation
-  [#3008](https://github.com/pulumi/pulumi/pull/3008)
-
-- Add support for additional Pulumi secrets providers using AWS KMS, Azure KeyVault, Google Cloud
-  KMS and HashiCorp Vault.  These secrets providers can be configured at stack creation time using
-  `pulumi stack init b --secrets-provider="awskms://alias/LukeTesting?region=us-west-2"`, and ensure
-  that all encrypted data associated with the stack is encrypted using the target cloud platform
-  encryption keys.  This augments the previous choice between using the app.pulumi.com-managed
-  secrets encryption or a fully-client-side local passphrase encryption.
-  [#2994](https://github.com/pulumi/pulumi/pull/2994)
-
-- Add `Output.concat` to Python SDK [#3006](https://github.com/pulumi/pulumi/pull/3006)
-
-- Add `requireOutput` to `StackReference` [#3007](https://github.com/pulumi/pulumi/pull/3007)
-
-- Arbitrary values can now be exported from a Python app. This includes dictionaries, lists, class
-  instances, and the like. Values are treated as "plain old python data" and generally kept as
-  simple values (like strings, numbers, etc.) or the simple collections supported by the Pulumi data model (specifically, dictionaries and lists).
-
-- Fix `get_secret` in Python SDK always returning None.
-
-- Make `pulumi.runtime.invoke` synchronous in the Python SDK [#3019](https://github.com/pulumi/pulumi/pull/3019)
-
-- Fix a bug in the Python SDK that caused input properties that are coroutines to be awaited twice.
-  [#3024](https://github.com/pulumi/pulumi/pull/3024)
-
-### Compatibility
-
-- Deprecated functions in `@pulumi/pulumi` will now issue warnings if you call them.  Please migrate
-  off of these functions as they will be removed in a future release.  The deprecated functions are.
-  1. `function computeCodePaths(extraIncludePaths?: string[], ...)`.  Use the `computeCodePaths`
-     overload that takes a `CodePathOptions` instead.
-  2. `function serializeFunctionAsync`. Please use `serializeFunction` instead.
-
-## 0.17.27 (2019-07-29)
-
-- Fix an error message from the logging subsystem which was introduced in v0.17.26
-  [#2989](https://github.com/pulumi/pulumi/pull/2997)
-
-- Add support for property paths in `ignoreChanges`, and pass `ignoreChanges` to providers
-  [#3005](https://github.com/pulumi/pulumi/pull/3005). This allows differences between the actual and desired
-  state of the resource that are not captured by differences in the resource's inputs to be ignored (including
-  differences that may occur due to resource provider bugs).
-
-## 0.17.26 (2019-07-26)
-
-- Add `get_object`, `require_object`, `get_secret_object` and `require_secret_object` APIs to Python
-  `config` module [#2959](https://github.com/pulumi/pulumi/pull/2959)
-
-- Fix unexpected provider replacements when upgrading from older CLIs and older providers
-  [pulumi/pulumi-kubernetes#645](https://github.com/pulumi/pulumi-kubernetes/issues/645)
-
-- Add *Python* support for renaming resources via the `aliases` resource option.  Adding aliases
-  allows new resources to match resources from previous deployments which used different names,
-  maintaining the identity of the resource and avoiding replacements or re-creation of the resource.
-  This was previously added to the *JavaScript* sdk in 0.17.15.
-  [#2974](https://github.com/pulumi/pulumi/pull/2974)
-
-## 0.17.25 (2019-07-19)
-
-- Support for Dynamic Providers in Python [#2900](https://github.com/pulumi/pulumi/pull/2900)
-
-## 0.17.24 (2019-07-19)
-
-- Fix a crash when two different versions of `@pulumi/pulumi` are used in the same Pulumi program
-  [#2942](https://github.com/pulumi/pulumi/issues/2942)
-
-## 0.17.23 (2019-07-16)
-- `pulumi new` allows specifying a local path to templates (resolves
-  [#2672](https://github.com/pulumi/pulumi/issues/2672))
-
-- Fix an issue where a file archive created on Windows would contain back-slashes
-  [#2784](https://github.com/pulumi/pulumi/issues/2784)
-
-- Fix an issue where output values of a resource would not be present when they
-  contained secret values, when using Python.
-
-- Fix an issue where emojis are printed in non-interactive mode. (fixes
-  [#2871](https://github.com/pulumi/pulumi/issues/2871))
-
-- Promises/Outputs can now be directly exported as the top-level (i.e. not-named) output of a Stack.
-  (fixes [#2910](https://github.com/pulumi/pulumi/issues/2910))
-
-- Add support for importing existing resources to be managed using Pulumi. A resource can be imported
-  by setting the `import` property in the resource options bag when instantiating a resource. In order to
-  successfully import a resource, its desired configuration (i.e. its inputs) must not differ from its
-  actual configuration (i.e. its state) as calculated by the resource's provider.
-- Better error message for missing npm on `pulumi new` (fixes [#1511](https://github.com/pulumi/pulumi/issues/1511))
-
-- Add the ability to pass a customTimeouts object from the providers across the engine
-  to resource management. (fixes [#2655](https://github.com/pulumi/pulumi/issues/2655))
-
-### Breaking Changes
-
-- Defer to resource providers in all cases where the engine must determine whether or not a resource
-  has changed. Note that this can expose bugs in the resources providers that cause diffs to be
-  present even if the desired configuration matches the actual state of the resource: in these cases,
-  users can set the `PULUMI_ENABLE_LEGACY_DIFF` environment variable to `1` or `true` to enable the
-  old diff behavior. https://github.com/pulumi/pulumi/issues/2971 lists the known provider bugs
-  exposed by these changes and links to appropriate workarounds or tracking issues.
-
-## 0.17.22 (2019-07-11)
-
-- Improve update performance in cases where a large number of log messages are
-  reported during an update.
-
-## 0.17.21 (2019-06-26)
-
-- Python SDK fix for a crash resulting from a KeyError if secrets were used in configuration.
-
-- Fix an issue where a secret would not be encrypted in the state file if it was
-  a property of a resource which was used as a stack output (fixes
-  [#2862](https://github.com/pulumi/pulumi/issues/2862))
-
-## 0.17.20 (2019-06-23)
-
-- SDK fix for crash that could occasionally happen if there were multiple identical aliases to the
-  same Resource.
-
-## 0.17.19 (2019-06-23)
-
-- Engine fix for crash that could occasionally happen if there were multiple identical aliases to
-  the same Resource.
-
-## 0.17.18 (2019-06-20)
-
-- Allow setting backend URL explicitly in `Pulumi.yaml` file
-
-- `StackReference` now has a `.getOutputSync` function to retrieve exported values from an existing
-  stack synchronously.  This can be valuable when creating another stack that wants to base
-  flow-control off of the values of an existing stack (i.e. importing the information about all AZs
-  and basing logic off of that in a new stack). Note: this only works for importing values from
-  Stacks that have not exported `secrets`.
-
-- When the environment variable `PULUMI_TEST_MODE` is set to `true`, the
-  Python runtime will now behave as if
-  `pulumi.runtime.settings._set_test_mode_enabled(True)` had been called. This
-  mirrors the behavior for NodeJS programs (fixes [#2818](https://github.com/pulumi/pulumi/issues/2818)).
-
-- Resources that are only 'read' will no longer be displayed in the terminal tree-display anymore.
-  These ended up heavily cluttering the display and often meant that programs without updates still
-  showed a bunch of resources that weren't important.  There will still be a message displayed
-  indicating that a 'read' has happened to help know that these are going on and that the program is making progress.
-
-## 0.17.17 (2019-06-12)
-
-### Improvements
-
-- docs(login): escape codeblocks, and add object store state instructions
-  [#2810](https://github.com/pulumi/pulumi/pull/2810)
-- The API for passing along a custom provider to a ComponentResource has been simplified.  You can
-  now just say `new SomeComponentResource(name, props, { provider: awsProvider })` instead of `new
-  SomeComponentResource(name, props, { providers: { "aws" : awsProvider } })`
-- Fix a bug where the path provided to a URL in `pulumi login` is lost are dropped, so if you `pulumi login
-  s3://bucketname/afolder`, the Pulumi files will be inside of `s3://bucketname/afolder/.pulumi` rather than
-  `s3://bucketname/.pulumi` (thanks, [@bigkraig](https://github.com/bigkraig)!).  **NOTE**: If you have been
-  logging in to the s3 backend with a path after the bucket name, you will need to either move the .pulumi
-  folder in the bucket to the correct location or log in again without the path prefix to see your previous
-  stacks.
-- Fix a crash that would happen if you ran `pulumi stack output` against an empty stack (fixes
-  [pulumi/pulumi#2792](https://github.com/pulumi/pulumi/issues/2792)).
-- Unparented Pulumi `CustomResource`s now support calling `.getProvider(...)` on them.
-
-## 0.17.16 (2019-06-06)
-
-### Improvements
-
-- Fixed a bug that caused an assertion when dealing with unchanged resources across version upgrades.
-
-## 0.17.15 (2019-06-05)
-
-### Improvements
-
-- Pulumi now allows Python programs to "read" existing resources instead of just creating them. This feature enables
-  Pulumi Python packages to expose ".get()" methods that allow for reading of resources that already exist.
-- Support for referencing the outputs of other Pulumi stacks has been added to the Pulumi Python libraries via the
-  `StackReference` type.
-- Add CI system detection for Bitbucket Pipelines.
-- Pulumi now tolerates changes in default providers in certain cases, which fixes an issue where users would see
-  unexpected replaces when upgrading a Pulumi package.
-- Add support for renaming resources via the `aliases` resource option.  Adding aliases allows new resources to match
-  resources from previous deployments which used different names, maintaining the identity of the resource and avoiding
-  replacements or re-creation of the resource.
-- `pulumi plugin install` gained a new optional argument `--server` which can be used to provide a custom server to be
-  used when downloading a plugin.
-
-## 0.17.14 (2019-05-28)
-
-### Improvements
-
-- `pulumi refresh` now tries to install any missing plugins automatically like
-  `pulumi destroy` and `pulumi update` do (fixes [pulumi/pulumi#2669](https://github.com/pulumi/pulumi/issues/2669)).
-- `pulumi whoami` now outputs the URL of the currently connected backend.
-- Correctly suppress stack outputs when serializing previews to JSON, i.e. `pulumi preview --json --suppress-outputs`.
-  Fixes [pulumi/pulumi#2765](https://github.com/pulumi/pulumi/issues/2765).
-
-## 0.17.13 (2019-05-21)
-
-### Improvements
-
-- Fix an issue where creating a first class provider would fail if any of the
-  configuration values for the providers were secrets. (fixes [pulumi/pulumi#2741](https://github.com/pulumi/pulumi/issues/2741)).
-- Fix an issue where when using `--diff` or looking at details for a proposed
-  updated, the CLI might print text like: `<{%reset%}>
-  --outputs:--<{%reset%}>` instead of just `--outputs:--`.
-- Fixes local login on Windows.  Specifically, windows local paths are properly understood and
-  backslashes `\` are not converted to `__5c__` in paths.
-- Fix an issue where some operations would fail with `error: could not deserialize deployment: unknown secrets provider type`.
-- Fix an issue where pulumi might try to replace existing resources when upgrading to the newest version of some resource providers.
-
-## 0.17.12 (2019-05-15)
-
-### Improvements
-
-- Pulumi now tells you much earlier when the `--secrets-provider` argument to
-  `up` `init` or `new` has the wrong value. In addition, supported values are
-  now listed in the help text. (fixes [pulumi/pulumi#2727](https://github.com/pulumi/pulumi/issues/2727)).
-- Pulumi no longer prompts for your passphrase twice during operations when you
-  are using the passphrase based secrets provider. (fixes [pulumi/pulumi#2729](https://github.com/pulumi/pulumi/issues/2729)).
-- Fix an issue where complex inputs to a resource which contained secret values
-  would not be stored correctly.
-- Fix a panic during property diffing when comparing two secret arrays.
-
-## 0.17.11 (2019-05-13)
-
-### Major Changes
-
-#### Secrets and Pluggable Encryption
-
-- The Pulumi engine and Python and NodeJS SDKs now have support for tracking values as "secret" to ensure they are
-  encrypted when being persisted in a state file. `[pulumi/pulumi#397](https://github.com/pulumi/pulumi/issues/397)`
-
-  Any existing value may be turned into a secret by calling `pulumi.secret(<value>)` (NodeJS) or
-  `Output.secret(<value>`) (Python).  In both cases, the returned value is an output which may be passed around
-  like any other.  If this value flows into a resource, the plaintext will not be stored in the state file, but instead
-  It will be encrypted, just like values added to config with `pulumi config set --secret`.
-
-  You can verify that values are being stored as you expect by running `pulumi stack export`, When values are encrypted
-  in the state file, they appear as an object with a special signature key and a ciphertext property.
-
-  When outputs of a stack are secrets, `pulumi stack output` will show `[secret]` as the value, by default.  You can
-  pass `--show-secrets` to `pulumi stack output` in order to see the actual raw value.
-
-- When storing state with the Pulumi Service, you may now elect to use the passphrase based encryption for both secret
-  configuration values and values that are encrypted in a state file.  To use this new feature, pass
-  `--secrets-provider passphrase` to `pulumi new` or `pulumi stack init` when you initally create the stack. When you
-  create the stack, you will be prompted for a passphrase (or if `PULUMI_CONFIG_PASSPHRASE` is set, it will be used).
-  This passphrase is used to generate a unique key for your stack, and config values and encrypted state values are
-  encrypted using AES-256-GCM. The key is derived from your passphrase, and while information to re-create it when
-  provided with your passphrase is stored in both the `Pulumi.<stack-name>.yaml` file and the state file for your stack,
-  this information can not be used to recover the key. When using this mode, the Pulumi Service is unable to decrypt
-  either your secret configuration values or and secret values in your state file.
-
-  We will be adding gestures to move existing stacks managed by the service to use passphrase based encryption soon
-  as well as gestures to change the passphrase for an existing stack.
-
-** Note **
-
-Stacks with encrypted secrets in their state files can only be managed by 0.17.11 or later of the CLI. Attempting
-to use a previous version of the CLI with these stacks will result in an error.
-
-Fixes #397
-
-### Improvements
-
-- Add support for Azure Pipelines in CI environment detection.
-- Minor fix to how Azure repository information is extracted to allow proper grouping of Azure
-  repositories when various remote URLs are used to pull the repository.
-
-## 0.17.10 (2019-05-02)
-
-### Improvements
-
-- Fixes issue introduced in 0.17.9 where local-login broke on Windows due to the new support for
-  `s3://`, `azblob://` and `gs://` save locations.
-- Minor contributing document improvement.
-- Warnings from `npm` about missing description, repository, and license fields in package.json are
-  now suppressed when `npm install` is run from `pulumi new` (via `npm install --loglevel=error`).
-- Depend on newer version of gRPC package in the NodeJS SDK. This version has
-  prebuilt binaries for Node 12, which should make installing `@pulumi/pulumi`
-  more reliable when running on Node 12.
-
-## 0.17.9 (2019-04-30)
-
-### Improvements
-
-- `pulumi login` now supports `s3://`, `azblob://` and `gs://` paths (on top of `file://`) for
-  storing stack information. These are passed the location of a desired bucket for each respective
-  cloud provider (i.e. `pulumi login s3://mybucket`).  Pulumi artifacts (like the
-  `xxx.checkpoint.json` file) will then be stored in that bucket.  Credentials for accessing the
-  bucket operate in the normal manner for each cloud provider.  i.e. for AWS this can come from the
-  environment, or your `.aws/credentials` file, etc.
-- The pulumi version update check can be skipped by setting the environment variable
-  `PULUMI_SKIP_UPDATE_CHECK` to `1` or `true`.
-- Fix an issue where the stack would not be selected when an existing stack is specified when running
-  `pulumi new <template> -s <existing-stack>`.
-- Add a `--json` flag (`-j` for short) to the `preview` command. This allows basic serialization of a plan,
-  including the anticipated set of deployment steps, list of diagnostics messages, and summary information.
-  Each step includes deeply serialized information about the resource state and step metadata itself. This
-  is part of ongoing work tracked in [pulumi/pulumi#2390](https://github.com/pulumi/pulumi/issues/2390).
-
-## 0.17.8 (2019-04-23)
-
-### Improvements
-
-- Add a new `ignoreChanges` option to resource options to allow specifying a list of properties to
-  ignore for purposes of updates or replacements.  [#2657](https://github.com/pulumi/pulumi/pull/2657)
-- Fix an engine bug that could lead to incorrect interpretation of the previous state of a resource leading to
-  unexpected Update, Replace or Delete operations being scheduled. [#2650]https://github.com/pulumi/pulumi/issues/2650)
-- Build/push `pulumi/actions` container to [DockerHub](https://hub.docker.com/r/pulumi/actions) with new SDK releases [#2646](https://github.com/pulumi/pulumi/pull/2646)
-
-## 0.17.7 (2019-04-17)
-
-### Improvements
-
-- A new "test mode" can be enabled by setting the `PULUMI_TEST_MODE` environment variable to
-  `true` in either the Node.js or Python SDK. This new mode allows you to unit test your Pulumi programs
-  using standard test harnesses, without needing to run the program using the Pulumi CLI. In this mode, limited
-  functionality is available, however basic resource object allocation with input properties will work.
-  Note that no actual engine operations will occur in this mode, and that you'll need to use the
-  `PULUMI_CONFIG`, `PULUMI_NODEJS_PROJECT`, and `PULUMI_NODEJS_STACK` environment variables to control settings
-  the CLI would have otherwise managed for you.
-
-## 0.17.6 (2019-04-11)
-
-### Improvements
-
-- `refresh` will now warn instead of returning an error when it notices a resource is in an
-  unhealthy state. This is in service of https://github.com/pulumi/pulumi/issues/2633.
-
-## 0.17.5 (2019-04-08)
-
-### Improvements
-- Correctly handle the case where we would fail to detect an archive type if the filename included a dot in it. (fixes [pulumi/pulumi#2589](https://github.com/pulumi/pulumi/issues/2589))
-- Make `Config`'s constructor's `name` argument optional in Python, for consistency with our Node.js SDK. If it isn't
-  supplied, the current project name is used as the default.
-- `pulumi logs` will now display log messages from Google Cloud Functions.
-
-## 0.17.4 (2019-03-26)
-
-### Improvements
-
-- Don't print the `error:` prefix when Pulumi exists because of a declined confirmation prompt (fixes [pulumi/pulumi#458](https://github.com/pulumi/pulumi/issues/2070))
-- Fix issue where `Outputs` produced by `pulumi.interpolate` might have values which could
-  cause validation errors due to them containing the text `<computed>` during previews.
-
-## 0.17.3 (2019-03-26)
-
-### Improvements
-
-- A new command, `pulumi stack rename` was added. This allows you to change the name of an existing stack in a project. Note: When a stack is renamed, the `pulumi.getStack` function in the SDK will now return a new value. If a stack name is used as part of a resource name, the next `pulumi up` will not understand that the old and new resources are logically the same. We plan to support adding aliases to individual resources so you can handle these cases. See [pulumi/pulumi#458](https://github.com/pulumi/pulumi/issues/458) for discussion on this new feature. For now, if you are unwilling to have `pulumi up` create and destroy these resources, you can rename your stack back to the old name. (fixes [pulumi/pulumi#2402](https://github.com/pulumi/pulumi/issues/2402))
-- Fix two warnings that were printed when using a dynamic provider about missing method handlers.
-- A bug in the previous version of the Pulumi CLI occasionally caused the Pulumi Engine to load the incorrect resource
-  plugin when processing an update. This bug has been fixed in 0.17.3 by performing a deterministic selection of the
-  best set of plugins available to the engine before starting up. See
-- Add support for serializing JavaScript function that capture [BigInts](https://developer.mozilla.org/en-US/docs/Web/JavaScript/Reference/Global_Objects/BigInt).
-- Support serializing arrow-functions with deconstructed parameters.
-
-## 0.17.2 (2019-03-15)
-
-### Improvements
-
-- Show `brew upgrade pulumi` as the upgrade message when the currently running `pulumi` executable
-  is running on macOS from the brew install directory.
-- Resource diffs that are rendered to the console are now filtered to properties that have semantically-meaningful
-  changes where possible.
-- `pulumi new` no longer runs an initial deployment after a project is generated for nodejs projects.
-  Instead, instructions are printed indicating that `pulumi up` can be used to deploy the project.
-- Differences between the state of a refreshed resource and the state described in a Pulumi program are now properly
-  detected when using newer providers.
-- Differences between a resource's provider-internal properties are no longer displayed in the CLI.
-- Pulumi will now install missing plugins on startup. Previously, Pulumi would error if a required plugin was not
-  present and a bug in the Pulumi CLI made it common for users using Pulumi in their continuous integration setup to have problems with missing plugins. Starting with 0.17.2, if Pulumi detects that required plugins are missing, it will make an attempt to install the missing plugins before proceeding with the update.
-
-## 0.17.1 (2019-03-06)
-
-### Improvements
-
-- Slight tweak to `Output.apply` signature to help TypeScript infer types better.
-
-## 0.17.0 (2019-03-05)
-
-This update includes several changes to core `@pulumi/pulumi` constructs that will not play nicely
-in side-by-side applications that pull in prior versions of this package.  As such, we are rev'ing
-the minor version of the package from 0.16 to 0.17.  Recent version of `pulumi` will now detect,
-and warn, if different versions of `@pulumi/pulumi` are loaded into the same application.  If you
-encounter this warning, it is recommended you move to versions of the `@pulumi/...` packages that
-are compatible.  i.e. keep everything on 0.16.x until you are ready to move everything to 0.17.x.
-
-### Improvements
-
-- `Output<T>` now 'lifts' property members from the value it wraps, simplifying common coding patterns.
-  For example:
-
-```ts
-interface Widget { text: string, x: number, y: number };
-var v: Output<Widget>;
-
-var widgetX = v.x;
-// `widgetX` has the type Output<number>.
-// This is equivalent to writing `v.apply(w => w.x)`
-```
-
-Note: this 'lifting' only occurs for POJO values.  It does not happen for `Output<Resource>`s.
-Similarly, this only happens for properties.  Functions are not lifted.
-
-- Depending on a **Component** Resource will now depend on all other Resources parented by that
-  Resource. This will help out the programming model for Component Resources as your consumers can
-  just depend on a Component and have that automatically depend on all the child Resources created
-  by that Component.  Note: this does not apply to a **Custom** resource.  Depending on a
-  CustomResource will still only wait on that single resource being created, not any other Resources
-  that consider that CustomResource to be a parent.
-
-
-## 0.16.19 (2019-03-04)
-
-- Rolled back change where calling toString/toJSON on an Output would cause a message
-  to be logged to the `pulumi` diagnostics stream.
-
-## 0.16.18 (2019-03-01)
-
-- Fix an issue where the Pulumi CLI would load the newest plugin for a resource provider instead of the version that was
-  requested, which could result in the Pulumi CLI loading a resource provider plugin that is incompatible with the
-  program. This has the potential to disrupt users that previously had working configurations; if you are experiencing
-  problems after upgrading to 0.16.17, you can opt-in to the legacy plugin load behavior by setting the environnment
-  variable `PULUMI_ENABLE_LEGACY_PLUGIN_SEARCH=1`. You can also install plugins that are missing with the command
-  `pulumi plugin install resource <name> <version> --exact`.
-
-### Improvements
-
-- Attempting to convert an [Output<T>] to a string or to JSON will now result in a warning
-  message being printed, as well as information on how to rectify the situation.  This is
-  to help with diagnosing cryptic problems that can occur when Outputs are accidentally
-  concatenated into a string in some part of the program.
-
-- Fixes incorrect closure serialization issue (https://github.com/pulumi/pulumi/pull/2497)
-
-- `pulumi` will now check that all versions of `@pulumi/pulumi` are compatible in your node_modules
-  folder, and will issue a warning message if not.  To be compatible, the versions of
-  `@pulumi/pulumi` must agree on their major and minor versions.  Running incompatible versions is
-  not something that will be blocked, but it is discouraged as it may lead to subtle problems if one
-  version of `@pulumi/pulumi` is loaded and passes objects to/from an incompatible version.
-
-## 0.16.17 (2019-02-27)
-
-### Improvements
-
-- Rolling back the change:
-  "Depending on a Resource will now depend on all other Resource's parented by that Resource."
-
-  Unforeseen problems cropped up that caused deadlocks.  Removing this change until we can
-  have a high quality solution without these issues.
-
-## 0.16.16 (2019-02-24)
-
-### Improvements
-
-- Fix deadlock with resource dependencies (https://github.com/pulumi/pulumi/issues/2470)
-
-## 0.16.15 (2019-02-22)
-
-### Improvements
-
-- When trying to `stack rm` a stack managed by pulumi.com that has resources, the error message now informs you to pass `--force` if you really want to remove a stack that still has resources under management, as this would orphan these resources (fixes [pulumi/pulumi#2431](https://github.com/pulumi/pulumi/issues/2431)).
-- Enabled Python programs to delete resources in parallel (fixes [pulumi/pulumi#2382](https://github.com/pulumi/pulumi/issues/2382)). If you are using Python 2, you should upgrade to Python 3 or else you may experience problems when deleting resources.
-- Fixed an issue where Python programs would occasionally fail during preview with errors about empty IDs being passed
-  to resources. ([pulumi/pulumi#2450](https://github.com/pulumi/pulumi/issues/2450))
-- Return an error from `pulumi stack tag` commands when using the `--local` mode.
-- Depending on a Resource will now depend on all other Resource's parented by that Resource.
-  This will help out the programming model for Component Resources as your consumers can just
-  depend on a Component and have that automatically depend on all the child Resources created
-  by that Component.
-
-## 0.16.14 (2019-01-31)
-
-### Improvements
-
-- Fix a regression in `@pulumi/pulumi` introduced by 0.16.13 where an update could fail with an error like:
-
-```
-Diagnostics:
-  pulumi:pulumi:Stack (my-great-stack):
-    TypeError: resproto.InvokeRequest is not a constructor
-        at Object.<anonymous> (.../node_modules/@pulumi/pulumi/runtime/invoke.js:58:25)
-        at Generator.next (<anonymous>)
-        at fulfilled (.../node_modules/@pulumi/pulumi/runtime/invoke.js:17:58)
-        at <anonymous>
-```
-
-We appologize for the regression.  (fixes [pulumi/pulumi#2414](https://github.com/pulumi/pulumi/issues/2414))
-
-### Improvements
-
-- Individual resources may now be explicitly marked as requiring delete-before-replace behavior. This can be used e.g. to handle explicitly-named resources that may not be able to be replaced in the usual manner.
-
-## 0.16.13 (2019-01-31)
-
-### Major Changes
-
-- When used in conjunction with the latest versions of the various language SDKs, the Pulumi CLI is now more precise about the dependent resources that must be deleted when a given resource must be deleted before it can be replaced (fixes [pulumi/pulumi#2167](https://github.com/pulumi/pulumi/issues/2167)).
-
-**NOTE**: As part of the above change, once a stack is updated with v0.16.13, previous versions of `pulumi` will be unable to manage it.
-
-### Improvements
-
-- Issue a more prescriptive error when using StackReference and the name of the stack to reference is not of the form `<organization>/<project>/<stack>`.
-
-## 0.16.12 (2019-01-25)
-
-### Major Changes
-
-- When using the cloud backend, stack names now must only be unique within a project, instead of across your entire account. Starting with version of 0.16.12 the CLI, you can create stacks with duplicate names. If an account has multiple stacks with the same name across different projects, you must use 0.16.12 or later of the CLI to manage them.
-
-**BREAKING CHANGE NOTICE**: As part of the above change, when using the 0.16.12 CLI (or a later version) the names passed to `StackReference` must be updated to be of the form (`<organization>/<project>/<stack>`) e.g. `acmecorp/infra/dev` to refer to the `dev` stack of the `infra` project in the `acmecorp` organization.
-
-### Improvements
-
-- Add `--json` to `pulumi config`, `pulumi config get`, `pulumi history` and `pulumi plugin ls` to request the output be in JSON.
-
-- Changes to `pulumi new`'s output to improve the experience.
-
-## 0.16.11 (2019-01-16)
-
-### Improvements
-
-- In the nodejs SDK, `pulumi.interpolate` and `pulumi.concat` have been added as convenient ways to combine Output values into strings.
-
-- Added `pulumi history` to show information about the history of updates to a stack.
-
-- When creating a project with `pulumi new` the generated `Pulumi.yaml` file no longer contains the template section, which was unused after creating a project
-
-- In the Python SDK, the `is_dry_run` function just always returned `true`, even when an update (and not a preview) was being preformed. This has been fixed.
-
-- Python programs will no longer deadlock due to exceptions in functions run during applies.
-
-## 0.16.10 (2019-01-11)
-
-### Improvements
-
-- Support for first-class providers in Python.
-
-- Fix a bug where `StackReference` outputs were not updated when changes occured in the referenced stack.
-
-- Added `pulumi stack tag` commands for managing stack tags stored in the cloud backend.
-
-- Link directly to /account/tokens when prompting for an access token.
-
-- Exporting a Resource from an application Stack now exports it as a rich recursive pojo instead of just being an opaque URN (fixes https://github.com/pulumi/pulumi/issues/1858).
-
-## 0.16.9 (2018-12-24)
-
-### Improvements
-
-- Update the error message when When `pulumi` commands fail to detect your project to mention that `pulumi new` can be used to create a new project (fixes [pulumi/pulumi#2234](https://github.com/pulumi/pulumi/issues/2234))
-
-- Added a `--stack` argument (short form `-s`) to `pulumi stack`, `pulumi stack init`, `pulumi state delete` and `pulumi state unprotect` to allow operating on a different stack than the currently selected stack. This brings these commands in line with the other commands that operate on stacks and already provided a `--stack` option (fixes [pulumi/pulumi#1648](https://github.com/pulumi/pulumi/issues/1648))
-
-- Added `Output.all` and `Output.from_input` to the Python SDK.
-
-- During previews and updates, read operations (i.e. calls to `.get` methods) are no longer shown in the output unless they cause any changes.
-
-- Fix a performance regression where `pulumi preview` and `pulumi up` would hang for a few moments at the end of a preview or update, in addition to the overall operation being slower.
-
-## 0.16.8 (2018-12-14)
-
-### Improvements
-
-- Fix an issue that caused panics due to shutting the Jaeger tracing infrastructure down before all traces had finished ([pulumi/pulumi#1850](https://github.com/pulumi/pulumi/issues/1850))
-
-## 0.16.7 (2018-12-05)
-
-### Improvements
-
-- Configuration and stack commands now take a `--config-file` options. This option allows the user to override the file used to fetch and store config information for a stack during the execution of a command.
-
-- Fix an issue where ANSI escape codes would appear in messages printed from the CLI when running on Windows.
-
-- Fix an error about a bad icotl when trying to read sensitive input from the console and standard in was not connected to a terminal.
-
-- The dynamic provider would fail to launch if your `node_modules` folder was non in the default location or had a non standard layout. This has been fixed so we correctly find your `node_modules` folder in the same way node does. (fixes [pulumi/pulumi#2261](https://github.com/pulumi/pulumi/issues/2261))
-
-## 0.16.6 (2018-11-28)
-
-### Major Changes
-
-- When running a Python program, pulumi will now run `python3` instead of `python`, since `python` often points at Python 2.7 binary, and Pulumi requires Python 3.6 or later. The environment variable `PULUMI_PYTHON_CMD` can be used to provide a different binary to run.
-
-### Improvements
-
-- Allow `Output`s in the dependsOn property of `ResourceOptions` (fixes [pulumi/pulumi#991](https://github.com/pulumi/pulumi/issues/991))
-
-- Add a new `StackReference` type to the node SDK which allows referencing an output of another stack (fixes [pulumi/pulumi#109](https://github.com/pulumi/pulumi/issues/109))
-
-- Fix an issue where `pulumi` would not respect common `NO_PROXY` settings (fixes [pulumi/pulumi#2134](https://github.com/pulumi/pulumi/issues/2134))
-
-- The CLI wil now correctly report any output from a Python program which writes to `sys.stderr` (fixes [pulumi/pulumi#1542](https://github.com/pulumi/pulumi/issues/1542))
-
-- Don't install packages by default for Python projects when creating a new project from a template using `pulumi new`. Previously, `pulumi` would install these packages using `pip install` and they would be installed globally when `pulumi` was run outside a virtualenv.
-
-- Fix an issue where `pulumi` could panic during a peview when using a first class provider which was constructed using an output property of another resource (fixes [pulumi/pulumi#2223](https://github.com/pulumi/pulumi/issues/2223))
-
-- Fix an issue where `pulumi` would fail to load resource plugins for newer dev builds.
-
-- Fix an issue where running two copies of `pulumi plugin install` in parallel for the same plugin version could cause one to fail with an error about renaming a directory.
-
-- Fix an issue where if the directory containing the `pulumi` executable was not on the `$PATH` we would fail to load language plugins. We now will also search next to the current running copy of Pulumi (fixes [pulumi/pulumi#1956](https://github.com/pulumi/pulumi/issues/1956))
-
-- Fix an issue where passing a key of the form `foo:config:bar:baz` to `pulumi config set` would succeed but cause errors later when trying to interact with the stack. Setting this value is now blocked eagerly (fixes [pulumi/pulumi#2171](https://github.com/pulumi/pulumi/issues/2171))
-
-## 0.16.5 (2018-11-16)
-
-### Improvements
-
-- Fix an issue where `pulumi plugin install` would fail on Windows with an access deined message.
-
-## 0.16.4 (2018-11-12)
-
-### Major Changes
-
-- If you're using Pulumi with Python, this release removes Python 2.7 support in favor of Python 3.6 and greater. In addition, some members have been renamed. For example the `stack_output` function has been renamed to `export`. All major features of Pulumi work with this release, including parallelism!
-
-### Improvements
-
-- Download plugins to a temporary folder during `pulumi plugin install` to ensure if the operation is canceled, the have downloaded plugin is not used.
-
-- If an update is in progress when `pulumi stack ls` is run, don't show its last update time as "a long time ago".
-
-- Add `--preserve-config` to `pulumi stack rm` which causes Pulumi to keep the `Pulumi.<stack-name>.yaml` when removing a stack.
-
-- Support passing template names to `pulumi up` the same as `pulumi new` does.
-
-- When `-g` or `--generate-only` is passed to `pulumi new`, don't show a confusing message that says it will update a stack.
-
-- Fix an issue where an output property of a resource would change its type during an update in some cases.
-
-- Provide richer detail on the properties during a multi-stage replace.
-
-- Fix `pulumi logs` so it can collect log messages from Lambdas on AWS.
-
-- Pulumi now reports metadata during CI runs on CircleCI, for later display on app.pulumi.com.
-
-- Fix an assert that could fire if a checkpoint had multiple resources with the same URN (which could happen in cases where a delete operation was pending on an old copy of a resource).
-
-- When `$TERM` is set to `dumb`, Pulumi should no longer try to use interactive reading from the terminal, which would fail.
-
-- When displaying elapsed time for an update, round to the nearest second.
-
-- Add the `--json` flag to the `pulumi logs` command.
-
-- Add an `iterable` module to `@pulumi/pulumi` with two helpful combinators `toObject` and `groupBy` to help combine multiple `Output<T>`'s into a single object.
-
-- Pulumi no longer prompts you for confirmation when `--skip-preview` is passed to `pulumi up`. Instead, it just preforms the update as requested.
-
-- Add the `--json` flag to the `pulumi stack ls` command.
-
-- The `--color=always` flag should now be respected in all cases.
-
-- Pulumi now reports metadata about GitLab repositories when doing an update, so they can be shown on app.pulumi.com.
-
-- Pulumi now uses compression when uploading your checkpoint file to the Pulumi service, which should speed up updates where your stack has many resources.
-
-- "First Class" providers used to be shown as changing during previews. This is no longer the case.
-
-## 0.16.3 (2018-11-06)
-
-### Improvements
-
-- Fully support Node 11 [pulumi/pulumi#2101](https://github.com/pulumi/pulumi/pull/2101)
-
-## 0.16.2 (2018-10-29)
-
-### Improvements
-
-- Fix a regression that would cause resource operations to not be processed in parallel when using the latest CLI with a `@pulumi/pulumi` older than 0.16.1 [pulumi/pulumi#2123](https://github.com/pulumi/pulumi/pull/2123)
-
-- Fail with a better error message (and in fewer cases) on Node 11. We hope to have complete support for Node 11 later this week, but for now recommend using Node 10 or earlier. [pulumi/pulumi#2098](https://github.com/pulumi/pulumi/pull/2098)
-
-## 0.16.1 (2018-10-23)
-
-### Improvements
-
-- A new top-level CLI command “pulumi state” was added to assist in making targeted edits to the state of a stack. Two subcommands, “pulumi state delete” and “pulumi state unprotect”, can be used to delete or unprotect individual resources respectively within a Pulumi stack. [pulumi/pulumi#2024](https://github.com/pulumi/pulumi/pull/2024)
-- Default to allowing as many parallel operations as possible [pulumi/pulumi#2065](https://github.com/pulumi/pulumi/pull/2065)
-- Fixed an issue with the generated type for an Unwrap expression when using TypeScript [pulumi/pulumi#2061](https://github.com/pulumi/pulumi/pull/2061)
-- Improve error messages when resource plugins can't be loaded or when a checkpoint is invalid [pulumi/pulumi#2078](https://github.com/pulumi/pulumi/pull/2078)
-- Fix link to the Pulumi Web Console in the CLI for a stack [pulumi/pulumi#2075](https://github.com/pulumi/pulumi/pull/2075)
-- Attach git commit metadata to Pulumi updates in some additional cases [pulumi/pulumi#2062](https://github.com/pulumi/pulumi/pull/2062) and [pulumi/pulumi#2069](https://github.com/pulumi/pulumi/pull/2069)
-
-## 0.16.0 (2018-10-15)
-
-### Major Changes
-
-#### Improvements to CLI output
-
-Default colors that fit better for both light and dark terminals.  Overall updates to rendering of previews/updates for consistency and simplicity of the display.
-
-#### Parallelized resource deletion
-
-Parallel resource creation and updates were added in `0.15`.  In `0.16`, this has been extended to include deletions, which are now conservatively parallelized based on dependency information. [pulumi/pulumi#1963](https://github.com/pulumi/pulumi/pull/1963)
-
-#### Support for any CI system in the Pulumi GitHub App
-
-The Pulumi GitHub App previously supported just TravisCI.  With this release the `pulumi` CLI now supports configurable CI providers via environment variables.  Thanks [@jen20](https://github.com/jen20)!
-
-### Improvements
-
-In addition to the above features, we've made a handfull of day to day improvements in the CLI:
-- Support for `zsh` completions. Thanks to [@Tirke](https://github.com/Tirke)!) [pulumi/pulumi#1967](https://github.com/pulumi/pulumi/pull/1967)
-- JSON formatting support for `pulumi stack output`. [pulumi/pulumi#2000](https://github.com/pulumi/pulumi/pull/2000)
-- Added a `Dockerfile` for the Pulumi CLI and development environment for use in hosted environments.
-- Many improvements for Go development.  Thanks to [@justone](https://github.com/justone)!. [pulumi/pulumi#1954](https://github.com/pulumi/pulumi/pull/1954) [pulumi/pulumi#1955](https://github.com/pulumi/pulumi/pull/1955) [pulumi/pulumi#1965](https://github.com/pulumi/pulumi/pull/1965)
-- Extend `pulumi.output` to deeply unwrap `Input`s.  This significantly simplifies working with `Inputs` when building Pulumi components.  [pulumi/pulumi#1915](https://github.com/pulumi/pulumi/pull/1915)
-
-## 0.15.4 (2018-09-28)
-
-### Improvements
-
-- Fix an assert in display code when a resource property transitions from an asset to an archive or the other way around
-
-## 0.15.3 (2018-09-18)
-
-### Improvements
-
-- Improved performance of `pulumi stack ls`
-- Fix build authoring so the dynamic provider works for the CLI built by Homebrew (thanks to **[@Tirke](https://github.com/Tirke)**!)
-
-## 0.15.2 (2018-09-11)
-
-### Major Changes
-
-Major features of this release include:
-
-#### Ephemeral status messages
-
-Providers are now able to register "ephmeral" update messages which are shown in the "Info" column in the CLI during an update, but which are not printed at the end of the update. The new version of the `@pulumi/kubernetes` package uses this when printing messages about resource initialization.
-
-#### Local backend
-
-The local backend (which stores your deployment's state file locally, instead of on pulumi.com) has been improved. You can now use `pulumi login --local` or `pulumi login file://<path-to-storage-root>` to select the local backend and control where state files are stored. In addition, older versions of the CLI would behave slightly differently when using the local backend vs pulumi.com, for example, some operations would not show previews before running.  This has been fixed.  When using the local backend, updates print the on disk location of the checkpoint file that was written. The local backend is covered in more detail in [here](https://www.pulumi.com/docs/reference/state/).
-
-#### `pulumi refresh`
-
-We've made a bunch of improvements in `pulumi refresh`. Some of these improve the UI during a refresh (for example, clarifying text about the underyling operations) as well fixing bugs with refreshing certain types of objects (for example CloudFront CDNs).
-
-#### `pulumi up` and `pulumi new`
-
-You can now pass a URL to a Git repository to `pulumi up <url>` to deploy a project without having to manage its source code locally. This works like `pulumi new <url>`, but configures and deploys the project from a temporary directory that will be cleaned up automatically after the update.
-
-`pulumi new` now outputs an error when the current working directory (or directory specified explicitly via the `--dir` flag) is not empty. Additionally, `pulumi new` now runs a preview of an initial update at the end of its operation and asks if you would like to perform the update.
-
-Both `pulumi up` and `pulumi new` now support `-c` flags for specifying config values as arguments (e.g. `pulumi up <url> -c aws:region=us-east-1`).
-
-### Improvements
-
-In addition to the above features, we've made a handfull of day to day improvements in the CLI:
-
-- Support `pulumi` in a projects in a Yarn workspaces. [pulumi/pulumi#1893](https://github.com/pulumi/pulumi/pull/1893)
-- Improve error message when there are errors decrypting secret configuration values. [pulumi/pulumi#1815](https://github.com/pulumi/pulumi/pull/1815)
-- Don't fail `pulumi up` when plugin discovery fails. [pulumi/pulumi#1745](https://github.com/pulumi/pulumi/pull/1745)
-- New helpers for extracting and validating values from `pulumi.Config`. [pulumi/pulumi#1843](https://github.com/pulumi/pulumi/pull/1843)
-- Support serializng "factory" functions. [pulumi/pulumi#1804](https://github.com/pulumi/pulumi/pull/1804)
-
-## 0.15.0 (2018-08-13)
-
-### Major Changes
-
-#### Parallelism
-
-Pulumi now performs resource creates and updates in parallel, driven by dependencies in the resource graph. (Parallel deletes are coming in a future release.) If your program has implicit dependencies that Pulumi does not already see as dependencies, it's possible parallel will cause ordering issues. If this happens, you may set the `dependsOn` on property in the `resourceOptions` parameter to any resource. By default, Pulumi allows 10 parallel operations, but the `-p` flag can be used to override this. `-p=1` disables parallelism altogether. Parallelism is supported for Node.js and Go programs, and Python support will come in a future release.
-
-#### First Class Providers
-
-Pulumi now allows creation and configuration of resource providers programmatically. In addition to the default provider instance for each resource, you can also create an explicit version of the provider and configure it explicitly. This can be used to create some resources in a different region from your main deployment, or deploy resources to a programmatically configured Kubernetes cluster, for example. We have [a multi-region deployment example](https://github.com/pulumi/pulumi-aws/blob/master/examples/multiple-regions/index.ts) for illustrative purposes.
-
-#### Status Rich Updates
-
-The Pulumi CLI is now able to report more detailed information from individual resources during an update. This is used, for instance, in the Kubernetes provider, to provide incremental progress output for steps that may take a while to comeplete (such as deployment orchestration). We anticipate leveraging this feature in more places over time.
-
-#### Improved Templating Support
-
-You can now pass a URL to a Git repository to `pulumi new` to install a custom template, enabling you to share common templates across your team. If you pass a simple name, or omit arguments altogether, `pulumi new` behaves as before, using the [templates hosted by Pulumi](https://github.com/pulumi/templates).
-
-#### Native TypeScript support
-
-By default, Pulumi now natively supports TypeScript, so you do not need to run `tsc` explicitly before deploying. (We often forget to do this too!) Simply run `pulumi up`, and the program will be recompiled on the fly before running it.
-
-To use this new support, upgrade your `@pulumi/pulumi` version to 0.15.0, in addition to the CLI. Pulumi prefers JavaScript source to TypeScript source, so if you had been using TypeScript previously, we recommend you make the following changes:
-
-1. Remove the `main` and `typings` directives from `package.json`, as well as the `build` script.
-2. Remove the `bin` folder that contained your previously compiled code.
-3. You may remove the dependency on `typescript` from your `package.json` as well, since `@pulumi/pulumi` has one.
-
-While a `tsconfig.json` file is no longer required, as Pulumi uses intelligent defaults, other tools like VS Code behave
-better when it is present, so you'll probably want to keep it.
-
-#### Closure capturing improvements
-
-We've improved our closure capturing logic, which should allow you to write more idiomatic code in lambda functions that are uploaded to the cloud. Previously, if you wanted to use a module, we required you to write either `require('module')` or `await import('module')` inside your lambda function. In addition, if you wanted to use a helper you defined in another file, you had to require that module in your function as well. With these changes, the following code now works:
-
-```typescript
-import * as axios from "axios";
-import * as cloud from "@pulumi/cloud-aws";
-
-const api = new cloud.API("api");
-api.get("/", async (req, res) => {
-    const statusText = (await axios.default.get("https://www.pulumi.com")).statusText;
-    res.write(`GET https://www.pulumi.com/ == ${statusText}`).end();
-});
-```
-
-#### Default value for configuration package
-
-The `pulumi.Config` object can now be created without an argument. When no argument is supplied, the value of the current project is used. This means that application level code can simply do `new pulumi.Confg()` without passing any argument. For library authors, you should continue to pass the name of your package as an argument.
-
-#### Pulumi GitHub App (preview)
-
-The Pulumi GitHub application bridges the gap between GitHub (source code, pull requests) and Pulumi (cloud resources, stack updates). By installing
-the Pulumi GitHub application into your GitHub organization, and then running Pulumi as part of your CI build process, you can now see the results of
-stack updates and previews as part of pull requests. This allows you to see the potential impact a change would have on your cloud infrastructure before
-merging the code.
-
-The Pulumi GitHub application is still in preview as we work to support more CI systems and provide richer output. For information on how to install the
-GitHub application and configure it with your CI system, please [visit our documentation](https://www.pulumi.com/docs/reference/cd-github/) page.
-
-### Improvements
-
-- The CLI no longer emits warnings if it can't detect metadata about your git enlistement (for example, what GitHub project it coresponds to).
-- The CLI now only warns about adding a plaintext configuration in cases where it appears likely you may be storing a secret.
-
-## 0.14.3 (2018-07-20)
-
-### Improvements
-
-#### Fixed
-
-- Support empty text assets ([pulumi/pulumi#1599](https://github.com/pulumi/pulumi/pull/1599)).
-
-- When printing message in non-interactive mode, do not keep printing out the worst diagnostic ([pulumi/pulumi#1640](https://github.com/pulumi/pulumi/pull/1640)). When run in non interactive environments (e.g. docker) Pulumi would print duplicate messages to the screen related to a resource when the running Pulumi program was writing to standard out (e.g. if it was invoking a docker build). This no longer happens. The full output from the program continues to be printed at the end of execution.
-
-- Work around a potentially bad assert in the engine ([pulumi/pulumi#1640](https://github.com/pulumi/pulumi/pull/1644)). In some cases, when Pulumi failed to delete a resource as part of an update, future updates would crash with an assert message. This is no longer the case and Pulumi will try to delete the resource it had marked as should be deleted.
-
-#### Added
-
-- Print out a 'still working' message every 20 seconds when in non-interactive mode ([pulumi/pulumi#1616](https://github.com/pulumi/pulumi/pull/1616)). When Pulumi is waiting for a long running resource operation to create (e.g. waiting for an ECS service to become stable after creation), print some output to the console even when running non-interactively. This helps for cases like TravsCI where if output is not written for a while the job is assumed to have hung and is aborted.
-
-- Support the NO_COLOR env variable to suppress any colored output ([pulumi/pulumi#1594](https://github.com/pulumi/pulumi/pull/1594)). Pulumi now respects the `NO_COLOR` environment variable. When set to a truthy value, colors are suppressed from the CLI. In addition, the `--color` flag can now be passed to all `pulumi` commands.
-
-## 0.14.2 (2018-07-03)
-
-### Improvements
-
-- Support -s in `stack {export, graph, import, output}` ([pulumi/pulumi#1572](https://github.com/pulumi/pulumi/pull/1574)). `pulumi stack export`, `pulumi stack graph`, `pulumi stack import` and `pulumi stack output` now support a `-s` or `--stack` flag, which allows them to operate on a different stack that the currently selected one.
-
-## 0.14.1 (2018-06-29)
-
-### Improvements
-
-#### Added
-
-- Add `pulumi whoami` ([pulumi/pulumi#1572](https://github.com/pulumi/pulumi/pull/1572)). `pulumi whoami` will report the account name of the current logged in user. In addition, we now display the name of the current user after `pulumi login`.
-
-#### Fixed
-
-- Don't require `PULUMI_DEBUG_COMMANDS` to be set to use local backend ([pulumi/pulumi#1575](https://github.com/pulumi/pulumi/pull/1575)).
-
-- Improve misleading `pulumi new` summary message ([pulumi/pulumi#1571](https://github.com/pulumi/pulumi/pull/1571)).
-
-- Fix printing out outputs in a pulumi program ([pulumi/pulumi#1531](https://github.com/pulumi/pulumi/pull/1531)). Pulumi now shows the values of output properties after a `pulumi up` instead of requiring you to run `pulumi stack output`.
-
-- Do a better job preventing serialization of unnecessary objects in closure serialization ([pulumi/pulumi#1543](https://github.com/pulumi/pulumi/pull/1543)).  We've improved our analysis when serializing functions. This yeilds smaller code when a function is serialized and prevents errors around unused native code being captured in some cases.
-
-## 0.14.0 (2018-06-15)
-
-### Improvements
-
-#### Added
-
-- Publish to pypi.org ([pulumi/pulumi#1497](https://github.com/pulumi/pulumi/pull/1497)). Pulumi packages are now public on pypi.org!
-
-- Add optional `--dir` flag to `pulumi new` ([pulumi/pulumi#1459](https://github.com/pulumi/pulumi/pull/1459)). The `pulumi new` command now has an optional flag `--dir`, for the directory to place the generated project. If it doesn't exist, it will be created.
-
-- Support Pulumi programs written in Go ([pulumi/pulumi#1456](https://github.com/pulumi/pulumi/pull/1456)). Initial version for Pulumi programs written in Go. While it is not complete, basic resource registration works.
-
-- Allow overriding config location ([pulumi/pulumi#1379](https://github.com/pulumi/pulumi/pull/1379)). Support a new `config` member in `Pulumi.yaml`, which specifies a relative path to a folder where per-stack configuration is stored. The path is relative to the location of `Pulumi.yaml` itself.
-
-- Delete existing resources before replacing, for resources that must be singletons ([pulumi/pulumi#1365](https://github.com/pulumi/pulumi/pull/1365)). For resources where the cloud vendor does not allow multiple resources to exist, such as a mount target in EFS, Pulumi now deletes the existing resource before creating a replacement resource.
-
-#### Changed
-
-- Compute required packages during closure serialization ([pulumi/pulumi#1457](https://github.com/pulumi/pulumi/pull/1457)). Closure serialization now keeps track of the `require`'d packages it sees in the function bodies that are serialized during a call to `serializeFunction`. So, only required packages are uploaded to Lambda.
-
-- Support browser based logins to the CLI ([pulumi/pulumi#1439](https://github.com/pulumi/pulumi/pull/1439)). The Pulumi CLI now has an option to login via a browser. When you are prompted for an access token, you can just hit enter. The CLI then opens a browser to [app.pulumi.com](https://app.pulumi.com) so that you can authenticate.
-
-#### Fixed
-
-- Support better previews in Python by mocking out Unknown values ([pulumi/pulumi#1482](https://github.com/pulumi/pulumi/pull/1482)). During the preview phase of a deployment, computed values were `Unknown` in Python, causing the preview to be empty. This issue is now resolved.
-
-- Issue a better error message if you capture a V8 intrinsic ([pulumi/pulumi#1423](https://github.com/pulumi/pulumi/pull/1423)). It's possible to accidentally take a dependency on a Pulumi deployment-time library, which causes problems when creating a runtime function for AWS Lambda. There is now a better error message when this situation occurs.
-
-## 0.12.2 (2018-05-19)
-
-### Improvements
-
-- Improve the promise leak experience ([pulumi/pulumi#1374](https://github.com/pulumi/pulumi/pull/1374)). Fixes an issue where a promise leak could be erroneously reported. Also, show simple error message by default, unless the environment variable `PULUMI_DEBUG_PROMISE_LEAKS` is set.
-
-## 0.12.1 (2018-05-09)
-
-### Added
-
-- A new all-in-one installer script is now available at [https://get.pulumi.com](https://get.pulumi.com).
-
-- Many enhancements to `pulumi new` ([pulumi/pulumi#1307](https://github.com/pulumi/pulumi/pull/1307)).  The command now interactively walks through creating everything needed to deploy a new stack, including selecting a template, providing a name, creating a stack, setting default configuration, and installing dependencies.
-
-- Several improvements to the `pulumi up` CLI experience ([pulumi/pulumi#1260](https://github.com/pulumi/pulumi/pull/1260)): a tree view display, more details from logs during deployments, and rendering of stack outputs at the end of updates.
-
-### Changed
-
-- (**Breaking**) Remove the `--preview` flag in `pulumi up`, in favor of reintroducing `pulumi preview` ([pulumi/pulumi#1290](https://github.com/pulumi/pulumi/pull/1290)). Also, to accept an update without the interactive prompt, use the `--yes` flag, rather than `--force`.
-
-### Fixed
-
-- Significant performance improvements for `pulumi up` ([pulumi/pulumi#1319](https://github.com/pulumi/pulumi/pull/1319)).
-
-- JavaScript `async` functions in Node 7.6+ now work with Pulumi function serialization ([pulumi/pulumi#1311](https://github.com/pulumi/pulumi/pull/1311).
-
-- Support installation on Windows in folders which contain spaces in their name ([pulumi/pulumi#1300](https://github.com/pulumi/pulumi/pull/1300)).
-
-
-## 0.12.0 (2018-04-26)
-
-### Added
-
-- Add a `pulumi cancel` command ([pulumi/pulumi#1230](https://github.com/pulumi/pulumi/pull/1230)). This command cancels any in-progress operation for the current stack.
-
-### Changed
-
-- (**Breaking**) Eliminate `pulumi init` requirement ([pulumi/pulumi#1226](https://github.com/pulumi/pulumi/pull/1226)). The `pulumi init` command is no longer required and should not be used for new stacks. For stacks created prior to the v0.12.0 SDK, `pulumi init` should still be run in the project directory if you are connecting to an existing stack. For new projects, stacks will be created under the currently logged in account. After upgrading the CLI, it is necessary to run `pulumi stack select`, as the location of bookkeeping files has been changed. For more information, see [Creating Stacks](https://www.pulumi.com/docs/reference/stack/#create-stack).
-
-- (**Breaking**) Remove the explicit 'pulumi preview' command ([pulumi/pulumi#1170](https://github.com/pulumi/pulumi/pull/1170)). The `pulumi preview` output has now been merged in to the `pulumi up` command. Before an update is run, the preview is shown and you can choose whether to proceed or see more update details. To see just the preview operation, run `pulumi up --preview`.
-
-- Switch to a more streamlined view for property diffs in `pulumi up` ([pulumi/pulumi#1212](https://github.com/pulumi/pulumi/pull/1212)).
-
-- Allow multiple versions of the `@pulumi/pulumi` package to be loaded ([pulumi/pulumi#1209](https://github.com/pulumi/pulumi/pull/1209)). This allows packages and dependencies to be versioned independently.
-
-### Fixed
-- When running a `pulumi up` or `destroy` operation, a single ctrl-c will cancel the current operation, waiting for it to complete. A second ctrl-c will terminate the operation immediately. ([pulumi/pulumi#1231](https://github.com/pulumi/pulumi/pull/1231)).
-
-- When getting update logs, get all results ([pulumi/pulumi#1220](https://github.com/pulumi/pulumi/pull/1220)). Fixes a bug where logs could sometimes be truncated in the pulumi.com console.
-
-## 0.11.3 (2018-04-13)
-
-- Switch to a resource-progress oriented view for pulumi preview, update, and destroy operations ([pulumi/pulumi#1116](https://github.com/pulumi/pulumi/pull/1116)). The operations `pulumi preview`, `update` and `destroy` have far simpler output by default, and show a progress view of ongoing operations. In addition, there is a structured component view, showing a parent operation as complete only when all child resources have been created.
-
-- Remove strict dependency on Node v6.10.x ([pulumi/pulumi#1139](https://github.com/pulumi/pulumi/pull/1139)). It is now no longer necessary to use a specific version of Node to run Pulumi programs. Node versions after 6.10.x are supported, as long as they are under **Active LTS** or are the **Current** stable release.
-
-## 0.11.2 (2018-04-06)
-
-### Changed
-
-- (Breaking) Require `pulumi login` before commands that need a backend ([pulumi/pulumi#1114](https://github.com/pulumi/pulumi/pull/1114)). The `pulumi` CLI now requires you to log in to pulumi.com for most operations.
-
-### Fixed
-
-- Improve the error message arising from missing required configurations for resource providers ([pulumi/pulumi#1097](https://github.com/pulumi/pulumi/pull/1097)). The error message now prints all missing configuration keys, along with their descriptions.
-
-## 0.11.0 (2018-03-20)
-
-### Added
-
-- Add a `pulumi new` command to scaffold a project ([pulumi/pulumi#1008](https://github.com/pulumi/pulumi/pull/1008)). Usage is `pulumi new [templateName]`. If template name is not specified, the CLI will prompt with a list of templates. Currently, the templates `javascript`, `python` and `typescript` are available. Templates are defined in the GitHub repo [pulumi/templates](https://github.com/pulumi/templates) and contributions are welcome!
-
-- Python is now a supported language in Pulumi ([pulumi/pulumi#800](https://github.com/pulumi/pulumi/pull/800)). For more information, see [Python documentation](https://www.pulumi.com/docs/reference/python/).
-
-### Changed
-
-- (Breaking) Change the way that configuration is stored ([pulumi/pulumi#986](https://github.com/pulumi/pulumi/pull/986)). To simplify the configuration model, there is no longer a separate notion of project and workspace settings, but only stack settings. The switches `--all` and `--save` are no longer supported; any common settings across stacks must be set on each stack directly. Settings for a stack are stored in a file that is a sibling to `Pulumi.yaml`, named `Pulumi.<stack-name>.yaml`. On first run `pulumi`, will migrate projects from the previous configuration format to the new one. The recommended practice is that developer stacks that are not shared between team members should be added to `.gitignore`, while stack setting files for shared stacks should be checked in to source control. For more information, see the section [Defining and setting stack settings](https://www.pulumi.com/docs/reference/config/#config-stack).
-
-- (Breaking) Eliminate the superfluous `:config` part of configuration keys ([pulumi/pulumi#995](https://github.com/pulumi/pulumi/pull/995)). `pulumi` no longer requires configuration keys to have the string `:config` in them. Using the `:config` string in keys for the object `@pulumi/pulumi.Config` is deprecated and `preview` and `update` show warnings when it is used. Additionally, it is preferred to set keys in the form `aws:region` rather than `aws:config:region`. For compatibility, the old behavior is also supported, but will be removed in a future release. For more information, see the article [Configuration](https://www.pulumi.com/docs/reference/config/).
-
-- (Breaking) Modules are treated as normal values when serialized ([pulumi/pulumi#1030](https://github.com/pulumi/pulumi/pull/1030)). If you need to use a module at runtime, consider either using `require` or `await import` at runtime, or pre-compute what you need and capture the resulting data or objects.
-
-<!-- NOTE: the programming-model article below is still all todos. -->
-- (Breaking) Serialize resource registration after inputs resolve ([pulumi/pulumi#964](https://github.com/pulumi/pulumi/pull/964)). Previously, resources were most often created/updated in the order they were seen during the Pulumi program execution. In preparation for supporting parallel resource operations, these operations now run in an order that respects the dependencies between resources (via [`Output`](https://www.pulumi.com/docs/reference/pkg/nodejs/pulumi/pulumi/#Output)), but may not match the order of program execution. This is mostly transparent to Pulumi program authors, but does mean that any missing dependencies will cause your program to fail in unexpected ways. For more information on how such failures manifest and what to do about them, see the article [Programming Model](https://www.pulumi.com/docs/reference/programming-model/).
-
-- Hide secrets from CLI output ([pulumi/pulumi#1002](https://github.com/pulumi/pulumi/pull/1002)). To prevent secret values from being accidentally disclosed in command output or logs, `pulumi` replaces secret values with the string `[secret]`. Inspired by the behavior of [Travis CI](https://travis-ci.org/).
-
-- Change default of where stacks are created ([pulumi/pulumi#971](https://github.com/pulumi/pulumi/pull/971)). If currently logged in to the Pulumi CLI, `stack init` creates a managed stack; otherwise, it creates a local stack. To force a local or remote stack, use the flags `--local` or `--remote`.
-
-### Fixed
-
-- Improve error messages output by the CLI ([pulumi/pulumi#1011](https://github.com/pulumi/pulumi/pull/1011)). RPC endpoint errors have been improved. Errors such as "catastrophic error" and "fatal error" are no longer duplicated in the output.
-
-- Produce better error messages when the main module is not found ([pulumi/pulumi#976](https://github.com/pulumi/pulumi/pull/976)). If you're running TypeScript but have not run `tsc` or your main JavaScript file does not exist, the CLI will print a helpful `info:` message that points to the possible source of the error.
-
-## 0.10.0 (2018-02-27)
-
-> **Note:** The v0.10.0 SDK has a strict dependency on Node.js 6.10.2.
-
-### Added
-
-- Support "force" option when deleting a managed stack.
-
-- Add a `pulumi history` command ([pulumi#636](https://github.com/pulumi/pulumi/issues/636)). For a managed stack, use the `pulumi history` to view deployments of that stack's resources.
-
-### Changed
-
-- (Breaking) Use `npm install` instead of `npm link` to reference the Pulumi SDK `@pulumi/aws`, `@pulumi/cloud`, `@pulumi/cloud-aws`. For more information, see [Pulumi npm packages](https://www.pulumi.com/docs/reference/pkg/nodejs/).
-
-- (Breaking) Explicitly track resource dependencies via `Input` and `Output` types. This enables future improvements to the Pulumi development experience, such as parallel resource creation and enhanced dependency visualization. When a resource is created, all of its output properties are instances of a new type [`pulumi.Output<T>`](https://www.pulumi.com/docs/reference/pkg/nodejs/pulumi/pulumi/#Output). `Output<T>` contains both the value of the resource property and metadata that tracks resource dependencies. Inputs to a resource now accept `Output<T>` in addition to `T` and `Promise<T>`.
-
-### Fixed
-
-- Managed stacks sometimes return a 500 error when requesting logs
-- Error when using `float64` attributes using SDK v0.9.9 ([pulumi-terraform#95](https://github.com/pulumi/pulumi-terraform/issues/95))
-- `pulumi logs` entries only return first line ([pulumi#857](https://github.com/pulumi/pulumi/issues/857))
-
-## 0.9.13 (2018-02-07)
-
-### Added
-
-- Added the ability to control the upload context to the Pulumi Service. You may now set a `context` property in `Pulumi.yaml`, which is combined with the location of `Pulumi.yaml`. This new path is the root of what is uploaded and can be used during deployment. This allows you to, for example, share common code that is located in a folder in your source tree above the directory `Pulumi.yaml` for the project you are deploying.
-
-- Added additional configuration for docker builds for a container. The `build` property of a container may now either be a string (which is treated as a path to the folder to do a `docker build` in) or an object with properties `context`, `dockerfile` and `args`, which are passed to `docker build`. If unset, `context` defaults to the current working directory, `dockerfile` defaults to `Dockerfile` and `args` default to no arguments.
-
-## 0.9.11 (2018-01-22)
-
-### Added
-
-- Added the ability to import or export a stack's deployment in the Pulumi CLI. This command can be used for either local or managed stacks. There are two new verbs under the command `stack`:
-  - `export` writes the current stack's latest deployment to stdout in JSON format.
-  - `import` reads a new JSON deployment from stdin and applies it to the current stack.
-
-- A basic progress spinner is displayed during deployment operations.
-  - When the Pulumi CLI is run in interactive mode, it displays an animated ASCII spinner
-  - When run in non-interactive mode, CLI prints a message that it is still working. For CI systems that kill jobs when there is no CLI output (such as TravisCI), this eliminates the need to create shell scripts that periodically print output.
-
-### Changed
-
-- To make the behavior of local and managed stacks consistent, the Pulumi CLI uses a separate encryption key for each stack, rather than one shared for all stacks. You can now use a different passphrase for different stacks. Similar to managed stacks, you cannot copy and paste an encrypted value from one stack to another in `Pulumi.yaml`. Instead you must manage the value via `pulumi config`.
-
-- The default behavior for `--color` is now `always`. To change this, specify `--color always` or `--color never`. Previously, the value was based on the presence of the flag `--debug`.
-
-- The command `pulumi logs` now defaults to returning one hour of logs and outputs the start time that is  used.
-
-### Fixed
-
-- When a stack is removed, `pulumi` now deletes any configuration it had saved in either the `Pulumi.yaml` file or the workspace.
-
-## 0.9.8 (2017-12-28)
-
-### Added
-
-#### Pulumi Console and managed stacks
-
-New in this release is the [Pulumi Console](https://app.pulumi.com) and stacks that are managed by Pulumi. This is the recommended way to safely deploy cloud applications.
-- `pulumi stack init` now creates a Pulumi managed stack. For a local stack, use `--local`.
-- All Pulumi CLI commands now work with managed stacks. Login to Pulumi via `pulumi login`.
-- The [Pulumi Console](https://app.pulumi.com) provides a management experience for stacks. You can view the currently deployed resources (along with the AWS ARNs) and see logs from the last update operation.
-
-#### Components and output properties
-
-- Support for component resources([pulumi #340](https://github.com/pulumi/pulumi/issues/340)), enabling grouping of resources into logical components. This provides an improved view of resources during `preview` and `update` operations in the CLI ([pulumi #417](https://github.com/pulumi/pulumi/issues/417)).
-
-  ```
-  + pulumi:pulumi:Stack: (create)
-     [urn=urn:pulumi:donna-testing::url-shortener::pulumi:pulumi:Stack::url-shortener-donna-testing]
-     + cloud:table:Table: (create)
-        [urn=urn:pulumi:donna-testing::url-shortener::cloud:table:Table::urls]
-        + aws:dynamodb/table:Table: (create)
-              [urn=urn:pulumi:donna-testing::url-shortener::cloud:table:Table$aws:dynamodb/table:Table::urls]
-  ```
-- A stack can have *output properties*, defined as `export let varName = val`. You can view the last deployed value for the output property using `pulumi stack output varName` or in the Pulumi Console.
-
-#### Resource naming
-
-Resource naming is now more consistent, but there is a new file format for checkpoint files for both local and managed stacks.
-
-> If you created stacks in the 0.8 release, you should destroy them with the 0.8 CLI, then recreate with the 0.9.x CLI.
-
-#### Support for configuration secrets
-- Store secrets securely in configuration via `pulumi config set --secret`. chris
-- The verbs for `config` are now consistent, via `get`, `set`, and `rm`. See [Consistent config verbs #552](https://github.com/pulumi/pulumi/issues/552).
-
-#### Logging
-
-- [**experimental**] Support for the `pulumi logs` command ([pulumi #527](https://github.com/pulumi/pulumi/issues/527)). These features now work:
-  - To see new logs as they arrive, use `--follow`
-  - Use `--since` to limit to recent logs, such as `pulumi logs --since=1h`
-  - Filter to specific resources with `--resource`. This filters to a particular component and its child resources (if any), such as `pulumi logs --resource examples-todoc57917fa --since 1h`
-
-#### Other features
-
-- Support for `.pulumiignore`, for files that should not be uploaded when deploying a managed stack through Pulumi.
-- [Allow overriding a `Pulumi.yaml`'s entry point #575](https://github.com/pulumi/pulumi/issues/575). To specify the entry directory, specify `main` in `Pulumi.yaml`. For instance, `main: a/path/to/main/`.
-- Support for *protected* resources. A resource can be marked as `protect: true`, which prevents deletion of the resource. For example, `let res = new MyResource("precious", { .. }, { protect: true });`. To "unprotect" the resource, change `protect: false` then run `pulumi up`. See [Allow resources to be flagged "protected" #689](https://github.com/pulumi/pulumi/issues/689).
-- Changed defaults for workspace and stack configuration. See [Workspace configuration is error prone #714](https://github.com/pulumi/pulumi/issues/714).
-- [Save configuration under the stack by default](https://github.com/pulumi/pulumi/issues/693).
-
-### Fixed
-- Improved SDK installer. It automatically creates directories as needed, configures node modules, and prints out friendly error messages.
-- [Better diffing in CLI output, especially for Lambdas \#454](https://github.com/pulumi/pulumi/issues/454)
-- [`main` does not set working dir correctly for Lambda zip #667](https://github.com/pulumi/pulumi/issues/667)
-- [Better error when invalid access token is used in `pulumi login` #640](https://github.com/pulumi/pulumi/issues/640)
-- [Eliminate the top-level Stack from all URNs #647](https://github.com/pulumi/pulumi/issues/647)
-- Service API for Encrypting and Decrypting secrets
-- [Make CLI resilient to network flakiness #763](https://github.com/pulumi/pulumi/issues/763)
-- Support --since and --resource on `pulumi logs` when targeting the service
-- [Pulumi unable to serialize non-integers #694](https://github.com/pulumi/pulumi/issues/694)
+# Changelog
+
+
+## 3.52.0 (2023-01-18)
+
+
+### Features
+
+- [sdk/go] Allows users to discover if their program is being run with a mock monitor
+  [#11788](https://github.com/pulumi/pulumi/pull/11788)
+
+- [sdk/nodejs] Add support for custom naming of dynamic provider resource.
+  [#11873](https://github.com/pulumi/pulumi/pull/11873)
+
+- [sdkgen/{dotnet,nodejs}] Initial implementation of simplified invokes for dotnet and nodejs.
+  [#11753](https://github.com/pulumi/pulumi/pull/11753)
+
+
+### Bug Fixes
+
+- [cli/display] Fixes #11864. Pulumi panics before main when Pulumi.yaml provider plugin does not have a path provided.
+  [#11892](https://github.com/pulumi/pulumi/pull/11892)
+
+- [sdk/{go,nodejs,python}] Fix DeletedWith resource option
+  [#11883](https://github.com/pulumi/pulumi/pull/11883)
+
+- [sdk/python] Fix a TypeError in Output.from_input.
+  [#11852](https://github.com/pulumi/pulumi/pull/11852)
+
+## 3.51.1 (2023-01-11)
+
+
+### Features
+
+- [sdk/go] Add JSONUnmarshal to go sdk.
+  [#11745](https://github.com/pulumi/pulumi/pull/11745)
+
+- [sdk/python] Add output json_loads using json.loads.
+  [#11741](https://github.com/pulumi/pulumi/pull/11741)
+
+
+### Bug Fixes
+
+- [cli/new] Allow running inside new VCS repositories.
+  [#11804](https://github.com/pulumi/pulumi/pull/11804)
+
+- [auto/python] Fix issue specifying log_verbosity
+  [#11778](https://github.com/pulumi/pulumi/pull/11778)
+
+- [protobuf] Downstream implementers of the RPC server interfaces must embed UnimplementedServer structs or opt out of forward compatibility.
+  [#11652](https://github.com/pulumi/pulumi/pull/11652)
+
+## 3.51.0 (2023-01-04)
+
+Happy New Years from the Pulumi team!  This is our first release of 2023, and we're very excited for all the things to come this year.
+
+### Features
+
+- [sdk/nodejs] Add output jsonParse using JSON.parse.
+  [#11735](https://github.com/pulumi/pulumi/pull/11735)
+
+## 3.50.2 (2022-12-21)
+
+
+Happy holidays! The Pulumi team thanks grpc maintainers for addressing build issues and publishing wheels on macOS.
+
+### Miscellaneous
+
+- [sdk/python] Fix error installing SDK when using Python 3.11, bumping `grpcio` dependency.
+  [#11431](https://github.com/pulumi/pulumi/pull/11431)
+
+## 3.50.1 (2022-12-21)
+
+
+### Bug Fixes
+
+- [cli/display] Fix flickering in the interactive display
+  [#11695](https://github.com/pulumi/pulumi/pull/11695)
+
+- [cli/plugin] Fix check of executable bits on Windows.
+  [#11692](https://github.com/pulumi/pulumi/pull/11692)
+
+- [codegen] Revert change to codegen schema spec.
+   [#11701](https://github.com/pulumi/pulumi/pull/11701)
+
+## 3.50.0 (2022-12-19)
+
+We're approaching the end of 2022, and this is the final minor release scheduled for the year! 🎸
+Thank you very much to our wonderful community for your many contributions! ❤️
+
+### Features
+
+- [auto/{go,nodejs,python}] Adds SkipInstallDependencies option for Remote Workspaces
+  [#11674](https://github.com/pulumi/pulumi/pull/11674)
+
+- [ci] GitHub release artifacts are now signed using [cosign](https://github.com/sigstore/cosign) and signatures are uploaded to the [Rekor transparency log](https://rekor.tlog.dev/).
+  [#11310](https://github.com/pulumi/pulumi/pull/11310)
+
+- [cli] Adds a flag that allows user to set the node label as the resource name instead of full URN in the stack graph
+  [#11383](https://github.com/pulumi/pulumi/pull/11383)
+
+- [cli] pulumi destroy --remove will now delete the stack config file
+  [#11394](https://github.com/pulumi/pulumi/pull/11394)
+
+- [cli] Allow rotating the encrpytion key for cloud secrets.
+  [#11554](https://github.com/pulumi/pulumi/pull/11554)
+
+- [cli/{config,new,package}] Preserve comments on editing of project and config files.
+  [#11456](https://github.com/pulumi/pulumi/pull/11456)
+
+- [sdk/dotnet] Add Output.JsonSerialize using System.Text.Json.
+  [#11556](https://github.com/pulumi/pulumi/pull/11556)
+
+- [sdk/go] Add JSONMarshal to go sdk.
+  [#11609](https://github.com/pulumi/pulumi/pull/11609)
+
+- [sdkgen/{dotnet,nodejs}] Initial implementation of simplified invokes for dotnet and nodejs.
+  [#11418](https://github.com/pulumi/pulumi/pull/11418)
+
+- [sdk/nodejs] Delegates alias computation to engine for Node SDK
+  [#11206](https://github.com/pulumi/pulumi/pull/11206)
+
+- [sdk/nodejs] Emit closure requires in global scope for improved cold start on Lambda
+  [#11481](https://github.com/pulumi/pulumi/pull/11481)
+
+- [sdk/nodejs] Add output jsonStringify using JSON.stringify.
+  [#11605](https://github.com/pulumi/pulumi/pull/11605)
+
+- [sdk/python] Add json_dumps to python sdk.
+  [#11607](https://github.com/pulumi/pulumi/pull/11607)
+
+
+### Bug Fixes
+
+- [backend/service] Fixes out-of-memory issues when using PULUMI_OPTIMIZED_CHECKPOINT_PATCH protocol
+  [#11666](https://github.com/pulumi/pulumi/pull/11666)
+
+- [cli] Improve performance of convert to not try and load so many provider plugins.
+  [#11639](https://github.com/pulumi/pulumi/pull/11639)
+
+- [programgen] Don't panic on some empty objects
+  [#11660](https://github.com/pulumi/pulumi/pull/11660)
+
+- [cli/display] Fixes negative durations on update display.
+  [#11631](https://github.com/pulumi/pulumi/pull/11631)
+
+- [programgen/go] Check for optional/ Ptr types within Union types. This fixes a bug in Go programgen where optional outputs are not returned as pointers.
+  [#11635](https://github.com/pulumi/pulumi/pull/11635)
+
+- [sdkgen/{dotnet,go,nodejs,python}] Do not generate Result types for functions with empty outputs
+  [#11596](https://github.com/pulumi/pulumi/pull/11596)
+
+- [sdk/python] Fix a deadlock on provider-side error with automation api
+  [#11595](https://github.com/pulumi/pulumi/pull/11595)
+
+- [sdkgen/{dotnet,nodejs}] Fix imports when a component is using another component from the same schema as a property
+  [#11606](https://github.com/pulumi/pulumi/pull/11606)
+  [#11467](https://github.com/pulumi/pulumi/pull/11467)
+
+- [sdkgen/go] Illegal cast in resource constructors when secret-wrapping input arguments.
+  [#11673](https://github.com/pulumi/pulumi/pull/11673)
+
+
+### Miscellaneous
+
+- [sdk/nodejs] Remove function serialization code for out of suppport NodeJS versions.
+  [#11551](https://github.com/pulumi/pulumi/pull/11551)
+  queue-merge: true
+  run-dispatch-commands: true
+  version-set: {
+  "dotnet": "6.0.x",
+  "go": "1.18.x",
+  "nodejs": "14.x",
+  "python": "3.9.x"
+}
+
+
+## 3.49.0 (2022-12-08)
+
+
+### Features
+
+- [sdk] Add methods to cast pointer types to corresponding Pulumi Ptr types
+  [#11539](https://github.com/pulumi/pulumi/pull/11539)
+
+- [yaml] [Updates Pulumi YAML to v1.0.4](https://github.com/pulumi/pulumi-yaml/releases/tag/v1.0.4) unblocking Docker Image resource support in a future Docker provider release.
+  [#11583](https://github.com/pulumi/pulumi/pull/11583)
+
+- [backend/service] Allows the service to opt into a bandwidth-optimized DIFF protocol for storing checkpoints. Previously this required setting the PULUMI_OPTIMIZED_CHECKPOINT_PATCH env variable on the client. This env variable is now deprecated.
+  [#11421](https://github.com/pulumi/pulumi/pull/11421)
+
+- [cli/about] Add fully qualified stack name to current stack.
+  [#11387](https://github.com/pulumi/pulumi/pull/11387)
+
+- [sdk/{dotnet,nodejs}] Add InvokeSingle variants to dotnet and nodejs SDKs
+  [#11564](https://github.com/pulumi/pulumi/pull/11564)
+
+
+### Bug Fixes
+
+- [docs] Exclude id output property for component resources
+  [#11469](https://github.com/pulumi/pulumi/pull/11469)
+
+- [engine] Fix an assert for resources being replaced but also pending deletion.
+  [#11475](https://github.com/pulumi/pulumi/pull/11475)
+
+- [pkg] Fixes codegen/python generation of non-string secrets in provider properties
+  [#11494](https://github.com/pulumi/pulumi/pull/11494)
+
+- [pkg/testing] Optionally caches python venvs for testing
+  [#11532](https://github.com/pulumi/pulumi/pull/11532)
+
+- [programgen] Improve error message for invalid enum values on `pulumi convert`.
+  [#11019](https://github.com/pulumi/pulumi/pull/11019)
+
+- [programgen] Interpret schema.Asset as pcl.AssetOrArchive.
+  [#11593](https://github.com/pulumi/pulumi/pull/11593)
+
+- [programgen/go] Convert the result of immediate invokes to ouputs when necessary.
+  [#11480](https://github.com/pulumi/pulumi/pull/11480)
+
+- [programgen/nodejs] Add `.` between `?` and `[`.
+  [#11477](https://github.com/pulumi/pulumi/pull/11477)
+
+- [programgen/nodejs] Fix capitalization when generating `fs.readdirSync`.
+  [#11478](https://github.com/pulumi/pulumi/pull/11478)
+
+- [sdk/nodejs] Fix regression when passing a provider to a MLC
+  [#11509](https://github.com/pulumi/pulumi/pull/11509)
+
+- [sdk/python] Allows for duplicate output values in python
+  [#11559](https://github.com/pulumi/pulumi/pull/11559)
+
+- [sdkgen/go] Fixes superfluous newline being added between documentation comment and package statement in doc.go
+  [#11492](https://github.com/pulumi/pulumi/pull/11492)
+
+- [sdkgen/nodejs] Generate JS doc comments for output-versioned invokes and use explicit any type.
+  [#11511](https://github.com/pulumi/pulumi/pull/11511)
+
+## 3.48.0 (2022-11-23)
+
+
+### Bug Fixes
+
+- [cli] Don't print update plan message with --json.
+  [#11454](https://github.com/pulumi/pulumi/pull/11454)
+
+- [cli] `up --yes` should not use update plans.
+  [#11445](https://github.com/pulumi/pulumi/pull/11445)
+
+## 3.47.2 (2022-11-22)
+
+
+### Features
+
+- [cli] Add prompt to `up` to use experimental update plans.
+  [#11353](https://github.com/pulumi/pulumi/pull/11353)
+
+
+### Bug Fixes
+
+- [sdk/python] Don't error on type mismatches when using input values for outputs
+  [#11422](https://github.com/pulumi/pulumi/pull/11422)
+
+## 3.47.1 (2022-11-18)
+
+
+### Bug Fixes
+
+- [sdk/{dotnet,go,nodejs}] Attempt to select stack then create as fallback on 'createOrSelect'
+  [#11402](https://github.com/pulumi/pulumi/pull/11402)
+
+## 3.47.0 (2022-11-17)
+
+
+### Features
+
+- [cli] Added "--from=tf" to pulumi convert.
+  [#11341](https://github.com/pulumi/pulumi/pull/11341)
+
+- [engine] Engine and Golang support for language plugins starting providers directly.
+  [#10916](https://github.com/pulumi/pulumi/pull/10916)
+
+- [sdk/dotnet] Add DictionaryInvokeArgs for dynamically constructing invoke input bag of properties.
+  [#11335](https://github.com/pulumi/pulumi/pull/11335)
+
+- [sdk/go] Allow sane conversions for `As*Map*` and `As*Array*` conversions.
+  [#11351](https://github.com/pulumi/pulumi/pull/11351)
+
+- [sdkgen/{dotnet,nodejs}] Add default dependencies for generated SDKs.
+  [#11315](https://github.com/pulumi/pulumi/pull/11315)
+
+- [sdkgen/nodejs] Splits input and output definitions into multiple files.
+  [#10831](https://github.com/pulumi/pulumi/pull/10831)
+
+
+### Bug Fixes
+
+- [cli] Fix stack selection prompt.
+  [#11354](https://github.com/pulumi/pulumi/pull/11354)
+
+- [engine] Always keep resources when pulumi:pulumi:getResource is invoked
+  [#11382](https://github.com/pulumi/pulumi/pull/11382)
+
+- [pkg] Fix a panic in codegen for an edge case involving object expressions without corresponding function arguments.
+  [#11311](https://github.com/pulumi/pulumi/pull/11311)
+
+- [programgen] Enable type checking for resource attributes
+  [#11371](https://github.com/pulumi/pulumi/pull/11371)
+
+- [cli/display] Fix text cutting off prior to the edge of the terminal
+  [#11202](https://github.com/pulumi/pulumi/pull/11202)
+
+- [programgen/{dotnet,go,nodejs,python}] Don't generate traverse errors when typechecking a dynamic type
+  [#11359](https://github.com/pulumi/pulumi/pull/11359)
+
+- [sdk/{go,nodejs,python}] Set acceptResources when invoking pulumi:pulumi:getResource
+  [#11382](https://github.com/pulumi/pulumi/pull/11382)
+
+- [sdk/python] Copy ResourceOptions correctly during a merge.
+  [#11327](https://github.com/pulumi/pulumi/pull/11327)
+
+## 3.46.1 (2022-11-09)
+
+
+### Features
+
+- [cli] Enables debug tracing of Pulumi gRPC internals: `PULUMI_DEBUG_GRPC=$PWD/grpc.json pulumi up`
+  [#11085](https://github.com/pulumi/pulumi/pull/11085)
+
+- [cli/display] Improve the usability of the interactive dipslay by making the treetable scrollable
+  [#11200](https://github.com/pulumi/pulumi/pull/11200)
+
+- [pkg] Add `DeletedWith` as a resource option.
+  [#11095](https://github.com/pulumi/pulumi/pull/11095)
+
+- [programgen] More programs can be converted to Pulumi when using `pulumi convert`, provider bridging, and conversion tools by allowing property accesses and field names to fall back to a case insensitive lookup.
+  [#11266](https://github.com/pulumi/pulumi/pull/11266)
+
+
+### Bug Fixes
+
+- [engine] Disable auto parenting to see if that fixes #10950.
+  [#11272](https://github.com/pulumi/pulumi/pull/11272)
+
+- [yaml] [Updates Pulumi YAML to v1.0.2](https://github.com/pulumi/pulumi-yaml/releases/tag/v1.0.2) which fixes a bug encountered using templates with project level config.
+  [#11296](https://github.com/pulumi/pulumi/pull/11296)
+
+- [sdkgen/go] Allow resource names that conflict with additional types.
+  [#11244](https://github.com/pulumi/pulumi/pull/11244)
+
+- [sdkgen/go] Guard against conflicting field names.
+  [#11262](https://github.com/pulumi/pulumi/pull/11262)
+
+- [sdk/python] Handle None being passed to register_resource_outputs.
+  [#11226](https://github.com/pulumi/pulumi/pull/11226)
+
+## 3.46.0 (2022-11-02)
+
+
+### Features
+
+- [programgen/{dotnet,go,java,nodejs,python}] Support a logical name for config vars
+  [#11231](https://github.com/pulumi/pulumi/pull/11231)
+
+- [sdk/dotnet] Make the `LocalSerializer` class public.
+  [#11106](https://github.com/pulumi/pulumi/pull/11106)
+
+- [sdk/yaml] [Updates Pulumi YAML to v1.0.0](https://github.com/pulumi/pulumi-yaml/releases/tag/v1.0.0) containing runtime support for external config.
+  [#11222](https://github.com/pulumi/pulumi/pull/11222)
+
+
+### Bug Fixes
+
+- [engine] Fix a bug in update plans handling resources being replaced due to other resources being deleted before replacement.
+  [#11009](https://github.com/pulumi/pulumi/pull/11009)
+
+- [engine] Pending deletes are no longer executed before everything else. This correctly handles dependencies for resource graphs that were partially deleted.
+  [#11027](https://github.com/pulumi/pulumi/pull/11027)
+
+- [engine] Expand duplicate URN checks across direct URNs and aliases.
+  [#11212](https://github.com/pulumi/pulumi/pull/11212)
+
+## 3.45.0 (2022-10-31)
+
+
+### Features
+
+- [auto/dotnet] Support for remote operations
+  [#11194](https://github.com/pulumi/pulumi/pull/11194)
+
+- [cli/config] Typing made optional, extended short-hand values to arrays and correctly pass stack name to config validator
+  [#11192](https://github.com/pulumi/pulumi/pull/11192)
+
+- [auto/go] Support for remote operations
+  [#11168](https://github.com/pulumi/pulumi/pull/11168)
+
+- [auto/nodejs] Support for remote operations
+  [#11170](https://github.com/pulumi/pulumi/pull/11170)
+
+- [auto/python] Support for remote operations
+  [#11174](https://github.com/pulumi/pulumi/pull/11174)
+
+
+### Bug Fixes
+
+- [sdk/{go,yaml}] Block IsSecret until secretness is known
+  [#11189](https://github.com/pulumi/pulumi/pull/11189)
+
+- [sdk/{go,yaml}] Prevent race on resource output
+  [#11186](https://github.com/pulumi/pulumi/pull/11186)
+
+## 3.44.3 (2022-10-28)
+
+
+### Features
+
+- [cli/state] Add the --target-dependents flag to `pulumi state delete`
+  [#11164](https://github.com/pulumi/pulumi/pull/11164)
+
+
+### Bug Fixes
+
+- [cli] Hard reset the templates checkout to work around a go-git issue with ignored files.
+  [#11175](https://github.com/pulumi/pulumi/pull/11175)
+
+- [auto/dotnet] allow deserializing complex stack config values.
+  [#11143](https://github.com/pulumi/pulumi/pull/11143)
+
+- [auto/{dotnet,go,nodejs,python}] detect concurrent update error from local backend.
+  [#11146](https://github.com/pulumi/pulumi/pull/11146)
+
+## 3.44.2 (2022-10-26)
+
+
+### Features
+
+- [cli] Allow globbing for resources that do not yet exist
+  [#11150](https://github.com/pulumi/pulumi/pull/11150)
+
+- [auto/dotnet] Add Json option to UpdateOptions.
+  [#11148](https://github.com/pulumi/pulumi/pull/11148)
+
+
+### Bug Fixes
+
+- [build] Fix release build to continue to use MacOS 11.
+  [#11155](https://github.com/pulumi/pulumi/pull/11155)
+
+- [engine] Prevent concurrent read/writes to the component providers map.
+  [#11151](https://github.com/pulumi/pulumi/pull/11151)
+
+## 3.44.1 (2022-10-25)
+
+
+### Bug Fixes
+
+- [engine] Fix an invalid cast in analyzer plugins.
+  [#11141](https://github.com/pulumi/pulumi/pull/11141)
+
+## 3.44.0 (2022-10-24)
+
+
+### Features
+
+- [auto/go] Add InstallPluginFromServer method
+  [#10955](https://github.com/pulumi/pulumi/pull/10955)
+
+- [auto/nodejs] Add InstallPluginFromServer
+  [#10955](https://github.com/pulumi/pulumi/pull/10955)
+
+- [auto/python] Add install_plugin_from_server
+  [#10955](https://github.com/pulumi/pulumi/pull/10955)
+
+- [cli] Implement initial MVP for hierarchical and structured project configuration.
+  [#10832](https://github.com/pulumi/pulumi/pull/10832)
+
+- [cli] Allow rotating the passphrase non-interactively
+  [#11094](https://github.com/pulumi/pulumi/pull/11094)
+
+- [programgen] Add error reporting infrastructure
+  [#11032](https://github.com/pulumi/pulumi/pull/11032)
+
+
+### Bug Fixes
+
+- [ci] Fix pull request URLs in Pulumi changelogs
+  [#11060](https://github.com/pulumi/pulumi/pull/11060)
+
+- [engine] Fix type validation of stack config with secure values.
+  [#11084](https://github.com/pulumi/pulumi/pull/11084)
+
+- [cli/engine] Component Resources inherit thier parents providers map
+  [#10933](https://github.com/pulumi/pulumi/pull/10933)
+
+- [cli/import] Only trigger an import when necessary during refresh.
+  [#11100](https://github.com/pulumi/pulumi/pull/11100)
+
+- [sdk/go] Allow decoding *asset and *archive values
+  [#11053](https://github.com/pulumi/pulumi/pull/11053)
+
+- [sdkgen/{go,python}] Handle hypheneated names in go and python
+  [#11049](https://github.com/pulumi/pulumi/pull/11049)
+
+- [sdk/nodejs] Fixes loss of undefined type case in `all()`
+  [#11048](https://github.com/pulumi/pulumi/pull/11048)
+
+- [sdk/python] pulumi.automation.create_or_select_stack() attempts to select the stack before attempting to create
+  [#11115](https://github.com/pulumi/pulumi/pull/11115)
+
+- [sdk/python] Python runtime now respects the --parallel flag.
+  [#11122](https://github.com/pulumi/pulumi/pull/11122)
+
+
+### Miscellaneous
+
+- [protobuf] Bumps python grpcio version
+  [#11067](https://github.com/pulumi/pulumi/pull/11067)
+
+- [sdk/go] Update notes, update the deprecated functions, make some lint.
+  [#11002](https://github.com/pulumi/pulumi/pull/11002)
+
+## 3.43.1 (2022-10-15)
+
+
+### Bug Fixes
+
+- [sdkgen/{go,python}] Revert 10738, fixing python class generation
+  [#11033](https://github.com/pulumi/pulumi/pull/11033)
+
+## 3.43.0 (2022-10-14)
+
+
+### Features
+
+- [auto/nodejs] Adds support for parallel programs in NodeJS Automation API
+  [#10568](https://github.com/pulumi/pulumi/pull/10568)
+
+- [backend/service] Implements diff-based snapshot saving protocol that reduces bandwidth on large stacks. To opt into this feature, set the environment variable and value `PULUMI_OPTIMIZED_CHECKPOINT_PATCH=true`.
+  [#10788](https://github.com/pulumi/pulumi/pull/10788)
+
+- [engine] Adds structured alias support to the engine
+  [#10819](https://github.com/pulumi/pulumi/pull/10819)
+
+- [cli/display] Displays time elapsed when modifying a resource.
+  [#10953](https://github.com/pulumi/pulumi/pull/10953)
+
+- [sdk/go] Modifies built-in As-ArrayOutput methods to attempt to convert []interface{} to []T.
+  [#10991](https://github.com/pulumi/pulumi/pull/10991)
+
+- [sdkgen/go] Add `modulePath` to go, allowing accurate `go.mod` files for prerelease packages
+  [#10944](https://github.com/pulumi/pulumi/pull/10944)
+
+- [cli/new] Add --remove flag to`pulumi destroy`
+  [#10943](https://github.com/pulumi/pulumi/pull/10943)
+
+
+### Bug Fixes
+
+- [cli] Project path is included in error messages when a project can't be loaded.
+  [#10973](https://github.com/pulumi/pulumi/pull/10973)
+
+- [cli/display] Fix gocloud unconditonally writing to stderr.
+  [#11007](https://github.com/pulumi/pulumi/pull/11007)
+
+- [cli/{display,engine}] Use of unsupported ResourceOptions on components will no longer raise resource warnings, instead they are just logged to the diagnostic error stream.
+  [#11010](https://github.com/pulumi/pulumi/pull/11010)
+
+- [cli/import] Handle importing resource properties that are typed as a union
+  [#10995](https://github.com/pulumi/pulumi/pull/10995)
+
+- [cli/package] Require a path separator for path based binaries. This allows us to distinguish between ./myProvider (execute the binary at path) and myProvider (execute the installed plugin).
+  [#11015](https://github.com/pulumi/pulumi/pull/11015)
+
+- [programgen/dotnet] Annotate deeply nested objects with their schema types and apply property name overrides
+  [#10976](https://github.com/pulumi/pulumi/pull/10976)
+
+- [programgen/go] Fixes int constant range expressions for go
+  [#10979](https://github.com/pulumi/pulumi/pull/10979)
+
+- [programgen/go] Missing default case handling when generating local variables
+  [#10978](https://github.com/pulumi/pulumi/pull/10978)
+
+- [sdk/go] Avoid backfilling property deps for Go
+  [#11021](https://github.com/pulumi/pulumi/pull/11021)
+
+- [sdkgen] Re-enables caching the schemas of versioned provider plugins.
+  [#10971](https://github.com/pulumi/pulumi/pull/10971)
+
+- [programgen/python] Recursively annotate expressions under invoke calls with their associated schema types
+  [#10958](https://github.com/pulumi/pulumi/pull/10958)
+
+
+### Miscellaneous
+
+- [yaml] "[Updates Pulumi YAML to v0.5.10](https://github.com/pulumi/pulumi-yaml/releases/tag/v0.5.10) containing bug fixes and improvements primarily for `pulumi convert` from YAML."
+  [#11018](https://github.com/pulumi/pulumi/pull/11018)
+
+## 3.42.0 (2022-10-07)
+
+
+### Bug Fixes
+
+- [cli/new] Fix cloning templates from Azure DevOps repos.
+  [#10954](https://github.com/pulumi/pulumi/pull/10954)
+
+- [docs] Allow more flexible parsing when extracting examples from doc comments
+  [#10913](https://github.com/pulumi/pulumi/pull/10913)
+
+- [sdkgen/python] Fixes dangling type-refs generated under compatibility=tfbridge20 for schemas that refer to types aross modules.
+  [#10935](https://github.com/pulumi/pulumi/pull/10935)
+
+## 3.41.1 (2022-10-05)
+
+
+### Features
+
+- [backend] Allows CLI auth for Azure blob storage
+  [#10900](https://github.com/pulumi/pulumi/pull/10900)
+
+- [cli/{about,plugin}] Remove experimental feature for plugins from private github releases. This is now supported by `github:` plugin urls, see https://www.pulumi.com/docs/guides/pulumi-packages/how-to-author/#support-for-github-releases.
+  [#10896](https://github.com/pulumi/pulumi/pull/10896)
+
+- [sdk/go] Adds an `UnsafeAwaitOutput` function to the Go SDK. This permits a workaround for component providers and other advanced scenarios where resources created are conditional on an output.
+  [#10877](https://github.com/pulumi/pulumi/pull/10877)
+
+- [sdk/python] Add invoke to Provider interface.
+  [#10906](https://github.com/pulumi/pulumi/pull/10906)
+
+- [sdk/python] Add Output.format to the python SDK.
+  [#10919](https://github.com/pulumi/pulumi/pull/10919)
+
+- [yaml] [Updates Pulumi YAML to v0.5.9](https://github.com/pulumi/pulumi-yaml/releases/tag/v0.5.9)
+  [#10937](https://github.com/pulumi/pulumi/pull/10937)
+
+
+### Bug Fixes
+
+- [cli] Prevent sending on a closed channel panics during 'pulumi convert'
+  [#10893](https://github.com/pulumi/pulumi/pull/10893)
+
+- [programgen/go] Fix codegen for `__apply` functions
+  [#10775](https://github.com/pulumi/pulumi/pull/10775)
+
+- [sdk/go] Go programs run with Go 1.17 or below failed due to go mod tidy being run with -compat=1.18. The change is reverted.
+  [#10865](https://github.com/pulumi/pulumi/pull/10865)
+
+- [sdk/go] Fixed bug in (ours, theirs) to (theirs, theirs)
+  [#10881](https://github.com/pulumi/pulumi/pull/10881)
+
+- [sdk/python] Fix KeyError in UpdateSummary.
+  [#10907](https://github.com/pulumi/pulumi/pull/10907)
+
+- [sdkgen/nodejs] Fixes a bug with lazy-loaded modules that caused mixins to observe unexpected null values.
+  [#10871](https://github.com/pulumi/pulumi/pull/10871)
+
+## 3.40.2 (2022-09-27)
+
+
+### Features
+
+- [cli] Allow per-execution override of the cloud secrets provider url via the `PULUMI_CLOUD_SECRET_OVERRIDE` environment variable. This allows a temporary replacement without updating the stack config, such a during CI. This does not effect stacks using service secrets or passphrases.
+  [#10749](https://github.com/pulumi/pulumi/pull/10749)
+  [#10749](https://github.com/pulumi/pulumi/pull/10749)
+  [#10749](https://github.com/pulumi/pulumi/pull/10749)
+
+- [cli/new] Enables `pulumi new` to use templates from Azure DevOps(currently limited to master/main branches and does not support providing subdirectories).
+  [#10789](https://github.com/pulumi/pulumi/pull/10789)
+
+- [engine] 'pulumi policy new' now uses the same system as 'pulumi new' to install dependencies.
+  [#10797](https://github.com/pulumi/pulumi/pull/10797)
+
+- [programgen] Support resource option "version" in `pulumi convert` to select specific provider SDK versions.
+  [#10194](https://github.com/pulumi/pulumi/pull/10194)
+
+- [yaml] [Updates Pulumi YAML to v0.5.8](https://github.com/pulumi/pulumi-yaml/releases/tag/v0.5.8)
+  [#10856](https://github.com/pulumi/pulumi/pull/10856)
+
+- [cli/plugin] Don't retry plugin downloads in 403 and 404 responses
+  [#10803](https://github.com/pulumi/pulumi/pull/10803)
+
+- [sdk/dotnet] Added `Deployment.OrganizationName` to return the current organization if available.
+  [#10564](https://github.com/pulumi/pulumi/pull/10564)
+
+- [sdk/go] Pulumi Go Programs now support a Pulumi.yaml option `buildTarget: path/to/binary` to compile/recompile a Go binary to that location.
+  [#10731](https://github.com/pulumi/pulumi/pull/10731)
+
+- [sdk/go] Added `Context.Organization` to return the current organization if available.
+  [#10811](https://github.com/pulumi/pulumi/pull/10811)
+
+
+### Bug Fixes
+
+- [ci] Re-enable Homebrew Tap publishing.
+  [#10796](https://github.com/pulumi/pulumi/pull/10796)
+
+- [cli] Fixes --tracing to account for response parsing in HTTP api/* spans.
+  [#10828](https://github.com/pulumi/pulumi/pull/10828)
+
+- [cli] Fixes Pulumi.yaml validation error when the `refresh: always` option is specified
+  [#10833](https://github.com/pulumi/pulumi/pull/10833)
+
+- [engine] Mark pulumi-analyzer-policy and pulumi-analyzer-policy-python as bundled plugins.
+  [#10817](https://github.com/pulumi/pulumi/pull/10817)
+
+- [engine] Fix node and python MLCs on Windows.
+  [#10827](https://github.com/pulumi/pulumi/pull/10827)
+
+- [sdkgen/dotnet] Fixes a .NET SDK codegen bug when emitting functions with secret parameters.
+  [#10840](https://github.com/pulumi/pulumi/pull/10840)
+
+- [sdkgen/dotnet] Fix the type emitted for `ImmutableArray.Create` and `ImmutableDictionary.Create` for secret properties.
+  [#10850](https://github.com/pulumi/pulumi/pull/10850)
+
+- [sdk/nodejs] The `@pulumi/pulumi` package is now interoperable with ESModules.
+  [#10622](https://github.com/pulumi/pulumi/pull/10622)
+
+- [sdk/{nodejs,python}] `getOrganization` now returns "organization" by default.
+  [#10820](https://github.com/pulumi/pulumi/pull/10820)
+
+- [programgen/yaml] Fix incorrect import for non-pulumi owned package on convert
+  [#10727](https://github.com/pulumi/pulumi/pull/10727)
+
+## 3.40.1 (2022-09-17)
+
+
+### Features
+
+- [backend] Adds a flag `PULUMI_SKIP_CHECKPOINTS=true` that makes Pulumi skip saving state checkpoints as it modifies resources and only save the final state of a deployment. 
+  [#10750](https://github.com/pulumi/pulumi/pull/10750)
+
+   This is an experimental feature that also requires `PULUMI_EXPERIMENTAL=true` to be set.
+
+   Using the feature introduces risk that in the case of network disconnect or crash state edits will be lost and may require manual recovery. When this risk is acceptable, using the feature can speed up Pulumi deployments.
+
+   See also:
+
+     - [Checkpoints](https://www.pulumi.com/docs/intro/concepts/state/#checkpoints)
+     - [#10668](https://github.com/pulumi/pulumi/issues/10668)
+
+- [ci] Improves first-time contributor developer experience and reduces test execution time by defaulting `integration.ProgramTest` to a filestate backend. Tests that require running against a service should set `RequireService` to `true`.
+  [#10720](https://github.com/pulumi/pulumi/pull/10720)
+
+- [cli] Add a package author focused subcommand: `pulumi package` with subcommands `pulumi package gen-sdk` and `pulumi package get-schema`.
+  [#10711](https://github.com/pulumi/pulumi/pull/10711)
+
+- [cli] Use "https://github.com/pulumi/pulumi/blob/master/sdk/go/common/workspace/project.json" to validate loaded project files.
+  [#10596](https://github.com/pulumi/pulumi/pull/10596)
+
+
+### Bug Fixes
+
+- [sdk/go] Correctly handle nil resource references in the RPC layer.
+  [#10739](https://github.com/pulumi/pulumi/pull/10739)
+
+## 3.40.0 (2022-09-14)
+
+### Bug fixes
+
+- [engine] Plugin resolution now automatically installs any missing plugins as they are encountered.
+   [#10691](https://github.com/pulumi/pulumi/pull/10691)
+
+### Miscellaneous
+
+- [ci] Miscellaneous improvements to release process.
+
+## 3.39.4 (2022-09-14)
+
+
+### Improvements
+
+- [provider/go]: Added support for token authentication in the go providers which use git.
+  [#10628](https://github.com/pulumi/pulumi/pull/10628)
+
+- [codegen/go] Chunk the `pulumiTypes.go` file to reduce max file size.
+  [#10666](https://github.com/pulumi/pulumi/pull/10666)
+
+### Bug Fixes
+
+- Fix invalid resource type on `pulumi convert` to Go
+  [#10670](https://github.com/pulumi/pulumi/pull/10670)
+
+- [auto/nodejs] `onOutput` is now called incrementally as the
+  underyling Pulumi process produces data, instead of being called
+  once at the end of the process execution. This restores behavior
+  that regressed since 3.39.0.
+  [#10678](https://github.com/pulumi/pulumi/pull/10678)
+
+### Miscellaneous
+
+- [ci] Migrate to merge queues for more reliable builds
+  [#10644](https://github.com/pulumi/pulumi/pull/10644)
+
+
+## 3.39.3 (2022-09-07)
+
+### Improvements
+
+- [sdk/python] Improve error message when pulumi-python cannot find a main program.
+  [#10617](https://github.com/pulumi/pulumi/pull/10617)
+
+- [cli] provide info message to user if a pulumi program contains no resources
+  [#10461](https://github.com/pulumi/pulumi/issues/10461)
+
+### Bug Fixes
+
+- [engine/plugins]: Revert change causing third party provider packages to prevent deployment commands (`up`, `preview`, ...)
+  when used with the nodejs runtime. Reverts #10530.
+  [#10650](https://github.com/pulumi/pulumi/pull/10650)
+
+## 3.39.2 (2022-09-07)
+
+### Improvements
+
+- [sdk/go] Pulumi Go programs, on failure, now log a single error message.
+  [#10347](https://github.com/pulumi/pulumi/pull/10347)
+
+- [sdk/nodejs] Updated the vendored version of TypeScript in the NodeJS SDK and runtime from v3.7.3 to v3.8.3
+  [#10618](https://github.com/pulumi/pulumi/pull/10618)
+
+### Bug Fixes
+
+- [sdk/nodejs] Calls onOutput in runPulumiCmd
+  [#10631](https://github.com/pulumi/pulumi/pull/10631)
+
+## 3.39.1 (2022-09-02)
+
+### Improvements
+
+- [cli] Display outputs last in diff view.
+  [#10535](https://github.com/pulumi/pulumi/pull/10535)
+
+- [sdk/python] Dropped support for Python 3.6.
+  [#10529](https://github.com/pulumi/pulumi/pull/10529)
+
+- [codegen/nodejs] Support lazy-loading Node modules.
+  [#10538](https://github.com/pulumi/pulumi/pull/10538)
+
+- [cli/backend] Gzip compress HTTPS payloads for `pulumi import` and secret decryption against
+  the Pulumi Service backend.
+  [#10558](https://github.com/pulumi/pulumi/pull/10558)
+
+### Bug Fixes
+
+- [cli] Fix the "no Pulumi.yaml project file found" error message.
+  [#10592](https://github.com/pulumi/pulumi/pull/10592)
+
+- [cli/refresh] Do not panic when snapshot is `nil`.
+  [#10593](https://github.com/pulumi/pulumi/pull/10593)
+
+- [sdk/{python,nodejs}] Fix the use of `getOrganization` in policy packs.
+  [#10574](https://github.com/pulumi/pulumi/pull/10574)
+
+## 3.39.0 (2022-09-01)
+
+### Improvements
+
+- [yaml] [Updates Pulumi YAML to v0.5.5](https://github.com/pulumi/pulumi-yaml/releases/tag/v0.5.5)
+
+- [cli] Allow `pulumi refresh` to interactively resolve pending creates.
+  [#10394](https://github.com/pulumi/pulumi/pull/10394)
+
+- [cli] Clarify highlighting of confirmation text in `confirmPrompt`.
+  [#10413](https://github.com/pulumi/pulumi/pull/10413)
+
+- [provider/python]: Improved exception display. The traceback is now shorter and it always starts with user code.
+  [#10336](https://github.com/pulumi/pulumi/pull/10336)
+
+- [sdk/python] Update PyYAML to 6.0
+
+- [cli/watch] `pulumi watch` now uses relies on a program built on [`watchexec`](https://github.com/watchexec/watchexec)
+  to implement recursive file watching, improving performance and cross-platform compatibility.
+  This `pulumi-watch` program is now included in releases.
+  [#10213](https://github.com/pulumi/pulumi/issues/10213)
+
+- [codegen] Reduce time to execute `pulumi convert` and some YAML programs, depending on providers used, by up to 3 seconds.
+  [#10444](https://github.com/pulumi/pulumi/pull/10444)
+
+
+- [dotnet/sdk] Implement `Deployment.TestAsync` overloads which accept functions that create resources without requiring a stack definition.
+  [#10458](https://github.com/pulumi/pulumi/pull/10458)
+
+- [sdk/nodejs] Added stack truncation to `SyntaxError` in nodejs.
+  [#10465](https://github.com/pulumi/pulumi/pull/10465)
+
+- [sdk/python] Makes global SETTINGS values context-aware to not leak state between Pulumi programs running in parallel
+  [#10402](https://github.com/pulumi/pulumi/pull/10402)
+
+- [sdk/python] Makes global ROOT, CONFIG, _SECRET_KEYS ContextVars to not leak state between parallel inline Pulumi programs
+  [#10472](https://github.com/pulumi/pulumi/pull/10472)
+
+- [sdk/go] Improve error messages for `StackReference`s
+  [#10477](https://github.com/pulumi/pulumi/pull/10477)
+
+- [sdk/dotnet] Added `Output.CreateSecret<T>(Output<T> value)` to set the secret bit on an output value.
+  [#10467](https://github.com/pulumi/pulumi/pull/10467)
+
+- [policy] `pulumi policy publish` now takes into account `.gitignore` files higher in the file tree.
+  [#10493](https://github.com/pulumi/pulumi/pull/10493)
+
+- [sdk/go] enable direct compilation via `go build`(set `PULUMI_GO_USE_RUN=true` to opt out)
+  [#10375](https://github.com/pulumi/pulumi/pull/10375)
+
+- [cli/backend] Updates no longer immediately renew the token but wait
+  until the token is halfway through its expiration period. Currently
+  it is assumed tokens expire in 5 minutes, so with this change the
+  first lease renewal now happens approximately 2.5 minutes after the
+  start of the update. The change optimizes startup latency for Pulumi
+  CLI. [#10462](https://github.com/pulumi/pulumi/pull/10462)
+
+- [cli/plugin] `plugin install` now supports a `--checksum` option.
+  [#10528](https://github.com/pulumi/pulumi/pull/10528)
+
+- [sdk/{nodejs/python}] Added `getOrganization()` to return the current organization if available.
+  [#10504](https://github.com/pulumi/pulumi/pull/10504)
+
+### Bug Fixes
+
+- [codegen/go] Fix StackReference codegen.
+  [#10260](https://github.com/pulumi/pulumi/pull/10260
+
+- [engine/backends]: Fix bug where File state backend failed to apply validation to stack names, resulting in a panic.
+  [#10417](https://github.com/pulumi/pulumi/pull/10417)
+
+- [cli] Fix VCS detection for domains other than .com and .org.
+  [#10415](https://github.com/pulumi/pulumi/pull/10415)
+
+- [codegen/go] Fix incorrect method call for reading floating point values from configuration.
+  [#10445](https://github.com/pulumi/pulumi/pull/10445)
+
+- [engine]: HTML characters are no longer escaped in JSON output.
+  [#10440](https://github.com/pulumi/pulumi/pull/10440)
+
+- [codegen/go] Ensure consistency between go docs information and package name
+  [#10452](https://github.com/pulumi/pulumi/pull/10452)
+
+- [auto/go] Clone non-default branches (and tags).
+  [#10285](https://github.com/pulumi/pulumi/pull/10285)
+
+- [cli] Fixes `survey.v1` panics in Terminal UI introduced in
+  [#10130](https://github.com/pulumi/pulumi/issues/10130) in v3.38.0.
+  [#10475](https://github.com/pulumi/pulumi/pull/10475)
+
+- [codegen/ts] Fix non-pulumi owned provider import alias.
+  [#10447](https://github.com/pulumi/pulumi/pull/10447)
+
+- [codegen/go] Fix import path for non-pulumi owner providers
+  [#10485](https://github.com/pulumi/pulumi/pull/10485)
+
+- [cli] Fixes panics on repeat Ctrl+C invocation during long-running updates
+  [#10489](https://github.com/pulumi/pulumi/pull/10489)
+
+- [cli] Improve Windows reliability with dependency update to ssh-agent
+  [#10486](https://github.com/pulumi/pulumi/pull/10486)
+
+- [sdk/{dotnet,nodejs,python}] Dynamic providers and automation API will not trigger a firewall
+  permission prompt, will only accept network requests via loopback address.
+  [#10498](https://github.com/pulumi/pulumi/pull/10498)
+  [#10502](https://github.com/pulumi/pulumi/pull/10502)
+  [#10503](https://github.com/pulumi/pulumi/pull/10503)
+
+- [cli] Fix `pulumi console` command to follow documented behavior in help message/docs.
+  [#10509](https://github.com/pulumi/pulumi/pull/10509)
+
+- [sdk/nodejs] Fixes an issue which would occur when multiple processes were spawned and some would receive no stdout/stderr
+  [10522](https://github.com/pulumi/pulumi/pull/10522)
+
+- [engine] Plugin resolution now automatically installs any missing plugins as they are encountered.
+  [#10530](https://github.com/pulumi/pulumi/pull/10530)
+
+- [python] put python version check after installing dependencies to resolve `fork/exec` warning
+  [#10524](https://github.com/pulumi/pulumi/pull/10524)
+
+- [go/codegen] Fix generating invalid Go code when derivatives of input types collide with existing resource types
+  [#10551](https://github.com/pulumi/pulumi/pull/10551)
+
+## 3.38.0 (2022-08-16)
+
+### Improvements
+
+- [cli] Updated to the latest version of go-git.
+  [#10330](https://github.com/pulumi/pulumi/pull/10330)
+
+- [sdk] Merge python error message and traceback into single error message.
+   [#10348](https://github.com/pulumi/pulumi/pull/10348)
+
+- [sdk/python] Support optional default parameters in pulumi.Config
+  [#10344](https://github.com/pulumi/pulumi/pull/10344)
+
+- [sdk/nodejs] Adds warning message when entrypoint resolution is ambiguous
+  [#3582](https://github.com/pulumi/pulumi/issues/3582)
+
+- [automation] Add options for Automation API in each SDK to control logging and tracing, allowing
+  automation API to run with the equivalent of CLI arguments `--logflow`, `--verbose`,
+  `--logtostderr`, `--tracing` and `--debug`
+  [#10338](https://github.com/pulumi/pulumi/pull/10338)
+
+- [yaml] [Updates Pulumi YAML to v0.5.4](https://github.com/pulumi/pulumi-yaml/releases/tag/v0.5.4)
+
+- [java] [Updates Pulumi Java to v0.5.4](https://github.com/pulumi/pulumi-java/releases/tag/v0.5.4)
+
+- [cli] `pulumi about` now queries language plugins for information, rather than having hardcoded language logic.
+  [#10392](https://github.com/pulumi/pulumi/pull/10392)
+
+- [sdk/python] Deprecate PULUMI_TEST_MODE
+  [#10400](https://github.com/pulumi/pulumi/pull/10400)
+
+
+### Bug Fixes
+
+- [cli] Paginate template options
+  [#10130](https://github.com/pulumi/pulumi/issues/10130)
+
+- [sdk/dotnet] Fix serialization of non-generic list types.
+  [#10277](https://github.com/pulumi/pulumi/pull/10277)
+
+- [codegen/nodejs] Correctly reference external enums.
+  [#10286](https://github.com/pulumi/pulumi/pull/10286)
+
+- [sdk/python] Support deeply nested protobuf objects.
+  [#10284](https://github.com/pulumi/pulumi/pull/10284)
+
+- Revert [Remove api/renewLease from startup crit path](pulumi/pulumi#10168) to fix #10293.
+  [#10294](https://github.com/pulumi/pulumi/pull/10294)
+
+- [codegen/go] Remove superfluous double forward slash from doc.go
+  [#10317](https://github.com/pulumi/pulumi/pull/10317)
+
+- [codegen/go] Add an external package cache option to `GenerateProgramOptions`.
+  [#10340](https://github.com/pulumi/pulumi/pull/10340)
+
+- [cli/plugins] Don't retry plugin downloads that failed due to local file errors.
+  [#10341](https://github.com/pulumi/pulumi/pull/10341)
+
+- [dotnet] Set environment exit code during `Deployment.RunAsync` in case users don't bubble it the program entry point themselves
+  [#10217](https://github.com/pulumi/pulumi/pull/10217)
+
+- [cli/display] Fix a panic in the color logic.
+  [#10354](https://github.com/pulumi/pulumi/pull/10354
+
+## 3.37.2 (2022-07-29)
+
+### Bug Fixes
+
+- [sdk/dotnet] Fix serialization of non-generic list types.
+  [#10277](https://github.com/pulumi/pulumi/pull/10277)
+
+- [codegen/nodejs] Correctly reference external enums.
+  [#10286](https://github.com/pulumi/pulumi/pull/10286)
+
+- [sdk/python] Support deeply nested protobuf objects.
+  [#10284](https://github.com/pulumi/pulumi/pull/10284)
+
+- Revert [Remove api/renewLease from startup crit path](pulumi/pulumi#10168) to fix #10293.
+  [#10294](https://github.com/pulumi/pulumi/pull/10294)
+
+
+## 3.37.1 (2022-07-27)
+
+### Improvements
+
+- [cli] Groups `pulumi help` commands by category
+  [#10170](https://github.com/pulumi/pulumi/pull/10170)
+
+- [sdk/nodejs] Removed stack trace output for Typescript compilation errors
+  [#10259](https://github.com/pulumi/pulumi/pull/10259)
+
+### Bug Fixes
+
+- [cli] Fix installation failures on Windows due to release artifacts shipped omitting a folder, `pulumi/*.exe` instead
+  of `pulumi/bin/*.exe`.
+  [#10264](https://github.com/pulumi/pulumi/pull/10264)
+
+## 3.37.0 (2022-07-27)
+
+### Breaking
+
+- [engine] Engine now always encrypts secret return values in Invoke.
+           May break `Language SDKs<3.0.0`
+  [#10239](https://github.com/pulumi/pulumi/pull/10239)
+
+### Improvements
+
+- [auto/go] Adds the ability to capture incremental `stderr`
+  via the new option `ErrorProgressStreams`.
+  [#10179](https://github.com/pulumi/pulumi/pull/10179)
+
+- [cli/plugins] Warn that using GITHUB_REPOSITORY_OWNER is deprecated.
+  [#10142](https://github.com/pulumi/pulumi/pull/10142)
+
+- [dotnet/codegen] code generation for csharp Pulumi programs now targets .NET 6
+  [#10143](https://github.com/pulumi/pulumi/pull/10143)
+
+- [cli] Allow `pulumi plugin install <type> <pkg> -f <path>` to target a binary
+  file or a folder.
+  [#10094](https://github.com/pulumi/pulumi/pull/10094)
+
+- [cli/config] Allow `pulumi config cp --path` between objects.
+  [#10147](https://github.com/pulumi/pulumi/pull/10147)
+
+- [codegen/schema] Support stack reference as a resource
+  [#10174](https://github.com/pulumi/pulumi/pull/10174)
+
+- [backends] When logging in to a file backend, validate that the bucket is accessible.
+  [#10012](https://github.com/pulumi/pulumi/pull/10012)
+
+- [cli] Add flag to specify whether to install dependencies on `pulumi convert`.
+  [#10198](https://github.com/pulumi/pulumi/pull/10198)
+
+- [cli] Expose `gen-completion` command when running `pulumi --help`.
+  [#10218](https://github.com/pulumi/pulumi/pull/10218)
+
+- [sdk/go] Expose context.Context from pulumi.Context.
+  [#10190](https://github.com/pulumi/pulumi/pull/10190)
+
+- [cli/plugins] Add local plugin linkage in `Pulumi.yaml`.
+  [#10146](https://github.com/pulumi/pulumi/pull/10146)
+
+- [engine] Remove sequence numbers from the engine and provider interfaces.
+  [#10203](https://github.com/pulumi/pulumi/pull/10203)
+
+- [engine] The engine will retry plugin downloads that error.
+  [#10248](https://github.com/pulumi/pulumi/pull/10248)
+
+### Bug Fixes
+
+- [cli] Only log github request headers at log level 11.
+  [#10140](https://github.com/pulumi/pulumi/pull/10140)
+
+- [sdk/go] `config.Encrypter` and `config.Decrypter` interfaces now
+  require explicit `Context`. This is a minor breaking change to the
+  SDK. The change fixes parenting of opentracing spans that decorate
+  calls to the Pulumi Service crypter.
+
+  [#10037](https://github.com/pulumi/pulumi/pull/10037)
+
+- [codegen/go] Support program generation, `pulumi convert` for programs that create explicit
+  provider resources.
+  [#10132](https://github.com/pulumi/pulumi/issues/10132)
+
+- [sdk/go] Remove the `AsName` and `AsQName` asserting functions.
+  [#10156](https://github.com/pulumi/pulumi/pull/10156)
+
+- [python] PULUMI_PYTHON_CMD is checked for deciding what python binary to use in a virtual environment.
+  [#10155](https://github.com/pulumi/pulumi/pull/10155)
+
+- [cli] Reduced the noisiness of `pulumi new --help` by replacing the list of available templates to just the number.
+  [#10164](https://github.com/pulumi/pulumi/pull/10164)
+
+- [cli] Revert "Add last status to `pulumi stack ls` output #10059"
+  [#10221](https://github.com/pulumi/pulumi/pull/10221)
+
+- [python] Fix overriding of PATH on Windows.
+  [#10236](https://github.com/pulumi/pulumi/pull/10236)
+
+- [dotnet/codgen] Allow specified root namespace to be suffixed with "Pulumi" when generating packages
+  [#10245](https://github.com/pulumi/pulumi/pull/10245)
+
+- [dotnet/sdk] Serialize immutable arrays initialized by default.
+  [#10247](https://github.com/pulumi/pulumi/pull/10247)
+
+- [dotnet/codegen] Override static `Empty` property to return concrete argument types
+  [#10250](https://github.com/pulumi/pulumi/pull/10250)
+
+## 3.36.0 (2022-07-13)
+
+### Improvements
+
+- [cli] Display outputs during the very first preview.
+  [#10031](https://github.com/pulumi/pulumi/pull/10031)
+
+- [cli] Add Last Status to `pulumi stack ls` output.
+  [#6148](https://github.com/pulumi/pulumi/pull/6148)
+
+- [cli] Allow pulumi `destroy -s <stack>` if not in a Pulumi project dir
+  [#9918](https://github.com/pulumi/pulumi/pull/9918)
+
+- [protobuf] Pulumi protobuf messages are now namespaced under "pulumi".
+  [#10074](https://github.com/pulumi/pulumi/pull/10074)
+
+- [cli] Truncate long stack outputs
+  [#9905](https://github.com/pulumi/pulumi/issues/9905)
+
+- [sdk/go] Add `As*Output` methods to `AnyOutput`
+  [#10085](https://github.com/pulumi/pulumi/pull/10085)
+
+- [yaml] [Updates Pulumi YAML to v0.5.3](https://github.com/pulumi/pulumi-yaml/releases/tag/v0.5.3)
+
+- [sdk/go] Accept a short branch name in `GitRepo.Branch`
+  [#10118](https://github.com/pulumi/pulumi/pull/10118)
+
+### Bug Fixes
+
+- [cli] `pulumi convert` help text is wrong
+  [#9892](https://github.com/pulumi/pulumi/issues/9892)
+
+- [go/codegen] fix error assignment when creating a new resource in generated go code
+  [#10049](https://github.com/pulumi/pulumi/pull/10049)
+
+- [cli] `pulumi convert` generates incorrect input parameter names for C#
+  [#10042](https://github.com/pulumi/pulumi/issues/10042)
+
+- [engine] Un-parent child resource when a resource is deleted during a refresh.
+  [#10073](https://github.com/pulumi/pulumi/pull/10073)
+
+- [cli] `pulumi state change-secrets-provider` now takes `--stack` into account
+  [#10075](https://github.com/pulumi/pulumi/pull/10075)
+
+- [nodejs/sdkgen] Default set `pulumi.name` in package.json to the pulumi package name.
+  [#10088](https://github.com/pulumi/pulumi/pull/10088)
+
+- [sdk/python] update protobuf library to v4 which speeds up pulumi CLI dramatically on M1 machines
+  [#10063](https://github.com/pulumi/pulumi/pull/10063)
+
+- [engine] Fix data races discovered in CLI and Go SDK that could cause nondeterministic behavior
+  or a panic.
+  [#10081](https://github.com/pulumi/pulumi/pull/10081),
+  [#10100](https://github.com/pulumi/pulumi/pull/10100)
+
+- [go] Fix panic when returning pulumi.Bool, .String, .Int, and .Float64 in the argument to
+  ApplyT and casting the result to the corresponding output, e.g.: BoolOutput.
+  [#10103](https://github.com/pulumi/pulumi/pull/10103)
+
+## 3.35.3 (2022-07-01)
+
+### Improvements
+
+- [plugins] Plugin download urls now support GitHub as a first class url schema. For example "github://api.github.com/pulumiverse".
+  [#9984](https://github.com/pulumi/pulumi/pull/9984)
+
+- [nodejs] No longer roundtrips requests for the stack URN via the engine.
+  [#9680](https://github.com/pulumi/pulumi/pull/9680)
+
+### Bug Fixes
+
+- [cli] `pulumi convert` supports provider packages without a version.
+  [#9976](https://github.com/pulumi/pulumi/pull/9976)
+
+- [cli] Revert changes to how --target works. This means that non-targeted resources do need enough valid inputs to pass Check.
+  [#10024](https://github.com/pulumi/pulumi/pull/10024)
+
+## 3.35.2 (2022-06-29)
+
+### Improvements
+
+- [sdk/go] Added `PreviewDigest` for third party tools to be able to ingest the preview json
+  [#9886](https://github.com/pulumi/pulumi/pull/9886)
+
+- [cli] Do not require the `--yes` option if the `--skip-preview` option is set.
+  [#9972](https://github.com/pulumi/pulumi/pull/9972)
+
+- [yaml] [Updates Pulumi YAML to v0.5.2](https://github.com/pulumi/pulumi-yaml/releases/tag/v0.5.2),
+  containing bug fixes and improvements primarily for `pulumi convert` from YAML.
+  [#9993](https://github.com/pulumi/pulumi/pull/9993)
+
+### Bug Fixes
+
+- [engine] Filter out non-targeted resources much earlier in the engine cycle.
+  [#9960](https://github.com/pulumi/pulumi/pull/9960)
+
+- [cli] Fix a panic in `pulumi plugin ls --project --json`.
+  [#9998](https://github.com/pulumi/pulumi/pull/9998)
+
+- [engine] Revert support for aliases in the engine.
+  [#9999](https://github.com/pulumi/pulumi/pull/9999)
+
+## 3.35.1 (2022-06-23)
+
+### Improvements
+
+- [cli] The engine will now warn when a resource option is applied to a Component resource when that option will have no effect. This extends [#9863](https://github.com/pulumi/pulumi/pull/9863) which only warns for the `ignoreChanges` resource options.
+  [#9921](https://github.com/pulumi/pulumi/pull/9921)
+
+- [auto/*] Add a option to control the `--show-secrets` flag in the automation API.
+  [#9879](https://github.com/pulumi/pulumi/pull/9879)
+
+### Bug Fixes
+
+- [auto/go] Fix passing of the color option.
+  [#9940](https://github.com/pulumi/pulumi/pull/9940)
+
+- [engine] Fix panic from unexpected resource name formats.
+  [#9950](https://github.com/pulumi/pulumi/pull/9950)
+
+
+## 3.35.0 (2022-06-22)
+
+### Improvements
+
+- [auto/*] Add `--policy-pack` and `--policy-pack-configs` options to automation API.
+  [#9872](https://github.com/pulumi/pulumi/pull/9872)
+
+- [cli] The engine now produces a warning when the 'ignoreChanges' option is applied to a Component resource.
+  [#9863](https://github.com/pulumi/pulumi/pull/9863)
+
+- [sdk/python] Changed `Output[T].__str__()` to return an informative message rather than "<pulumi.output.Output object at 0x012345ABCDEF>".
+  [#9848](https://github.com/pulumi/pulumi/pull/9848)
+
+- [cli] The engine will now default resource parent to the root stack if it exists.
+  [#9481](https://github.com/pulumi/pulumi/pull/9481)
+
+- [engine] Reduce memory usage in convert and yaml programs by caching of package schemas.
+  [#9684](https://github.com/pulumi/pulumi/issues/9684)
+
+- [sdk/go] Added `NewUniqueName` for providers to use for generating autonames.
+  [#9852](https://github.com/pulumi/pulumi/pull/9852)
+
+- [engine] The engine now understands alias objects which it can resolve to URNs, requiring less logic in SDKs.
+  [#9731](https://github.com/pulumi/pulumi/pull/9731)
+
+- [sdk/dotnet] The dotnet SDK will now send alias objects rather than URNs to the engine.
+  [#9731](https://github.com/pulumi/pulumi/pull/9731)
+
+- [cli] Add java to `pulumi convert`
+  [#9917](https://github.com/pulumi/pulumi/pull/9917)
+
+### Bug Fixes
+
+- [sdk/go] Handle nils in mapper encoding.
+  [#9810](https://github.com/pulumi/pulumi/pull/9810)
+
+- [engine] Explicit providers use the same plugin as default providers unless otherwise requested.
+  [#9708](https://github.com/pulumi/pulumi/pull/9708)
+
+- [sdk/go] Correctly parse nested git projects in GitLab.
+  [#9354](https://github.com/pulumi/pulumi/issues/9354)
+
+- [sdk/go] Mark StackReference keys that don't exist as unknown. Error when converting unknown keys to strings.
+  [#9855](https://github.com/pulumi/pulumi/pull/9855)
+
+- [sdk/go] Precisely mark values obtained via stack reference `Get...Output(key)` methods as secret or not.
+  [#9842](https://github.com/pulumi/pulumi/pull/9842)
+
+- [codegen/go] Import external Enum types as external.
+  [#9920](https://github.com/pulumi/pulumi/pull/9920)
+
+- [codegen/go] Correctly generate nested `Input` and `Ouput` collection types.
+  [#9887](https://github.com/pulumi/pulumi/pull/9887)
+
+- [engine] Revert the additional secret outputs warning until the engine can understand optional outputs.
+  [#9922](https://github.com/pulumi/pulumi/pull/9922)
+
+
+## 3.34.1 (2022-06-10)
+
+### Improvements
+
+- [cli/python] Respond to SIGINT when installing plugins.
+  [#9793](https://github.com/pulumi/pulumi/pull/9793)
+
+- [codegen/go] Always chose the correct version when `respectSchemaVersion` is set.
+  [#9798](https://github.com/pulumi/pulumi/pull/9798)
+
+### Bug Fixes
+
+- [sdk/python] Better explain the keyword arguments to create(etc)_stack.
+  [#9794](https://github.com/pulumi/pulumi/pull/9794)
+
+- [cli] Revert changes causing a panic in `pulumi destroy` that tried to operate without config files.
+  [#9821](https://github.com/pulumi/pulumi/pull/9821)
+
+- [cli] Revert to statically linked binaries on Windows and Linux,
+  fixing a regression introduced in 3.34.0
+  [#9816](https://github.com/pulumi/pulumi/issues/9816)
+
+- [codegen/python] ResourceOptions are no longer mutated by resources.
+  [#9802](https://github.com/pulumi/pulumi/pull/9802)
+
+## 3.34.0 (2022-06-08)
+
+### Improvements
+
+- [codegen/go] Handle long and complicated traversals in a nicer way.
+  [#9726](https://github.com/pulumi/pulumi/pull/9726)
+
+- [cli] Allow pulumi `destroy -s <stack>` if not in a Pulumi project dir
+  [#9613](https://github.com/pulumi/pulumi/pull/9613)
+
+- [cli] Plugins will now shut themselves down if they can't contact the engine that started them.
+  [#9735](https://github.com/pulumi/pulumi/pull/9735)
+
+- [cli/engine] The engine will emit a warning of a key given in additional secret outputs doesn't match any of the property keys on the resources.
+  [#9750](https://github.com/pulumi/pulumi/pull/9750)
+
+- [sdk/go] Add `CompositeInvoke` function, like `Composite` but for `InvokeOption`.
+  [#9752](https://github.com/pulumi/pulumi/pull/9752)
+
+- [cli] The `gcpkms://` now supports the same credentials resolution mechanism as the state store, including the `GOOGLE_CREDENTIALS`.`
+  [#6379](https://github.com/pulumi/pulumi/pull/6379)
+
+- [yaml] [Updates Pulumi YAML to v0.5.1](https://github.com/pulumi/pulumi-yaml/releases/tag/v0.5.1),
+  containing bug fixes, new functions, diagnostics and validation. Fixes support for using providers
+  such as `awsx`.
+  [#9797](https://github.com/pulumi/pulumi/pull/9797)
+
+### Bug Fixes
+
+- [sdk/nodejs] Fix a crash due to dependency cycles from component resources.
+  [#9683](https://github.com/pulumi/pulumi/pull/9683)
+
+- [cli/about] Make `pulumi about` aware of the YAML and Java runtimes.
+  [#9745](https://github.com/pulumi/pulumi/pull/9745)
+
+- [cli/engine] Fix a panic deserializing resource plans without goals.
+  [#9749](https://github.com/pulumi/pulumi/pull/9749)
+
+- [cli/engine] Provide a sorting for plugins of equivalent version.
+  [#9761](https://github.com/pulumi/pulumi/pull/9761)
+
+- [cli/backend] Fix degraded performance in filestate backend
+  [#9777](https://github.com/pulumi/pulumi/pull/9777)
+  [#9796](https://github.com/pulumi/pulumi/pull/9796)
+
+- [engine] Engine correctly the number of bytes written to a TAR archive is what was expected.
+  [#9792](https://github.com/pulumi/pulumi/pull/9792)
+
+## 3.33.2 (2022-05-27)
+
+### Improvements
+
+- [cli] `pulumi logout` now prints a confirmation message that it logged out.
+  [#9641](https://github.com/pulumi/pulumi/pull/9641)
+
+- [cli/backend] Add gzip compression to filestate backend. Compression can be enabled via `PULUMI_SELF_MANAGED_STATE_GZIP=true`. Special thanks to @awoimbee for the initial PR.
+  [#9610](https://github.com/pulumi/pulumi/pull/9610)
+
+- [sdk/nodejs] Lazy load inflight context to remove module import side-effect.
+  [#9375](https://github.com/pulumi/pulumi/issues/9375)
+
+### Bug Fixes
+
+- [sdk/python] Fix spurious diffs causing an "update" on resources created by dynamic providers.
+  [#9656](https://github.com/pulumi/pulumi/pull/9656)
+
+- [sdk/python] Do not depend on the children of remote component resources.
+  [#9665](https://github.com/pulumi/pulumi/pull/9665)
+
+- [codegen/nodejs] Emit the "package.json".pulumi.server as "server" correctly. Previously, "pluginDownloadURL" was emitted but never read.
+  [#9662](https://github.com/pulumi/pulumi/pull/9662)
+
+- [cli] Fix panic in `pulumi console` when no stack is selected.
+  [#9594](https://github.com/pulumi/pulumi/pull/9594)
+
+- [cli] Engine now correctly tracks that resource reads have unique URNs.
+  [#9516](https://github.com/pulumi/pulumi/pull/9516)
+
+- [sdk/python] Fixed bug in automation API that invoked Pulumi with malformed arguments.
+  [#9607](https://github.com/pulumi/pulumi/pull/9607)
+
+- [cli/backend] Fix a panic in the filestate backend when renaming history files.
+  [#9673](https://github.com/pulumi/pulumi/pull/9673)
+
+- [sdk/python] Pin protobuf library to <4.
+  [#9696](https://github.com/pulumi/pulumi/pull/9696)
+
+- [sdk/proto] Inline dockerfile used to generate protobuf code.
+  [#9700](https://github.com/pulumi/pulumi/pull/9700)
+
+## 3.33.1 (2022-05-19)
+
+### Improvements
+
+- [cli] Add `--stack` to `pulumi about`.
+  [#9518](https://github.com/pulumi/pulumi/pull/9518)
+
+- [sdk/dotnet] Bumped several dependency versions to avoid pulling packages with known vulnerabilities.
+  [#9591](https://github.com/pulumi/pulumi/pull/9591)
+
+- [cli] Updated gocloud.dev to 0.24.0, which adds support for using AWS SDK v2. It enables users to pass an AWS profile to the `awskms` secrets provider url (i.e. `awskms://alias/pulumi?awssdk=v2&region=eu-west-1&profile=aws-prod`)
+  [#9590](https://github.com/pulumi/pulumi/pull/9590)
+
+- [sdk/nodejs] Lazy load V8 inspector session to remove module import side-effect [#9375](https://github.com/pulumi/pulumi/issues/9375)
+
+### Bug Fixes
+
+- [cli] The PULUMI_CONFIG_PASSPHRASE environment variables can be empty, this is treated different to being unset.
+  [#9568](https://github.com/pulumi/pulumi/pull/9568)
+
+- [codegen/python] Fix importing of enum types from other packages.
+  [#9579](https://github.com/pulumi/pulumi/pull/9579)
+
+- [cli] Fix panic in `pulumi console` when no stack is selected.
+  [#9594](https://github.com/pulumi/pulumi/pull/9594)
+
+
+- [auto/python] - Fix text color argument being ignored during stack     operations.
+  [#9615](https://github.com/pulumi/pulumi/pull/9615)
+
+
+## 3.33.0 (2022-05-19)
+
+Replaced by 3.33.1 during release process.
+
+## 3.32.1 (2022-05-05)
+
+### Improvements
+
+- [cli/plugins] The engine will try to lookup the latest version of plugins if the program doesn't specify a version to use.
+  [#9537](https://github.com/pulumi/pulumi/pull/9537)
+### Bug Fixes
+
+- [cli] Fix an issue using PULUMI_CONFIG_PASSPHRASE_FILE.
+  [#9540](https://github.com/pulumi/pulumi/pull/9540)
+
+- [cli/display] Avoid an assert in the table display logic.
+  [#9543](https://github.com/pulumi/pulumi/pull/9543)
+
+## 3.32.0 (2022-05-04)
+
+### Improvements
+
+- Pulumi Java support
+- Pulumi YAML support
+
+## 3.31.1 (2022-05-03)
+
+### Improvements
+
+- [dotnet] No longer roundtrips requests for the stack URN via the engine.
+  [#9515](https://github.com/pulumi/pulumi/pull/9515)
+
+### Bug Fixes
+
+- [codegen/go] Enable obtaining resource outputs off a ResourceOutput.
+  [#9513](https://github.com/pulumi/pulumi/pull/9513)
+
+- [codegen/go] Ensure that "plain" generates shallowly plain types.
+  [#9512](https://github.com/pulumi/pulumi/pull/9512)
+
+- [codegen/nodejs] Fix enum naming when the enum name starts with `_`.
+  [#9453](https://github.com/pulumi/pulumi/pull/9453)
+
+- [cli] Empty passphrases environment variables are now treated as if the variable was not set.
+  [#9490](https://github.com/pulumi/pulumi/pull/9490)
+
+- [sdk/go] Fix awaits for outputs containing resources.
+  [#9106](https://github.com/pulumi/pulumi/pull/9106)
+
+- [cli] Decode YAML mappings with numeric keys during diff.
+  [#9502](https://github.com/pulumi/pulumi/pull/9503)
+
+- [cli] Fix an issue with explicit and default organization names in `pulumi new`
+  [#9514](https://github.com/pulumi/pulumi/pull/9514)
+
+## 3.31.0 (2022-04-29)
+
+### Improvements
+
+- [auto/*] Add `--save-plan` and `--plan` options to automation API.
+  [#9391](https://github.com/pulumi/pulumi/pull/9391)
+
+- [cli] "down" is now treated as an alias of "destroy".
+  [#9458](https://github.com/pulumi/pulumi/pull/9458)
+
+- [go] Add `Composite` resource option allowing several options to be encapsulated into a "single" option.
+  [#9459](https://github.com/pulumi/pulumi/pull/9459)
+
+- [codegen] Support all [Asset and Archive](https://www.pulumi.com/docs/intro/concepts/assets-archives/) types.
+  [#9463](https://github.com/pulumi/pulumi/pull/9463)
+
+- [cli] Display JSON/YAML property values as objects for creates, sames, and deletes.
+  [#9484](https://github.com/pulumi/pulumi/pull/9484)
+
+### Bug Fixes
+
+- [codegen/go] Ensure that plain properties are plain.
+  [#9430](https://github.com/pulumi/pulumi/pull/9430)
+  [#9488](https://github.com/pulumi/pulumi/pull/9488)
+
+- [cli] Fixed some context leaks where shutdown code wasn't correctly called.
+  [#9438](https://github.com/pulumi/pulumi/pull/9438)
+
+- [cli] Do not render array diffs for unchanged elements without recorded values.
+  [#9448](https://github.com/pulumi/pulumi/pull/9448)
+
+- [auto/go] Fixed the exit code reported by `runPulumiCommandSync` to be zero if the command runs successfully. Previously it returned -2 which could lead to confusing messages if the exit code was used for other errors, such as in `Stack.Preview`.
+  [#9443](https://github.com/pulumi/pulumi/pull/9443)
+
+- [auto/go] Fixed a race condition that could cause `Preview` to fail with "failed to get preview summary".
+  [#9467](https://github.com/pulumi/pulumi/pull/9467)
+
+- [backend/filestate] Fix a bug creating `stack.json.bak` files.
+  [#9476](https://github.com/pulumi/pulumi/pull/9476)
+
+## 3.30.0 (2022-04-20)
+
+### Improvements
+
+- [cli] Split invoke request protobufs, as monitors and providers take different arguments.
+  [#9323](https://github.com/pulumi/pulumi/pull/9323)
+
+- [providers] - gRPC providers can now support an Attach method for debugging. The engine will attach to providers listed in the PULUMI_DEBUG_PROVIDERS environment variable. This should be of the form "providerName:port,otherProvider:port".
+  [#8979](https://github.com/pulumi/pulumi/pull/8979)
+
+### Bug Fixes
+
+- [cli/plugin] - Dynamic provider binaries will now be found even if pulumi/bin is not on $PATH.
+  [#9396](https://github.com/pulumi/pulumi/pull/9396)
+
+- [sdk/go] - Fail appropriatly for `config.Try*` and `config.Require*` where the
+  key is present but of the wrong type.
+  [#9407](https://github.com/pulumi/pulumi/pull/9407)
+
+## 3.29.1 (2022-04-13)
+
+### Improvements
+
+- [cli] - Installing of language specific project dependencies is now managed by the language plugins, not the pulumi cli.
+  [#9294](https://github.com/pulumi/pulumi/pull/9294)
+
+- [cli] Warn users when there are pending operations but proceed with deployment
+  [#9293](https://github.com/pulumi/pulumi/pull/9293)
+
+- [cli] Display more useful diffs for secrets that are not primitive values
+  [#9351](https://github.com/pulumi/pulumi/pull/9351)
+
+- [cli] - Warn when `additionalSecretOutputs` is used to mark the `id` property as secret.
+  [#9360](https://github.com/pulumi/pulumi/pull/9360)
+
+- [cli] Display richer diffs for texutal property values.
+  [#9376](https://github.com/pulumi/pulumi/pull/9376)
+
+- [cli] Display richer diffs for JSON/YAML property values.
+  [#9380](https://github.com/pulumi/pulumi/pull/9380)
+
+### Bug Fixes
+
+- [codegen/node] - Fix an issue with escaping deprecation messages.
+  [#9371](https://github.com/pulumi/pulumi/pull/9371)
+
+- [cli] - StackReferences will now correctly use the service bulk decryption end point.
+  [#9373](https://github.com/pulumi/pulumi/pull/9373)
+
+## 3.28.0 (2022-04-01)
+
+### Improvements
+
+- When a resource is aliased to an existing resource with a different URN, only store
+  the alias of the existing resource in the statefile rather than storing all possible
+  aliases.
+  [#9288](https://github.com/pulumi/pulumi/pull/9288)
+
+- Clear pending operations during `pulumi refresh` or `pulumi up -r`.
+  [#8435](https://github.com/pulumi/pulumi/pull/8435)
+
+- [cli] - `pulumi whoami --verbose` and `pulumi about` include a list of the current users organizations.
+  [#9211](https://github.com/pulumi/pulumi/pull/9211)
+
+### Bug Fixes
+
+- [codegen/go] - Fix Go SDK function output to check for errors
+  [pulumi-aws#1872](https://github.com/pulumi/pulumi-aws/issues/1872)
+
+- [cli/engine] - Fix a panic due to `Check` returning nil while using update plans.
+  [#9304](https://github.com/pulumi/pulumi/pull/9304)
+
+
+## 3.27.0 (2022-03-24)
+
+### Improvements
+
+- [cli] - Implement `pulumi stack unselect`.
+  [#9179](https://github.com/pulumi/pulumi/pull/9179)
+
+- [language/dotnet] - Updated Pulumi dotnet packages to use grpc-dotnet instead of grpc.
+  [#9149](https://github.com/pulumi/pulumi/pull/9149)
+
+- [cli/config] - Rename the `config` property in `Pulumi.yaml` to `stackConfigDir`. The `config` key will continue to be supported.
+  [#9145](https://github.com/pulumi/pulumi/pull/9145)
+
+- [cli/plugins] Add support for downloading plugin from private Pulumi GitHub releases. This also drops the use of the `GITHUB_ACTOR` and `GITHUB_PERSONAL_ACCESS_TOKEN` environment variables for authenticating to github. Only `GITHUB_TOKEN` is now used, but this can be set to a personal access token.
+  [#9185](https://github.com/pulumi/pulumi/pull/9185)
+
+- [cli] - Speed up `pulumi stack --show-name` by skipping unneeded snapshot loading.
+  [#9199](https://github.com/pulumi/pulumi/pull/9199)
+
+- [cli/plugins] - Improved error message for missing plugins.
+  [#5208](https://github.com/pulumi/pulumi/pull/5208)
+
+- [sdk/nodejs] - Take engines property into account when engine-strict appear in npmrc file
+  [#9249](https://github.com/pulumi/pulumi/pull/9249)
+
+### Bug Fixes
+
+- [sdk/nodejs] - Fix uncaught error "ENOENT: no such file or directory" when an error occurs during the stack up.
+  [#9065](https://github.com/pulumi/pulumi/issues/9065)
+
+- [sdk/nodejs] - Fix uncaught error "ENOENT: no such file or directory" when an error occurs during the stack preview.
+  [#9272](https://github.com/pulumi/pulumi/issues/9272)
+
+- [sdk/go] - Fix a panic in `pulumi.All` when using pointer inputs.
+  [#9197](https://github.com/pulumi/pulumi/issues/9197)
+
+- [cli/engine] - Fix a panic due to passing `""` as the ID for a resource read.
+  [#9243](https://github.com/pulumi/pulumi/pull/9243)
+
+- [cli/engine] - Fix a panic due to `Check` failing while using update plans.
+  [#9254](https://github.com/pulumi/pulumi/pull/9254)
+
+- [cli] - Stack names correctly take `org set-default` into account when printing.
+  [#9240](https://github.com/pulumi/pulumi/pull/9240)
+
+
+## 3.26.1 (2022-03-09)
+
+### Improvements
+
+### Bug Fixes
+
+- [cli/new] Fix an error message when the project name picked by default was already used.
+  [#9156](https://github.com/pulumi/pulumi/pull/9156)
+
+## 3.26.0 (2022-03-09)
+
+### Improvements
+
+- [area/cli] - Implemented `state rename` command.
+  [#9098](https://github.com/pulumi/pulumi/pull/9098)
+
+- [cli/plugins] `pulumi plugin install` can now look up the latest version of plugins on GitHub releases.
+  [#9012](https://github.com/pulumi/pulumi/pull/9012)
+
+- [cli/backend] - `pulumi cancel` is now supported for the file state backend.
+  [#9100](https://github.com/pulumi/pulumi/pull/9100)
+
+- [cli/import] - The import command no longer errors if resource properties do not validate. Instead the
+  engine warns about property issues returned by the provider but then continues with the import and codegen
+  as best it can. This should result in more resources being imported to the pulumi state and being able to
+  generate some code, at the cost that the generated code may not work as is in an update. Users will have to
+  edit the code to successfully run.
+  [#8922](https://github.com/pulumi/pulumi/pull/8922)
+
+- [cli/import] - Code generation in `pulumi import` can now be disabled with the `--generate-code=false` flag.
+  [#9141](https://github.com/pulumi/pulumi/pull/9141)
+
+### Bug Fixes
+
+- [sdk/python] - Fix build warnings. See
+  [#9011](https://github.com/pulumi/pulumi/issues/9011) for more details.
+  [#9139](https://github.com/pulumi/pulumi/pull/9139)
+
+- [cli/backend] - Fixed an issue with non-atomicity when saving file state stacks.
+  [#9122](https://github.com/pulumi/pulumi/pull/9122)
+
+- [sdk/go] - Fixed an issue where the RetainOnDelete resource option is not applied.
+  [#9147](https://github.com/pulumi/pulumi/pull/9147)
+
+## 3.25.1 (2022-03-2)
+
+### Improvements
+
+### Bug Fixes
+
+- [sdk/nodejs] - Fix Node `fs.rmdir` DeprecationWarning for Node JS 15.X+
+  [#9044](https://github.com/pulumi/pulumi/pull/9044)
+
+- [engine] - Fix deny default provider handling for Invokes and Reads.
+  [#9067](https://github.com/pulumi/pulumi/pull/9067)
+
+- [codegen/go] - Fix secret codegen for input properties
+  [#9052](https://github.com/pulumi/pulumi/pull/9052)
+
+- [sdk/nodejs] - `PULUMI_NODEJS_TSCONFIG_PATH` is now explicitly passed to tsnode for the tsconfig file.
+  [#9062](https://github.com/pulumi/pulumi/pull/9062)
+
+## 3.25.0 (2022-02-23)
+
+### Improvements
+
+- [codegen/go] - Add GenerateProgramWithOpts function to enable configurable codegen options.
+  [#8997](https://github.com/pulumi/pulumi/pull/8997)
+
+- [cli] -  Enabled dot spinner for non-interactive mode
+  [#8996](https://github.com/pulumi/pulumi/pull/8996)
+
+- [sdk] - Add `RetainOnDelete` as a resource option.
+  [#8746](https://github.com/pulumi/pulumi/pull/8746)
+
+- [cli] - Adding `completion` as an alias to `gen-completion`
+  [#9006](https://github.com/pulumi/pulumi/pull/9006)
+
+- [cli/plugins] Add support for downloading plugin from private GitHub releases.
+  [#8944](https://github.com/pulumi/pulumi/pull/8944)
+
+### Bug Fixes
+
+- [sdk/go] - Normalize merge behavior for `ResourceOptions`, inline
+  with other SDKs. See https://github.com/pulumi/pulumi/issues/8796 for more
+  details.
+  [#8882](https://github.com/pulumi/pulumi/pull/8882)
+
+- [sdk/go] - Correctly parse GoLang version.
+  [#8920](https://github.com/pulumi/pulumi/pull/8920)
+
+- [sdk/go] - Fix git initialization in git_test.go
+  [#8924](https://github.com/pulumi/pulumi/pull/8924)
+
+- [cli/go] - Fix git initialization in util_test.go
+  [#8924](https://github.com/pulumi/pulumi/pull/8924)
+
+- [sdk/nodejs] - Fix nodejs function serialization module path to comply with package.json
+  exports if exports is specified.
+  [#8893](https://github.com/pulumi/pulumi/pull/8893)
+
+- [cli/python] - Parse a larger subset of PEP440 when guessing Pulumi package versions.
+  [#8958](https://github.com/pulumi/pulumi/pull/8958)
+
+- [sdk/nodejs] - Allow disabling TypeScript typechecking
+  [#8981](https://github.com/pulumi/pulumi/pull/8981)
+
+- [cli/backend] - Revert a change to file state locking that was causing stacks to stay locked.
+  [#8995](https://github.com/pulumi/pulumi/pull/8995)
+
+- [cli] - Fix passphrase secrets provider prompting.
+  [#8986](https://github.com/pulumi/pulumi/pull/8986)
+
+- [cli] - Fix an assert when replacing protected resources.
+  [#9004](https://github.com/pulumi/pulumi/pull/9004)
+
+## 3.24.1 (2022-02-4)
+
+### Bug Fixes
+
+- [release] - Update .gitignore to allow for a clean git repository for release.
+  [#8932](https://github.com/pulumi/pulumi/pull/8932)
+
+## 3.24.0 (2022-02-4)
+
+### Improvements
+
+- [codegen/go] - Implement go type conversions for optional string, boolean, int, and float32
+  arguments, and changes our behavior for optional spilling from variable declaration hoisting to
+  instead rewrite as calls to these functions. Fixes #8821.
+  [#8839](https://github.com/pulumi/pulumi/pull/8839)
+
+- [sdk/go] Added new conversion functions for Read methods on resources exported at the top level
+  of the Pulumi sdk. They are `StringRef`, `BoolRef`, `IntRef`, and `Float64Ref`. They are used for
+  creating a pointer to the type they name, e.g.: StringRef takes `string` and returns `*string`.
+  Data source methods which take optional strings, bools, ints, and float64 values can be set to
+  the return value of these functions. These functions will appear in generated programs as well as
+  future docs updates.
+
+- [sdk/nodejs] - Fix resource plugins advertising a `pluginDownloadURL` not being downloaded. This
+  should allow resource plugins published via boilerplates to find and consume plugins published
+  outside the registry. See: https://github.com/pulumi/pulumi/issues/8890 for the tracking issue to
+  document this feature.
+
+- [cli] Experimental support for update plans. Only enabled when PULUMI_EXPERIMENTAL is
+  set. This enables preview to save a plan of what the engine expects to happen in a file
+  with --save-plan. That plan can then be read in by up with --plan and is used to ensure
+  only the expected operations happen.
+  [#8448](https://github.com/pulumi/pulumi/pull/8448)
+
+- [codegen] - Add language option to make codegen respect the `Version` field in
+  the Pulumi package schema.
+  [#8881](https://github.com/pulumi/pulumi/pull/8881)
+
+- [cli] - Support wildcards for `pulumi up --target <urn>` and similar commands.
+  [#8883](https://github.com/pulumi/pulumi/pull/8883).
+
+- [cli/import] - The import command now takes an extra argument --properties to instruct the engine which
+  properties to use for the import. This can be used to import resources which the engine couldn't automaticly
+  infer the correct property set for.
+  [#8846](https://github.com/pulumi/pulumi/pull/8846)
+
+- [cli] Ensure defaultOrg is used as part of any stack name
+  [#8903](https://github.com/pulumi/pulumi/pull/8903)
+
+### Bug Fixes
+
+- [codegen] - Correctly handle third party resource imports.
+  [#8861](https://github.com/pulumi/pulumi/pull/8861)
+
+- [sdk/dotnet] - Normalize merge behavior for ComponentResourceOptions, inline
+  with other SDKs. See https://github.com/pulumi/pulumi/issues/8796 for more
+  details.
+  [#8838](https://github.com/pulumi/pulumi/pull/8838)
+
+- [codegen/nodejs] - Respect compat modes when referencing external types.
+  [#8850](https://github.com/pulumi/pulumi/pull/8850)
+
+- [cli] The engine will allow a resource to be replaced if either it's old or new state
+  (or both) is not protected.
+  [#8873](https://github.com/pulumi/pulumi/pull/8873)
+
+- [cli] - Fixed CLI duplicating prompt question.
+  [#8858](https://github.com/pulumi/pulumi/pull/8858)
+
+- [cli] - `pulumi plugin install --reinstall` now always reinstalls plugins.
+  [#8892](https://github.com/pulumi/pulumi/pull/8892)
+
+- [codegen/go] - Honor import aliases for external types/resources.
+  [#8833](https://github.com/pulumi/pulumi/pull/8833)
+
+- [codegen/python] - Correctly reference external types/resources with same module name.
+  [#8910](https://github.com/pulumi/pulumi/pull/8910)
+
+- [sdk/nodejs] - Correctly pickup provider as a member of providers.
+  [#8923](https://github.com/pulumi/pulumi/pull/8923)
+
+## 3.23.2 (2022-01-28)
+
+## Bug Fixes
+
+- [sdk/{nodejs,python}] - Remove sequence numbers from the dynamic provider interfaces.
+  [#8849](https://github.com/pulumi/pulumi/pull/8849)
+
+## 3.23.0 (2022-01-26)
+
+### Improvements
+
+- [codegen/dotnet] - Add C# extension `rootNamespace`, allowing the user to
+  replace `Pulumi` as the default C# global namespace in generated programs.
+  The `Company` and `Author` fields of the .csproj file are now driven by
+  `schema.publisher`.
+  [#8735](https://github.com/pulumi/pulumi/pull/8735)
+
+- [cli] Download provider plugins from GitHub Releases
+  [#8785](https://github.com/pulumi/pulumi/pull/8785)
+
+- [cli] Using a decryptAll functionality when deserializing a deployment. This will allow
+  decryption of secrets stored in the Pulumi Service backend to happen in bulk for
+  performance increase
+  [#8676](https://github.com/pulumi/pulumi/pull/8676)
+
+- [sdk/dotnet] - Changed `Output<T>.ToString()` to return an informative message rather than just "Output`1[X]"
+  [#8767](https://github.com/pulumi/pulumi/pull/8767)
+
+- [cli] Add the concept of sequence numbers to the engine and resource provider interface.
+  [#8631](https://github.com/pulumi/pulumi/pull/8631)
+
+- [common] Allow names with hyphens.
+
+- [cli] - Add support for overriding plugin download URLs.
+  [#8798](https://github.com/pulumi/pulumi/pull/8798)
+
+- [automation] - Add `color` option to stack up, preview, refresh, and destroy commands.
+  [#8811](https://github.com/pulumi/pulumi/pull/8811)
+
+- [sdk/nodejs] - Support top-level default exports in ESM.
+  [#8766](https://github.com/pulumi/pulumi/pull/8766)
+
+- [cli] - Allow disabling default providers via the Pulumi config.
+  [#8829](https://github.com/pulumi/pulumi/pull/8829)
+
+- [cli] Add better error message for pulumi service rate limit responses
+  [#7963](https://github.com/pulumi/pulumi/issues/7963)
+
+### Bug Fixes
+
+- [sdk/{python,nodejs}] - Prevent `ResourceOptions.merge` from promoting between the
+  `.provider` and `.providers` fields. This changes the general behavior of merging
+  for `.provider` and `.providers`, as described in [#8796](https://github.com/pulumi/pulumi/issues/8796).
+  Note that this is a breaking change in two ways:
+    1. Passing a provider to a custom resource of the wrong package now
+       produces a `ValueError`. In the past it would send to the provider, and
+       generally crash the provider.
+    2. Merging two `ResourceOptions` with `provider` set no longer hoists to `providers`.
+       One `provider` will now take priority over the other. The new behavior reflects the
+       common case for `ResourceOptions.merge`. To restore the old behavior, replace
+       `ResourceOptions(provider=FooProvider).merge(ResourceOptions(provider=BarProvider))`
+       with `ResourceOptions(providers=[FooProvider]).merge(ResourceOptions(providers=[BarProvider]))`.
+  [#8770](https://github.com/pulumi/pulumi/pull/8770)
+
+- [codegen/nodejs] - Generate an install script that runs `pulumi plugin install` with
+  the `--server` flag when necessary.
+  [#8730](https://github.com/pulumi/pulumi/pull/8730)
+
+- [cli] The engine will no longer try to replace resources that are protected as that entails a delete.
+  [#8810](https://github.com/pulumi/pulumi/pull/8810)
+
+- [codegen/pcl] - Fix handling of function invokes without args
+  [#8805](https://github.com/pulumi/pulumi/pull/8805)
+
+## 3.22.1 (2022-01-14)
+
+### Improvements
+
+- [sdk/dotnet] - Add `PluginDownloadURL` as a resource option. When provided by
+  the schema, `PluginDownloadURL` will be baked into `new Resource` and `Invoke`
+  requests in generated SDKs.
+  [#8739](https://github.com/pulumi/pulumi/pull/8739)
+
+- [sdk] - Allow property paths to accept `[*]` as sugar for `["*"]`.
+  [#8743](https://github.com/pulumi/pulumi/pull/8743)
+
+- [sdk/dotnet] Add `Union.Bimap` function for converting both sides of a union at once.
+  [#8733](https://github.com/pulumi/pulumi/pull/8733)
+
+### Bug Fixes
+
+- [sdk/dotnet] Allow `Output<Union>` to be converted to `InputUnion`.
+  [#8733](https://github.com/pulumi/pulumi/pull/8733)
+
+- [cli/config] - Revert number handling in `pulumi config`.
+  [#8754](https://github.com/pulumi/pulumi/pull/8754)
+
+## 3.22.0 (2022-01-12)
+
+### Improvements
+
+- [sdk/{nodejs,go,python}] - Add `PluginDownloadURL` as a resource option. When provided by
+  the schema, `PluginDownloadURL` will be baked into `new Resource` and `Invoke`
+  requests in generated SDKs.
+  [#8698](https://github.com/pulumi/pulumi/pull/8698)
+  [#8690](https://github.com/pulumi/pulumi/pull/8690)
+  [#8692](https://github.com/pulumi/pulumi/pull/8692)
+
+### Bug Fixes
+
+- [auto/python] - Fixes an issue with exception isolation in a
+  sequence of inline programs that caused all inline programs to fail
+  after the first one failed
+  [#8693](https://github.com/pulumi/pulumi/pull/8693)
+
+
+## 3.21.1 (2022-01-07)
+
+### Improvements
+
+- [sdk/go] - Add `PluginDownloadURL` as a resource option.
+  [#8555](https://github.com/pulumi/pulumi/pull/8555)
+
+- [sdk/go] - Allow users to override enviromental variables for `GetCommandResults`.
+  [#8610](https://github.com/pulumi/pulumi/pull/8610)
+
+- [sdk/nodejs] Support using native ES modules as Pulumi scripts
+  [#7764](https://github.com/pulumi/pulumi/pull/7764)
+
+- [sdk/nodejs] Support a `nodeargs` option for passing `node` arguments to the Node language host
+  [#8655](https://github.com/pulumi/pulumi/pull/8655)
+
+### Bug Fixes
+
+- [cli/engine] - Fix [#3982](https://github.com/pulumi/pulumi/issues/3982), a bug
+  where the engine ignored the final line of stdout/stderr if it didn't terminate
+  with a newline.
+  [#8671](https://github.com/pulumi/pulumi/pull/8671)
+
+- [nodejs/sdk] - GetRequiredPlugins: Return plugins even when there're errors.
+  [#8699](https://github.com/pulumi/pulumi/pull/8699)
+
+
+## 3.21.0 (2021-12-29)
+
+### Improvements
+
+- [engine] - Interpret `pluginDownloadURL` as the provider host url when
+  downloading plugins.
+  [#8544](https://github.com/pulumi/pulumi/pull/8544)
+
+- [sdk/dotnet] - `InputMap` and `InputList` can now be initialized
+  with any value that implicitly converts to the collection type.
+  These values are then automatically appended, for example:
+
+        var list = new InputList<string>
+        {
+            "V1",
+            Output.Create("V2"),
+            new[] { "V3", "V4" },
+            new List<string> { "V5", "V6" },
+            Output.Create(ImmutableArray.Create("V7", "V8"))
+        };
+
+  This feature simplifies the syntax for constructing resources and
+  specifying resource options such as the `DependsOn` option.
+
+  [#8498](https://github.com/pulumi/pulumi/pull/8498)
+
+### Bug Fixes
+
+- [sdk/python] - Fixes an issue with stack outputs persisting after
+  they are removed from the Pulumi program
+  [#8583](https://github.com/pulumi/pulumi/pull/8583)
+
+- [auto/*] - Fixes `stack.setConfig()` breaking when trying to set
+  values that look like flags (such as `-value`)
+  [#8518](https://github.com/pulumi/pulumi/pull/8614)
+
+- [sdk/dotnet] - Don't throw converting value types that don't match schema
+  [#8628](https://github.com/pulumi/pulumi/pull/8628)
+
+- [sdk/{go,nodejs,dotnet,python}] - Compute full set of aliases when both parent and child are aliased.
+  [#8627](https://github.com/pulumi/pulumi/pull/8627)
+
+- [cli/import] - Fix import of resource with non-identifier map keys
+  [#8645](https://github.com/pulumi/pulumi/pull/8645)
+
+- [backend/filestate] - Allow preview on locked stack
+  [#8642](https://github.com/pulumi/pulumi/pull/8642)
+
+## 3.20.0 (2021-12-16)
+
+### Improvements
+
+- [codegen/go] - Do not generate unreferenced input types by default.
+  [#7943](https://github.com/pulumi/pulumi/pull/7943)
+
+- [codegen/go] - Simplify the application of object defaults in generated SDKs.
+  [#8539](https://github.com/pulumi/pulumi/pull/8539)
+
+- [codegen/{python,dotnet}] - Emit `pulumi-plugin.json` unconditionally.
+  [#8527](https://github.com/pulumi/pulumi/pull/8527)
+  [#8532](https://github.com/pulumi/pulumi/pull/8532)
+
+- [sdk/python] - Lookup Pulumi packages by searching for `pulumi-plugin.json`.
+  Pulumi packages need not be prefixed by `pulumi-` anymore.
+  [#8515](https://github.com/pulumi/pulumi/pull/8515)
+
+- [sdk/go] - Lookup packages by searching for `pulumi-plugin.json`.
+  Pulumi packages need not be prefixed by `github.com/pulumi/pulumi-` anymore.
+  [#8516](https://github.com/pulumi/pulumi/pull/8516)
+
+- [sdk/dotnet] - Lookup packages by searching for `pulumi-plugin.json`.
+  Pulumi packages need not be prefixed by `Pulumi.` anymore.
+  [#8517](https://github.com/pulumi/pulumi/pull/8517)
+
+- [sdk/go] - Emit `pulumi-plugin.json`
+  [#8530](https://github.com/pulumi/pulumi/pull/8530)
+
+- [cli] - Always use locking in filestate backends. This feature was
+  previously disabled by default and activated by setting the
+  `PULUMI_SELF_MANAGED_STATE_LOCKING=1` environment variable.
+  [#8565](https://github.com/pulumi/pulumi/pull/8565)
+
+- [{cli,auto}] - Exclude language plugins from `PULUMI_IGNORE_AMBIENT_PLUGINS`.
+  [#8576](https://github.com/pulumi/pulumi/pull/8576)
+
+- [sdk/dotnet] - Fixes a rare race condition that sporadically caused
+  NullReferenceException to be raised when constructing resources
+  [#8495](https://github.com/pulumi/pulumi/pull/8495)
+
+- [cli] Log secret decryption events when a project uses the Pulumi Service and a 3rd party secrets provider
+  [#8563](https://github.com/pulumi/pulumi/pull/8563)
+
+- [schema] Do not validate against the metaschema in ImportSpec. Clients that need to
+  validate input schemas should use the BindSpec API instead.
+  [#8543](https://github.com/pulumi/pulumi/pull/8543)
+
+### Bug Fixes
+
+- [codegen/schema] - Error on type token names that are not allowed (schema.Name
+  or specified in allowedPackageNames).
+  [#8538](https://github.com/pulumi/pulumi/pull/8538)
+  [#8558](https://github.com/pulumi/pulumi/pull/8558)
+
+- [codegen/go] - Fix `ElementType` for nested collection input and output types.
+  [#8535](https://github.com/pulumi/pulumi/pull/8535)
+
+- [{codegen,sdk}/{python,dotnet,go}] - Use `pulumi-plugin.json` rather than `pulumiplugin.json`.
+  [#8593](https://github.com/pulumi/pulumi/pull/8593)
+
+## 3.19.0 (2021-12-01)
+
+### Improvements
+
+- [codegen/go] - Remove `ResourcePtr` types from generated SDKs. Besides being
+  unnecessary--`Resource` types already accommodate `nil` to indicate the lack of
+  a value--the implementation of `Ptr` types for resources was incorrect, making
+  these types virtually unusable in practice.
+  [#8449](https://github.com/pulumi/pulumi/pull/8449)
+
+- [cli] - Allow interpolating plugin custom server URLs.
+  [#8507](https://github.com/pulumi/pulumi/pull/8507)
+
+### Bug Fixes
+
+- [cli/engine] - Accurately computes the fields changed when diffing with unhelpful providers. This
+  allows the `replaceOnChanges` feature to be respected for all providers.
+  [#8488](https://github.com/pulumi/pulumi/pull/8488)
+
+- [codegen/go] - Respect default values in Pulumi object types.
+  [#8411](https://github.com/pulumi/pulumi/pull/8400)
+
+## 3.18.1 (2021-11-22)
+
+### Improvements
+
+- [cli] - When running `pulumi new https://github.com/name/repo`, check
+  for branch `main` if branch `master` doesn't exist.
+  [#8463](https://github.com/pulumi/pulumi/pull/8463)
+
+- [codegen/python] - Program generator now uses `fn_output` forms where
+  appropriate, simplifying auto-generated examples.
+  [#8433](https://github.com/pulumi/pulumi/pull/8433)
+
+- [codegen/go] - Program generator now uses fnOutput forms where
+  appropriate, simplifying auto-generated examples.
+  [#8431](https://github.com/pulumi/pulumi/pull/8431)
+
+- [codegen/dotnet] - Program generator now uses `Invoke` forms where
+  appropriate, simplifying auto-generated examples.
+  [#8432](https://github.com/pulumi/pulumi/pull/8432)
+
+### Bug Fixes
+
+- [cli/nodejs] - Allow specifying the tsconfig file used in Pulumi.yaml.
+  [#8452](https://github.com/pulumi/pulumi/pull/8452)
+
+- [codegen/nodejs] - Respect default values in Pulumi object types.
+  [#8400](https://github.com/pulumi/pulumi/pull/8400)
+
+- [sdk/python] - Correctly handle version checking python virtual environments.
+  [#8465](https://github.com/pulumi/pulumi/pull/8465)
+
+- [cli] - Catch expected errors in stacks with filestate backends.
+  [#8455](https://github.com/pulumi/pulumi/pull/8455)
+
+- [sdk/dotnet] - Do not attempt to serialize unknown values.
+  [#8475](https://github.com/pulumi/pulumi/pull/8475)
+
+## 3.18.0 (2021-11-17)
+
+### Improvements
+- [ci] - Adds CI detector for Buildkite
+  [#7933](https://github.com/pulumi/pulumi/pull/7933)
+
+- [cli] - Add `--exclude-protected` flag to `pulumi destroy`.
+  [#8359](https://github.com/pulumi/pulumi/pull/8359)
+
+- [cli] Add the ability to use `pulumi org set [name]` to set a default org
+  to use when creating a stacks in the Pulumi Service backend or self-hosted Service.
+  [#8352](https://github.com/pulumi/pulumi/pull/8352)
+
+- [schema] Add IsOverlay option to disable codegen for particular types.
+  [#8338](https://github.com/pulumi/pulumi/pull/8338)
+  [#8425](https://github.com/pulumi/pulumi/pull/8425)
+
+- [sdk/dotnet] - Marshal output values.
+  [#8316](https://github.com/pulumi/pulumi/pull/8316)
+
+- [sdk/python] - Unmarshal output values in component provider.
+  [#8212](https://github.com/pulumi/pulumi/pull/8212)
+
+- [sdk/nodejs] - Unmarshal output values in component provider.
+  [#8205](https://github.com/pulumi/pulumi/pull/8205)
+
+- [sdk/nodejs] - Allow returning failures from Call in the provider without setting result outputs.
+  [#8424](https://github.com/pulumi/pulumi/pull/8424)
+
+- [sdk/go] - Allow specifying Call failures from the provider.
+  [#8424](https://github.com/pulumi/pulumi/pull/8424)
+
+- [codegen/nodejs] - Program generator now uses `fnOutput` forms where
+  appropriate, simplifying auto-generated examples.
+  [#8434](https://github.com/pulumi/pulumi/pull/8434)
+
+### Bug Fixes
+
+- [engine] - Compute dependents correctly during targeted deletes.
+  [#8360](https://github.com/pulumi/pulumi/pull/8360)
+
+- [cli/engine] - Update command respects `--target-dependents`.
+  [#8395](https://github.com/pulumi/pulumi/pull/8395)
+
+- [docs] - Fix broken lists in dotnet docs.
+  [docs#6558](https://github.com/pulumi/docs/issues/6558)
+
+## 3.17.1 (2021-11-09)
+
+### Improvements
+
+- [codegen/docs] Edit docs codegen to document `$fnOutput` function
+  invoke forms in API documentation.
+  [#8287](https://github.com/pulumi/pulumi/pull/8287)
+
+### Bug Fixes
+
+- [automation/python] - Fix deserialization of events.
+  [#8375](https://github.com/pulumi/pulumi/pull/8375)
+
+- [sdk/dotnet] - Fixes failing preview for programs that call data
+  sources (`F.Invoke`) with unknown outputs.
+  [#8339](https://github.com/pulumi/pulumi/pull/8339)
+
+- [programgen/go] - Don't change imported resource names.
+  [#8353](https://github.com/pulumi/pulumi/pull/8353)
+
+
+## 3.17.0 (2021-11-03)
+
+### Improvements
+
+- [cli] - Reformat error message string in `sdk/go/common/diag/errors.go`.
+  [#8284](https://github.com/pulumi/pulumi/pull/8284)
+
+- [cli] - Add `--json` flag to `up`, `destroy` and `refresh`.
+
+  Passing the `--json` flag to `up`, `destroy` and `refresh` will stream JSON events from the engine to stdout.
+  For `preview`, the existing functionality of outputting a JSON object at the end of preview is maintained.
+  However, the streaming output can be extended to `preview` by using the `PULUMI_ENABLE_STREAMING_JSON_PREVIEW` environment variable.
+
+  [#8275](https://github.com/pulumi/pulumi/pull/8275)
+
+### Bug Fixes
+
+- [sdk/go] - Respect implicit parents in alias resolution.
+  [#8288](https://github.com/pulumi/pulumi/pull/8288)
+
+- [sdk/python] - Expand dependencies when marshaling output values.
+  [#8301](https://github.com/pulumi/pulumi/pull/8301)
+
+- [codegen/go] - Interaction between the `plain` and `default` tags of a type.
+  [#8254](https://github.com/pulumi/pulumi/pull/8254)
+
+- [sdk/dotnet] - Fix a race condition when detecting exceptions in stack creation.
+  [#8294](https://github.com/pulumi/pulumi/pull/8294)
+
+- [sdk/go] - Fix regression marshaling assets/archives.
+  [#8290](https://github.com/pulumi/pulumi/pull/8290)
+
+- [sdk/dotnet] - Don't panic on schema mismatches.
+  [#8286](https://github.com/pulumi/pulumi/pull/8286)
+
+- [codegen/python] - Fixes issue with `$fn_output` functions failing in
+  preview when called with unknown arguments.
+  [#8320](https://github.com/pulumi/pulumi/pull/8320)
+
+
+## 3.16.0 (2021-10-20)
+
+### Improvements
+
+- [codegen/dotnet] - Add helper function forms `$fn.Invoke` that
+  accept `Input`s, return an `Output`, and wrap the underlying
+  `$fn.InvokeAsync` call. This change addreses
+  [#5758](https://github.com/pulumi/pulumi/issues/) for .NET, making
+  it easier to compose functions/datasources with Pulumi resources.
+  NOTE for resource providers: the generated code requires Pulumi .NET
+  SDK 3.15 or higher.
+
+  [#7899](https://github.com/pulumi/pulumi/pull/7899)
+
+- [auto/dotnet] - Add `pulumi state delete` and `pulumi state unprotect` functionality
+  [#8202](https://github.com/pulumi/pulumi/pull/8202)
+
+
+## 3.15.0 (2021-10-14)
+
+### Improvements
+
+- [automation/python] - Use `rstrip` rather than `strip` for the sake of indentation
+  [#8160](https://github.com/pulumi/pulumi/pull/8160)
+
+- [codegen/nodejs] - Add helper function forms `$fnOutput` that accept
+  `Input`s, return an `Output`, and wrap the underlying `$fn` call.
+  This change addreses
+  [#5758](https://github.com/pulumi/pulumi/issues/5758) for NodeJS,
+  making it easier to compose functions/datasources with Pulumi
+  resources.
+  [#8047](https://github.com/pulumi/pulumi/pull/8047)
+
+- [sdk/dotnet] - Update SDK to support the upcoming codegen feature that
+  will enable functions to accept Outputs
+  ([5758](https://github.com/pulumi/pulumi/issues/5758)). Specifically
+  add `Pulumi.DeploymentInstance.Invoke` and remove the now redundant
+  `Pulumi.Utilities.CodegenUtilities`.
+  [#8142](https://github.com/pulumi/pulumi/pull/8142)
+
+- [cli] - Upgrade CLI to go1.17
+  [#8171](https://github.com/pulumi/pulumi/pull/8171)
+
+- [codegen/go] Register input types for schema object types.
+  [#7959](https://github.com/pulumi/pulumi/pull/7959)
+
+- [codegen/go] Register input types for schema resource and enum types.
+  [#8204]((https://github.com/pulumi/pulumi/pull/8204))
+
+- [codegen/go] Add schema flag to disable registering input types.
+  [#8198](https://github.com/pulumi/pulumi/pull/8198)
+
+### Bug Fixes
+
+- [codegen/go] - Use `importBasePath` before `name` if specified for name
+  and path.
+  [#8159](https://github.com/pulumi/pulumi/pull/8159)
+  [#8187](https://github.com/pulumi/pulumi/pull/8187)
+
+- [auto/go] - Mark entire exported map as secret if key in map is secret.
+  [#8179](https://github.com/pulumi/pulumi/pull/8179)
+
+
+## 3.14.0 (2021-10-06)
+
+### Improvements
+
+- [cli] - Differentiate in-progress actions by bolding output.
+  [#7918](https://github.com/pulumi/pulumi/pull/7918)
+
+- [CLI] Adding the ability to set `refresh: always` in an options object at a Pulumi.yaml level
+  to allow a user to be able to always refresh their derivative stacks by default
+  [#8071](https://github.com/pulumi/pulumi/pull/8071)
+
+### Bug Fixes
+
+- [codegen/go] - Fix generation of cyclic struct types.
+  [#8049](https://github.com/pulumi/pulumi/pull/8049)
+
+- [codegen/nodejs] - Fix type literal generation by adding
+  disambiguating parens; previously nested types such as arrays of
+  unions and optionals generated type literals that were incorrectly
+  parsed by TypeScript precedence rules.
+
+  NOTE for providers: using updated codegen may result in API changes
+  that break existing working programs built against the older
+  (incorrect) API declarations.
+
+  [#8116](https://github.com/pulumi/pulumi/pull/8116)
+
+- [auto/go] - Fix --target / --replace args
+  [#8109](https://github.com/pulumi/pulumi/pull/8109)
+
+- [sdk/python] - Fix deprecation warning when using python 3.10
+  [#8129](https://github.com/pulumi/pulumi/pull/8129)
+
+
+## 3.13.2 (2021-09-27)
+
+**Please Note:** The v3.13.1 release failed in our build pipeline and was re-released as v3.13.2.
+
+### Improvements
+
+- [CLI] - Enable output values in the engine by default.
+  [#8014](https://github.com/pulumi/pulumi/pull/8014)
+
+### Bug Fixes
+
+- [automation/python] - Fix a bug in printing `Stack` if no program is provided.
+  [#8032](https://github.com/pulumi/pulumi/pull/8032)
+
+- [codegen/schema] - Revert #7938.
+  [#8035](https://github.com/pulumi/pulumi/pull/8035)
+
+- [codegen/nodejs] - Correctly determine imports for functions.
+  [#8038](https://github.com/pulumi/pulumi/pull/8038)
+
+- [codegen/go] - Fix resolution of enum naming collisions.
+  [#7985](https://github.com/pulumi/pulumi/pull/7985)
+
+- [sdk/{nodejs,python}] - Fix errors when testing remote components with mocks.
+  [#8053](https://github.com/pulumi/pulumi/pull/8053)
+
+- [codegen/nodejs] - Fix generation of provider enum with environment variables.
+  [#8051](https://github.com/pulumi/pulumi/pull/8051)
+
+## 3.13.0 (2021-09-22)
+
+### Improvements
+
+- [sdk/go] - Improve error messages for (un)marshalling properties.
+  [#7936](https://github.com/pulumi/pulumi/pull/7936)
+
+- [sdk/go] - Initial support for (un)marshalling output values.
+  [#7861](https://github.com/pulumi/pulumi/pull/7861)
+
+- [sdk/go] - Add `RegisterInputType` and register built-in types.
+  [#7928](https://github.com/pulumi/pulumi/pull/7928)
+
+- [codegen] - Packages include `Package.Version` when provided.
+  [#7938](https://github.com/pulumi/pulumi/pull/7938)
+
+- [auto/*] - Fix escaped HTML characters from color directives in event stream.
+
+  E.g. `"<{%reset%}>debug: <{%reset%}>"` -> `"<{%reset%}>debug: <{%reset%}>"`
+  [#7998](https://github.com/pulumi/pulumi/pull/7998)
+
+- [auto/*] - Allow eliding color directives from event logs by passing `NO_COLOR` env var.
+
+  E.g. `"<{%reset%}>debug: <{%reset%}>"` -> `"debug: "`
+  [#7998](https://github.com/pulumi/pulumi/pull/7998)
+
+- [schema] The syntactical well-formedness of a package schema is now described
+  and checked by a JSON schema metaschema.
+  [#7952](https://github.com/pulumi/pulumi/pull/7952)
+
+### Bug Fixes
+
+- [codegen/schema] - Correct validation for Package
+  [#7896](https://github.com/pulumi/pulumi/pull/7896)
+
+- [cli] Use json.Unmarshal instead of custom parser
+  [#7954](https://github.com/pulumi/pulumi/pull/7954)
+
+- [sdk/{go,dotnet}] - Thread replaceOnChanges through Go and .NET
+  [#7967](https://github.com/pulumi/pulumi/pull/7967)
+
+- [codegen/nodejs] - Correctly handle hyphenated imports
+  [#7993](https://github.com/pulumi/pulumi/pull/7993)
+
+## 3.12.0 (2021-09-08)
+
+### Improvements
+
+- [build] - make lint returns an accurate status code
+  [#7844](https://github.com/pulumi/pulumi/pull/7844)
+
+- [codegen/python] - Add helper function forms `$fn_output` that
+  accept `Input`s, return an `Output`, and wrap the underlying `$fn`
+  call. This change addresses
+  [#5758](https://github.com/pulumi/pulumi/issues/) for Python,
+  making it easier to compose functions/datasources with Pulumi
+  resources. [#7784](https://github.com/pulumi/pulumi/pull/7784)
+
+- [codegen] - Add `replaceOnChange` to schema.
+  [#7874](https://github.com/pulumi/pulumi/pull/7874)
+
+- [cli/about] - Add command for debug information
+  [#7817](https://github.com/pulumi/pulumi/pull/7817)
+
+- [codegen/schema] Add a `pulumi schema check` command to validate package schemas.
+  [#7865](https://github.com/pulumi/pulumi/pull/7865)
+
+### Bug Fixes
+
+- [sdk/python] - Fix Pulumi programs hanging when dependency graph
+  forms a cycle, as when `eks.NodeGroup` declaring `eks.Cluster` as a
+  parent while also depending on it indirectly via properties
+  [#7887](https://github.com/pulumi/pulumi/pull/7887)
+
+- [sdk/python] Fix a regression in Python dynamic providers introduced in #7755.
+
+- [automation/go] Fix loading of stack settings/configs from yaml files.
+  [#pulumi-kubernetes-operator/183](https://github.com/pulumi/pulumi-kubernetes-operator/issues/183)
+
+- [codegen/python] - Fix invalid Python docstring generation for enums
+  that contain doc comments with double quotes
+  [#7914](https://github.com/pulumi/pulumi/pull/7914)
+
+## 3.11.0 (2021-08-25)
+
+### Improvements
+
+- [auto/dotnet] - Add support for `--exact` and `--server` with `pulumi plugin install` via Automation API. BREAKING NOTE: If you are subclassing `Workspace` your `InstallPluginAsync` implementation will need to be updated to reflect the new `PluginInstallOptions` parameter.
+  [#7762](https://github.com/pulumi/pulumi/pull/7796)
+
+- [codegen/go] - Add helper function forms `$fnOutput` that accept
+  `Input`s, return an `Output`, and wrap the underlying `$fn` call.
+  This change addreses
+  [#5758](https://github.com/pulumi/pulumi/issues/) for Go, making it
+  easier to compose functions/datasources with Pulumi resources.
+  [#7784](https://github.com/pulumi/pulumi/pull/7784)
+
+- [sdk/python] - Speed up `pulumi up` on Python projects by optimizing
+  `pip` invocations
+  [#7819](https://github.com/pulumi/pulumi/pull/7819)
+
+- [sdk/dotnet] - Support for calling methods.
+  [#7582](https://github.com/pulumi/pulumi/pull/7582)
+
+### Bug Fixes
+
+- [cli] - Avoid `missing go.sum entry for module` for new Go projects.
+  [#7808](https://github.com/pulumi/pulumi/pull/7808)
+
+- [codegen/schema] - Allow hyphen in schema path reference.
+  [#7824](https://github.com/pulumi/pulumi/pull/7824)
+
+## 3.10.3 (2021-08-19)
+
+### Improvements
+
+- [sdk/python] - Add support for custom naming of dynamic provider resource.
+  [#7633](https://github.com/pulumi/pulumi/pull/7633)
+
+### Bug Fixes
+
+- [codegen/go] - Fix nested collection type generation.
+  [#7779](https://github.com/pulumi/pulumi/pull/7779)
+
+- [sdk/dotnet] - Fix an exception when passing an unknown `Output` to
+  the `DependsOn` resource option.
+  [#7762](https://github.com/pulumi/pulumi/pull/7762)
+
+- [engine] Include transitive children in dependency list for deletes.
+  [#7788](https://github.com/pulumi/pulumi/pull/7788)
+
+
+## 3.10.2 (2021-08-16)
+
+### Improvements
+
+- [cli] Stop printing secret value on `pulumi config set` if it looks like a secret.
+  [#7327](https://github.com/pulumi/pulumi/pull/7327)
+
+- [sdk/nodejs] Prevent Pulumi from overriding tsconfig.json options.
+  [#7068](https://github.com/pulumi/pulumi/pull/7068)
+
+- [sdk/go] - Permit declaring explicit resource dependencies via
+  `ResourceInput` values.
+  [#7584](https://github.com/pulumi/pulumi/pull/7584)
+
+### Bug Fixes
+
+- [sdk/go] - Fix marshaling behavior for undefined properties.
+  [#7768](https://github.com/pulumi/pulumi/pull/7768)
+
+- [sdk/python] - Fix program hangs when monitor becomes unavailable.
+  [#7734](https://github.com/pulumi/pulumi/pull/7734)
+
+- [sdk/python] Allow Python dynamic provider resources to be constructed outside of `__main__`.
+  [#7755](https://github.com/pulumi/pulumi/pull/7755)
+
+## 3.10.1 (2021-08-12)
+
+### Improvements
+
+- [sdk/go] - Depending on a component now depends on the transitive closure of its
+  child resources.
+  [#7732](https://github.com/pulumi/pulumi/pull/7732)
+
+- [sdk/python] - Depending on a component now depends on the transitive closure of its
+  child resources.
+  [#7732](https://github.com/pulumi/pulumi/pull/7732)
+
+## 3.10.0 (2021-08-11)
+
+### Improvements
+
+- [cli] - Fix the preview experience for unconfigured providers. Rather than returning the
+  inputs of a resource managed by an unconfigured provider as its outputs, the engine will treat all outputs as unknown. Most
+  programs will not be affected by these changes: in general, the only programs that will
+  see differences are programs that:
+
+      1. pass unknown values to provider instances
+      2. use these provider instances to manage resources
+      3. pass values from these resources to resources that are managed by other providers
+
+  These kinds of programs are most common in scenarios that deploy managed Kubernetes
+  clusters and Kubernetes apps within the same program, then flow values from those apps
+  into other resources.
+
+  The legacy behavior can be re-enabled by setting the `PULUMI_LEGACY_PROVIDER_PREVIEW` to
+  a truthy value (e.g. `1`, `true`, etc.).
+
+  [#7560](https://github.com/pulumi/pulumi/pull/7560)
+
+- [automation] - Add force flag for RemoveStack in workspace
+  [#7523](https://github.com/pulumi/pulumi/pull/7523)
+
+### Bug Fixes
+
+- [cli] - Properly parse Git remotes with periods or hyphens.
+  [#7386](https://github.com/pulumi/pulumi/pull/7386)
+
+- [codegen/python] - Recover good IDE completion experience over
+  module imports that was compromised when introducing the lazy import
+  optimization.
+  [#7487](https://github.com/pulumi/pulumi/pull/7487)
+
+- [sdk/python] - Use `Sequence[T]` instead of `List[T]` for several `Resource`
+  parameters.
+  [#7698](https://github.com/pulumi/pulumi/pull/7698)
+
+- [auto/nodejs] - Fix a case where inline programs could exit with outstanding async work.
+  [#7704](https://github.com/pulumi/pulumi/pull/7704)
+
+- [sdk/nodejs] - Use ESlint instead of TSlint
+  [#7719](https://github.com/pulumi/pulumi/pull/7719)
+
+- [sdk/python] - Fix pulumi.property's default value handling.
+  [#7736](https://github.com/pulumi/pulumi/pull/7736)
+
+## 3.9.1 (2021-07-29)
+
+### Bug Fixes
+
+- [cli] - Respect provider aliases
+  [#7166](https://github.com/pulumi/pulumi/pull/7166)
+
+- [cli] - `pulumi stack ls` now returns all accessible stacks (removing
+  earlier cap imposed by the httpstate backend).
+  [#3620](https://github.com/pulumi/pulumi/issues/3620)
+
+- [sdk/go] - Fix panics caused by logging from `ApplyT`, affecting
+  `pulumi-docker` and potentially other providers
+  [#7661](https://github.com/pulumi/pulumi/pull/7661)
+
+- [sdk/python] - Handle unknown results from methods.
+  [#7677](https://github.com/pulumi/pulumi/pull/7677)
+
+## 3.9.0 (2021-07-28)
+
+### Improvements
+
+- [sdk/go] - Add stack output helpers for numeric types.
+  [#7410](https://github.com/pulumi/pulumi/pull/7410)
+
+- [sdk/python] - Permit `Input[Resource]` values in `depends_on`.
+  [#7559](https://github.com/pulumi/pulumi/pull/7559)
+
+- [backend/filestate] - Allow pulumi stack ls to see all stacks regardless of passphrase.
+  [#7660](https://github.com/pulumi/pulumi/pull/7660)
+
+### Bug Fixes
+
+- [sdk/{go,python,nodejs}] - Rehydrate provider resources in `Construct`.
+  [#7624](https://github.com/pulumi/pulumi/pull/7624)
+
+- [engine] - Include children when targeting components.
+  [#7605](https://github.com/pulumi/pulumi/pull/7605)
+
+- [cli] - Restore passing log options to providers when `--logflow` is specified
+  https://github.com/pulumi/pulumi/pull/7640
+
+- [sdk/nodejs] - Fix `pulumi up --logflow` causing Node multi-lang components to hang
+  [#7644](https://github.com/pulumi/pulumi/pull/)
+
+- [sdk/{dotnet,python,nodejs}] - Set the package on DependencyProviderResource.
+  [#7630](https://github.com/pulumi/pulumi/pull/7630)
+
+
+## 3.8.0 (2021-07-22)
+
+### Improvements
+
+- [sdk/dotnet] - Fix async await warnings.
+  [#7537](https://github.com/pulumi/pulumi/pull/7537)
+
+- [codegen/dotnet] - Emit dynamic config-getters.
+  [#7549](https://github.com/pulumi/pulumi/pull/7549)
+
+- [sdk/python] - Support for authoring resource methods in Python.
+  [#7555](https://github.com/pulumi/pulumi/pull/7555)
+
+- [sdk/{go,dotnet}] - Admit non-asset/archive values when unmarshalling into assets and archives.
+  [#7579](https://github.com/pulumi/pulumi/pull/7579)
+
+### Bug Fixes
+
+- [sdk/dotnet] - Fix for race conditions in .NET SDK that used to
+  manifest as a `KeyNotFoundException` from `WhileRunningAsync`.
+  [#7529](https://github.com/pulumi/pulumi/pull/7529)
+
+- [sdk/go] - Fix target and replace options for the Automation API.
+  [#7426](https://github.com/pulumi/pulumi/pull/7426)
+
+- [cli] - Don't escape special characters when printing JSON.
+  [#7593](https://github.com/pulumi/pulumi/pull/7593)
+
+- [sdk/go] - Fix panic when marshaling `self` in a method.
+  [#7604](https://github.com/pulumi/pulumi/pull/7604)
+
+## 3.7.1 (2021-07-19)
+
+### Improvements
+
+- [codegen/python,nodejs] Emit dynamic config-getters.
+  [#7447](https://github.com/pulumi/pulumi/pull/7447), [#7530](https://github.com/pulumi/pulumi/pull/7530)
+
+- [sdk/python] Make `Output[T]` covariant
+  [#7483](https://github.com/pulumi/pulumi/pull/7483)
+
+### Bug Fixes
+
+- [sdk/nodejs] Fix a bug in closure serialization.
+  [#6999](https://github.com/pulumi/pulumi/pull/6999)
+
+- [cli] Normalize cloud URL during login
+  [#7544](https://github.com/pulumi/pulumi/pull/7544)
+
+- [sdk/nodejs,dotnet] Wait on remote component dependencies
+  [#7541](https://github.com/pulumi/pulumi/pull/7541)
+
+## 3.7.0 (2021-07-13)
+
+### Improvements
+
+- [sdk/nodejs] Support for calling resource methods.
+  [#7377](https://github.com/pulumi/pulumi/pull/7377)
+
+- [sdk/go] Support for calling resource methods.
+  [#7437](https://github.com/pulumi/pulumi/pull/7437)
+
+### Bug Fixes
+
+- [codegen/go] Reimplement strict go enums to be Inputs.
+  [#7383](https://github.com/pulumi/pulumi/pull/7383)
+
+- [codegen/go] Emit To[ElementType]Output methods for go enum output types.
+  [#7499](https://github.com/pulumi/pulumi/pull/7499)
+
+## 3.6.1 (2021-07-07)
+
+### Improvements
+
+- [sdk] Add `replaceOnChanges` resource option.
+  [#7226](https://github.com/pulumi/pulumi/pull/7226)
+
+- [sdk/go] Support for authoring resource methods in Go.
+  [#7379](https://github.com/pulumi/pulumi/pull/7379)
+
+### Bug Fixes
+
+- [sdk/python] Fix an issue where dependency keys were incorrectly translates to camelcase.
+  [#7443](https://github.com/pulumi/pulumi/pull/7443)
+
+- [cli] Fix rendering of diffs for resource without DetailedDiffs.
+  [#7500](https://github.com/pulumi/pulumi/pull/7500)
+
+## 3.6.0 (2021-06-30)
+
+### Improvements
+
+- [cli] Added support for passing custom paths that need
+  to be watched by the `pulumi watch` command.
+  [#7115](https://github.com/pulumi/pulumi/pull/7247)
+
+- [auto/nodejs] Fail early when multiple versions of `@pulumi/pulumi` are detected in nodejs inline programs.
+  [#7349](https://github.com/pulumi/pulumi/pull/7349)
+
+- [sdk/go] Add preliminary support for unmarshaling plain arrays and maps of output values.
+  [#7369](https://github.com/pulumi/pulumi/pull/7369)
+
+- Initial support for resource methods (Node.js authoring, Python calling).
+  [#7363](https://github.com/pulumi/pulumi/pull/7363)
+
+### Bug Fixes
+
+- [sdk/dotnet] Fix swallowed nested exceptions with inline program, so they correctly bubble to the consumer.
+  [#7323](https://github.com/pulumi/pulumi/pull/7323)
+
+- [sdk/go] Specify known when creating outputs for `construct`.
+  [#7343](https://github.com/pulumi/pulumi/pull/7343)
+
+- [cli] Fix passphrase rotation.
+  [#7347](https://github.com/pulumi/pulumi/pull/7347)
+
+- [multilang/python] Fix nested module generation.
+  [#7353](https://github.com/pulumi/pulumi/pull/7353)
+
+- [multilang/nodejs] Fix a hang when an error is thrown within an apply in a remote component.
+  [#7365](https://github.com/pulumi/pulumi/pull/7365)
+
+- [codegen/python] Include enum docstrings for python.
+  [#7374](https://github.com/pulumi/pulumi/pull/7374)
+
+## 3.5.1 (2021-06-16)
+
+**Please Note:** The v3.5.0 release did not complete and was re-released at the same commit as v3.5.1.
+
+### Improvements
+
+- [dotnet/sdk] Support microsoft logging extensions with inline programs.
+  [#7117](https://github.com/pulumi/pulumi/pull/7117)
+
+- [dotnet/sdk] Add create unknown to output utilities.
+  [#7173](https://github.com/pulumi/pulumi/pull/7173)
+
+- [dotnet] Fix Resharper code issues.
+  [#7178](https://github.com/pulumi/pulumi/pull/7178)
+
+- [codegen] Include properties with an underlying type of string on Go provider instances.
+  [#7230](https://github.com/pulumi/pulumi/pull/7230)
+
+- [cli] Provide a more helpful error instead of panicking when codegen fails during import.
+  [#7265](https://github.com/pulumi/pulumi/pull/7265)
+
+- [codegen/python] Cache package version for improved performance.
+  [#7293](https://github.com/pulumi/pulumi/pull/7293)
+
+- [sdk/python] Reduce `log.debug` calls for improved performance.
+  [#7295](https://github.com/pulumi/pulumi/pull/7295)
+
+### Bug Fixes
+
+- [sdk/dotnet] Fix resources destroyed after exception thrown during inline program.
+  [#7299](https://github.com/pulumi/pulumi/pull/7299)
+
+- [sdk/python] Fix regression in behaviour for `Output.from_input({})`.
+  [#7254](https://github.com/pulumi/pulumi/pull/7254)
+
+- [sdk/python] Prevent infinite loops when iterating `Output` objects.
+  [#7288](https://github.com/pulumi/pulumi/pull/7288)
+
+- [codegen/python] Rename conflicting ResourceArgs classes.
+  [#7171](https://github.com/pulumi/pulumi/pull/7171)
+
+## 3.4.0 (2021-06-05)
+
+### Improvements
+
+- [dotnet/sdk] Add get value async to output utilities.
+  [#7170](https://github.com/pulumi/pulumi/pull/7170)
+
+### Bug Fixes
+
+- [CLI] Fix broken venv for Python projects started from templates.
+  [#6624](https://github.com/pulumi/pulumi/pull/6623)
+
+- [cli] Send plugin install output to stderr, so that it doesn't
+  clutter up --json, automation API scenarios, and so on.
+  [#7115](https://github.com/pulumi/pulumi/pull/7115)
+
+- [cli] Protect against panics when using the wrong resource type with `pulumi import`.
+  [#7202](https://github.com/pulumi/pulumi/pull/7202)
+
+- [auto/nodejs] Emit warning instead of breaking on parsing JSON events for automation API.
+  [#7162](https://github.com/pulumi/pulumi/pull/7162)
+
+- [sdk/python] Improve performance of `Output.from_input` and `Output.all` on nested objects.
+  [#7175](https://github.com/pulumi/pulumi/pull/7175)
+
+### Misc
+- [cli] Update version of go-cloud used by Pulumi to `0.23.0`.
+  [#7204](https://github.com/pulumi/pulumi/pull/7204)
+
+## 3.3.1 (2021-05-25)
+
+### Improvements
+
+- [dotnet/sdk] Use source context with serilog.
+  [#7095](https://github.com/pulumi/pulumi/pull/7095)
+
+- [auto/dotnet] Make StackDeployment.FromJsonString public.
+  [#7067](https://github.com/pulumi/pulumi/pull/7067)
+
+- [sdk/python] Generated SDKs may now be installed from in-tree source.
+  [#7097](https://github.com/pulumi/pulumi/pull/7097)
+
+### Bug Fixes
+
+- [auto/nodejs] Fix an intermittent bug in parsing JSON events.
+  [#7032](https://github.com/pulumi/pulumi/pull/7032)
+
+- [auto/dotnet] Fix deserialization of CancelEvent in .NET 5.
+  [#7051](https://github.com/pulumi/pulumi/pull/7051)
+
+- Temporarily disable warning when a secret config is read as a non-secret.
+  [#7129](https://github.com/pulumi/pulumi/pull/7129)
+
+## 3.3.0 (2021-05-20)
+
+### Improvements
+
+- [cli] Provide user information when protected resources are not able to be deleted
+  [#7055](https://github.com/pulumi/pulumi/pull/7055)
+
+- [cli] Error instead of panic on invalid state file import
+  [#7065](https://github.com/pulumi/pulumi/pull/7065)
+
+- Warn when a secret config is read as a non-secret
+  [#6896](https://github.com/pulumi/pulumi/pull/6896)
+  [#7078](https://github.com/pulumi/pulumi/pull/7078)
+  [#7079](https://github.com/pulumi/pulumi/pull/7079)
+  [#7080](https://github.com/pulumi/pulumi/pull/7080)
+
+- [sdk/nodejs|python] Add GetSchema support to providers
+  [#6892](https://github.com/pulumi/pulumi/pull/6892)
+
+- [auto/dotnet] Provide PulumiFn implementation that allows runtime stack type
+  [#6910](https://github.com/pulumi/pulumi/pull/6910)
+
+- [auto/go] Provide GetPermalink for all results
+  [#6875](https://github.com/pulumi/pulumi/pull/6875)
+
+### Bug Fixes
+
+- [sdk/python] Fix relative `runtime:options:virtualenv` path resolution to ignore `main` project attribute
+  [#6966](https://github.com/pulumi/pulumi/pull/6966)
+
+- [auto/dotnet] Disable Language Server Host logging and checking appsettings.json config
+  [#7023](https://github.com/pulumi/pulumi/pull/7023)
+
+- [auto/python] Export missing `ProjectBackend` type
+  [#6984](https://github.com/pulumi/pulumi/pull/6984)
+
+- [sdk/nodejs] Fix noisy errors.
+  [#6995](https://github.com/pulumi/pulumi/pull/6995)
+
+- Config: Avoid emitting integers in objects using exponential notation.
+  [#7005](https://github.com/pulumi/pulumi/pull/7005)
+
+- [codegen/python] Fix issue with lazy_import affecting pulumi-eks
+  [#7024](https://github.com/pulumi/pulumi/pull/7024)
+
+- Ensure that all outstanding asynchronous work is awaited before returning from a .NET
+  Pulumi program.
+  [#6993](https://github.com/pulumi/pulumi/pull/6993)
+
+- Config: Avoid emitting integers in objects using exponential notation.
+  [#7005](https://github.com/pulumi/pulumi/pull/7005)
+
+- Build: Add vs code dev container
+  [#7052](https://github.com/pulumi/pulumi/pull/7052)
+
+- Ensure that all outstanding asynchronous work is awaited before returning from a Go
+  Pulumi program. Note that this may require changes to programs that use the
+  `pulumi.NewOutput` API.
+  [#6983](https://github.com/pulumi/pulumi/pull/6983)
+
+## 3.2.1 (2021-05-06)
+
+### Bug Fixes
+
+- [cli] Fix a regression caused by [#6893](https://github.com/pulumi/pulumi/pull/6893) that stopped stacks created
+  with empty passphrases from completing successful pulumi commands when loading the passphrase secrets provider.
+  [#6976](https://github.com/pulumi/pulumi/pull/6976)
+
+## 3.2.0 (2021-05-05)
+
+### Enhancements
+
+- [auto/go] Provide GetPermalink for all results
+  [#6875](https://github.com/pulumi/pulumi/pull/6875)
+
+- [automation/*] Add support for getting stack outputs using Workspace
+  [#6859](https://github.com/pulumi/pulumi/pull/6859)
+
+- [automation/*] Optionally skip Automation API version check
+  [#6882](https://github.com/pulumi/pulumi/pull/6882)
+  The version check can be skipped by passing a non-empty value to the `PULUMI_AUTOMATION_API_SKIP_VERSION_CHECK` environment variable.
+
+- [auto/go,nodejs] Add UserAgent to update/pre/refresh/destroy options.
+  [#6935](https://github.com/pulumi/pulumi/pull/6935)
+
+### Bug Fixes
+
+- [cli] Return an appropriate error when a user has not set `PULUMI_CONFIG_PASSPHRASE` nor `PULUMI_CONFIG_PASSPHRASE_FILE`
+  when trying to access the Passphrase Secrets Manager
+  [#6893](https://github.com/pulumi/pulumi/pull/6893)
+
+- [cli] Prevent against panic when using a ResourceReference as a program output
+  [#6962](https://github.com/pulumi/pulumi/pull/6962)
+
+- [sdk/python] Fix bug in MockResourceArgs.
+  [#6863](https://github.com/pulumi/pulumi/pull/6863)
+
+- [sdk/python] Address issues when using resource subclasses.
+  [#6890](https://github.com/pulumi/pulumi/pull/6890)
+
+- [sdk/python] Fix type-related regression on Python 3.6.
+  [#6942](https://github.com/pulumi/pulumi/pull/6942)
+
+- [sdk/python] Don't error when a dict input value has a mismatched type annotation.
+  [#6949](https://github.com/pulumi/pulumi/pull/6949)
+
+- [automation/dotnet] Fix EventLogWatcher failing to read events after an exception was thrown
+  [#6821](https://github.com/pulumi/pulumi/pull/6821)
+
+- [automation/dotnet] Use stackName in ImportStack
+  [#6858](https://github.com/pulumi/pulumi/pull/6858)
+
+- [automation/go] Improve autoError message formatting
+  [#6924](https://github.com/pulumi/pulumi/pull/6924)
+
+### Misc.
+
+- [auto/dotnet] Bump YamlDotNet to 11.1.1
+  [#6915](https://github.com/pulumi/pulumi/pull/6915)
+
+- [sdk/dotnet] Enable deterministic builds
+  [#6917](https://github.com/pulumi/pulumi/pull/6917)
+
+- [auto/*] Bump minimum version to v3.1.0.
+  [#6852](https://github.com/pulumi/pulumi/pull/6852)
+
+## 3.1.0 (2021-04-22)
+
+### Breaking Changes
+
+Please note, the following 2 breaking changes were included in our [3.0 changlog](https://www.pulumi.com/docs/get-started/install/migrating-3.0/#updated-cli-behavior-in-pulumi-30)
+Unfortunately, the initial release did not include that change. We apologize for any confusion or inconvenience this may have included the addressed behaviour.
+
+- [cli] Standardize stack select behavior to ensure that passing `--stack` does not make that the current stack.
+  [#6840](https://github.com/pulumi/pulumi/pull/6840)
+
+- [cli] Set pagination defaults for `pulumi stack history` to 10 entries.
+  [#6841](https://github.com/pulumi/pulumi/pull/6841)
+
+### Enhancements
+
+- [sdk/nodejs] Handle providers for RegisterResourceRequest
+  [#6795](https://github.com/pulumi/pulumi/pull/6795)
+
+- [automation/dotnet] Remove dependency on Gprc.Tools for F# / Paket compatibility
+  [#6793](https://github.com/pulumi/pulumi/pull/6793)
+
+### Bug Fixes
+
+- [codegen] Fix codegen for types that are used by both resources and functions.
+  [#6811](https://github.com/pulumi/pulumi/pull/6811)
+
+- [sdk/python] Fix bug in `get_resource_module` affecting resource hydration.
+  [#6833](https://github.com/pulumi/pulumi/pull/6833)
+
+- [automation/python] Fix bug in UpdateSummary deserialization for nested config values.
+  [#6838](https://github.com/pulumi/pulumi/pull/6838)
+
+
+## 3.0.0 (2021-04-19)
+
+### Breaking Changes
+
+- [sdk/cli] Bump version of Pulumi CLI and SDK to v3
+  [#6554](https://github.com/pulumi/pulumi/pull/6554)
+
+- Dropped support for NodeJS < v11.x
+
+- [CLI] Standardize the `--stack` flag to *not* set the stack as current (i.e. setStack=false) across CLI commands.
+  [#6300](https://github.com/pulumi/pulumi/pull/6300)
+
+- [CLI] Set pagination defaults for `pulumi stack history` to 10 entries.
+  [#6739](https://github.com/pulumi/pulumi/pull/6739)
+
+- [CLI] Remove `pulumi history` command. This was previously deprecated and replaced by `pulumi stack history`
+  [#6724](https://github.com/pulumi/pulumi/pull/6724)
+
+- [sdk/*] Refactor Mocks newResource and call to accept an argument struct for future extensibility rather than individual args
+  [#6672](https://github.com/pulumi/pulumi/pull/6672)
+
+- [sdk/nodejs] Enable nodejs dynamic provider caching by default on program side.
+  [#6704](https://github.com/pulumi/pulumi/pull/6704)
+
+- [sdk/python] Improved dict key translation support (3.0-based providers will opt-in to the improved behavior)
+  [#6695](https://github.com/pulumi/pulumi/pull/6695)
+
+- [sdk/python] Allow using Python to build resource providers for multi-lang components.
+  [#6715](https://github.com/pulumi/pulumi/pull/6715)
+
+- [sdk/go] Simplify `Apply` method options to reduce binary size
+  [#6607](https://github.com/pulumi/pulumi/pull/6607)
+
+- [Automation/*] All operations use `--stack` to specify the stack instead of running `select stack` before the operation.
+  [#6300](https://github.com/pulumi/pulumi/pull/6300)
+
+- [Automation/go] Moving go automation API package from sdk/v2/go/x/auto -> sdk/v2/go/auto
+  [#6518](https://github.com/pulumi/pulumi/pull/6518)
+
+- [Automation/nodejs] Moving NodeJS automation API package from sdk/nodejs/x/automation -> sdk/nodejs/automation
+  [#6518](https://github.com/pulumi/pulumi/pull/6518)
+
+- [Automation/python] Moving Python automation API package from pulumi.x.automation -> pulumi.automation
+  [#6518](https://github.com/pulumi/pulumi/pull/6518)
+
+- [Automation/go] Moving go automation API package from sdk/v2/go/x/auto -> sdk/v2/go/auto
+  [#6518](https://github.com/pulumi/pulumi/pull/6518)
+
+
+### Enhancements
+
+- [sdk/nodejs] Add support for multiple V8 VM contexts in closure serialization.
+  [#6648](https://github.com/pulumi/pulumi/pull/6648)
+
+- [sdk] Handle providers for RegisterResourceRequest
+  [#6771](https://github.com/pulumi/pulumi/pull/6771)
+  [#6781](https://github.com/pulumi/pulumi/pull/6781)
+  [#6786](https://github.com/pulumi/pulumi/pull/6786)
+
+- [sdk/go] Support defining remote components in Go.
+  [#6403](https://github.com/pulumi/pulumi/pull/6403)
+
+
+### Bug Fixes
+
+- [CLI] Clean the template cache if the repo remote has changed.
+  [#6784](https://github.com/pulumi/pulumi/pull/6784)
+
+
+## 2.25.2 (2021-04-17)
+
+### Bug Fixes
+
+- [cli] Fix a bug that prevented copying checkpoint files when using Azure Blob Storage
+  as the backend provider. [#6794](https://github.com/pulumi/pulumi/pull/6794)
+
+## 2.25.1 (2021-04-15)
+
+### Bug Fixes
+
+- [automation/python] Fix serialization bug in `StackSettings`
+  [#6776](https://github.com/pulumi/pulumi/pull/6776)
+
+## 2.25.0 (2021-04-14)
+
+### Breaking
+
+- [automation/dotnet] Rename (Get,Set,Remove)Config(Value)
+  [#6731](https://github.com/pulumi/pulumi/pull/6731)
+
+  The following methods on Workspace and WorkspaceStack classes have
+  been renamed. Please update your code (before -> after):
+
+  * GetConfigValue -> GetConfig
+  * SetConfigValue -> SetConfig
+  * RemoveConfigValue -> RemoveConfig
+  * GetConfig -> GetAllConfig
+  * SetConfig -> SetAllConfig
+  * RemoveConfig -> RemoveAllConfig
+
+  This change was made to align with the other Pulumi language SDKs.
+
+### Improvements
+
+- [cli] Add option to print absolute rather than relative dates in stack history
+  [#6742](https://github.com/pulumi/pulumi/pull/6742)
+
+  Example:
+  ```bash
+  pulumi stack history --full-dates
+  ```
+
+- [cli] Enable absolute and relative parent paths for pulumi main
+  [#6734](https://github.com/pulumi/pulumi/pull/6734)
+
+- [sdk/dotnet] Thread-safe concurrency-friendly global state
+  [#6139](https://github.com/pulumi/pulumi/pull/6139)
+
+- [tooling] Update pulumi python docker image to python 3.9
+  [#6706](https://github.com/pulumi/pulumi/pull/6706)
+
+- [sdk/nodejs] Add program side caching for dynamic provider serialization behind env var
+  [#6673](https://github.com/pulumi/pulumi/pull/6673)
+
+- [sdk/nodejs] Allow prompt values in `construct` for multi-lang components.
+  [#6522](https://github.com/pulumi/pulumi/pull/6522)
+
+- [automation/dotnet] Allow null environment variables
+  [#6687](https://github.com/pulumi/pulumi/pull/6687)
+
+- [automation/dotnet] Expose WorkspaceStack.GetOutputsAsync
+  [#6699](https://github.com/pulumi/pulumi/pull/6699)
+
+  Example:
+  ```csharp
+  var stack = await WorkspaceStack.CreateAsync(stackName, workspace);
+  await stack.SetConfigAsync(config);
+  var initialOutputs = await stack.GetOutputsAsync();
+  ```
+
+- [automation/dotnet] Implement (Import,Export)StackAsync methods on LocalWorkspace and WorkspaceStack and expose StackDeployment helper class.
+  [#6728](https://github.com/pulumi/pulumi/pull/6728)
+
+  Example:
+  ```csharp
+  var stack = await WorkspaceStack.CreateAsync(stackName, workspace);
+  var upResult = await stack.UpAsync();
+  deployment = await workspace.ExportStackAsync(stackName);
+  ```
+
+- [automation/dotnet] Implement CancelAsync method on WorkspaceStack
+  [#6729](https://github.com/pulumi/pulumi/pull/6729)
+
+  Example:
+  ```csharp
+  var stack = await WorkspaceStack.CreateAsync(stackName, workspace);
+  var cancelTask = stack.CancelAsync();
+  ```
+
+- [automation/python] Expose structured logging for Stack.up/preview/refresh/destroy.
+  [#6527](https://github.com/pulumi/pulumi/pull/6527)
+
+  You can now pass in an `on_event` callback function as a keyword arg to `up`, `preview`, `refresh`
+  and `destroy` to process streaming json events defined in `automation/events.py`
+
+  Example:
+  ```python
+  stack.up(on_event=print)
+  ```
+
+### Bug Fixes
+
+- [sdk/go] Fix wrongly named Go modules
+  [#6775](https://github.com/pulumi/pulumi/issues/6775)
+
+- [cli] Handle non-existent creds file in `pulumi logout --all`
+  [#6741](https://github.com/pulumi/pulumi/pull/6741)
+
+- [automation/nodejs] Do not run the promise leak checker if an inline program has errored.
+  [#6758](https://github.com/pulumi/pulumi/pull/6758)
+
+- [sdk/nodejs] Explicitly create event log file for NodeJS Automation API.
+  [#6730](https://github.com/pulumi/pulumi/pull/6730)
+
+- [sdk/nodejs] Fix error handling for failed logging statements
+  [#6714](https://github.com/pulumi/pulumi/pull/6714)
+
+- [sdk/nodejs] Fix `Construct` to wait for child resources of a multi-lang components to be created.
+  [#6452](https://github.com/pulumi/pulumi/pull/6452)
+
+- [sdk/python] Fix serialization bug if output contains 'items' property.
+  [#6701](https://github.com/pulumi/pulumi/pull/6701)
+
+- [automation] Set default value for 'main' for inline programs to support relative paths, assets, and closure serialization.
+  [#6743](https://github.com/pulumi/pulumi/pull/6743)
+
+- [automation/dotnet] Environment variable value type is now nullable.
+  [#6520](https://github.com/pulumi/pulumi/pull/6520)
+
+- [automation/dotnet] Fix GetConfigValueAsync failing to deserialize
+  [#6698](https://github.com/pulumi/pulumi/pull/6698)
+
+- [automation] Fix (de)serialization of StackSettings in .NET, Node, and Python.
+  [#6752](https://github.com/pulumi/pulumi/pull/6752)
+  [#6754](https://github.com/pulumi/pulumi/pull/6754)
+  [#6749](https://github.com/pulumi/pulumi/pull/6749)
+
+
+## 2.24.1 (2021-04-01)
+
+### Bug Fixes
+
+- [cli] Revert the swapping out of the YAML parser library
+  [#6681](https://github.com/pulumi/pulumi/pull/6681)
+
+- [automation/go,python,nodejs] Respect pre-existing Pulumi.yaml for inline programs.
+  [#6655](https://github.com/pulumi/pulumi/pull/6655)
+
+## 2.24.0 (2021-03-31)
+
+### Improvements
+
+- [sdk/nodejs] Add provider side caching for dynamic provider deserialization
+  [#6657](https://github.com/pulumi/pulumi/pull/6657)
+
+- [automation/dotnet] Expose structured logging
+  [#6572](https://github.com/pulumi/pulumi/pull/6572)
+
+- [cli] Support full fidelity YAML round-tripping
+  - Strip Byte-order Mark (BOM) from YAML configs during load. [#6636](https://github.com/pulumi/pulumi/pull/6636)
+  - Swap out YAML parser library [#6642](https://github.com/pulumi/pulumi/pull/6642)
+
+- [sdk/python] Ensure all async tasks are awaited prior to exit.
+  [#6606](https://github.com/pulumi/pulumi/pull/6606)
+
+### Bug Fixes
+
+- [sdk/nodejs] Fix error propagation in registerResource and other resource methods.
+  [#6644](https://github.com/pulumi/pulumi/pull/6644)
+
+- [automation/python] Fix passing of additional environment variables.
+  [#6639](https://github.com/pulumi/pulumi/pull/6639)
+
+- [sdk/python] Make exceptions raised by calls to provider functions (e.g. data sources) catchable.
+  [#6504](https://github.com/pulumi/pulumi/pull/6504)
+
+- [automation/go,python,nodejs] Respect pre-existing Pulumi.yaml for inline programs.
+  [#6655](https://github.com/pulumi/pulumi/pull/6655)
+
+## 2.23.2 (2021-03-25)
+
+### Improvements
+
+- [cli] Improve diff displays during `pulumi refresh`
+  [#6568](https://github.com/pulumi/pulumi/pull/6568)
+
+- [sdk/go] Cache loaded configuration files.
+  [#6576](https://github.com/pulumi/pulumi/pull/6576)
+
+- [sdk/nodejs] Allow `Mocks::newResource` to determine whether the created resource is a `CustomResource`.
+  [#6551](https://github.com/pulumi/pulumi/pull/6551)
+
+- [automation/*] Implement minimum version checking and add:
+  - Go: `LocalWorkspace.PulumiVersion()` [#6577](https://github.com/pulumi/pulumi/pull/6577)
+  - Nodejs: `LocalWorkspace.pulumiVersion` [#6580](https://github.com/pulumi/pulumi/pull/6580)
+  - Python: `LocalWorkspace.pulumi_version` [#6589](https://github.com/pulumi/pulumi/pull/6589)
+  - Dotnet: `LocalWorkspace.PulumiVersion` [#6590](https://github.com/pulumi/pulumi/pull/6590)
+
+### Bug Fixes
+
+- [sdk/python] Fix automatic venv creation
+  [#6599](https://github.com/pulumi/pulumi/pull/6599)
+
+- [automation/python] Fix Settings file save
+  [#6605](https://github.com/pulumi/pulumi/pull/6605)
+
+- [sdk/dotnet] Remove MaybeNull from Output/Input.Create to avoid spurious warnings
+  [#6600](https://github.com/pulumi/pulumi/pull/6600)
+
+## 2.23.1 (2021-03-17)
+
+### Bug Fixes
+
+- [cli] Fix a bug where a version wasn't passed to go install commands as part of `make brew` installs from homebrew
+  [#6566](https://github.com/pulumi/pulumi/pull/6566)
+
+## 2.23.0 (2021-03-17)
+
+### Breaking
+
+- [automation/go] Expose structured logging for Stack.Up/Preview/Refresh/Destroy.
+  [#6436](https://github.com/pulumi/pulumi/pull/6436)
+
+This change is marked breaking because it changes the shape of the `PreviewResult` struct.
+
+**Before**
+
+```go
+type PreviewResult struct {
+  Steps         []PreviewStep  `json:"steps"`
+  ChangeSummary map[string]int `json:"changeSummary"`
+}
+```
+
+**After**
+
+```go
+type PreviewResult struct {
+  StdOut        string
+  StdErr        string
+  ChangeSummary map[apitype.OpType]int
+}
+```
+
+- [automation/dotnet] Add ability to capture stderr
+  [#6513](https://github.com/pulumi/pulumi/pull/6513)
+
+This change is marked breaking because it also renames `OnOutput` to `OnStandardOutput`.
+
+### Improvements
+
+- [sdk/go] Add helpers to convert raw Go maps and arrays to Pulumi `Map` and `Array` inputs.
+  [#6337](https://github.com/pulumi/pulumi/pull/6337)
+
+- [sdk/go] Return zero values instead of panicing in `Index` and `Elem` methods.
+  [#6338](https://github.com/pulumi/pulumi/pull/6338)
+
+- [sdk/go] Support multiple folders in GOPATH.
+  [#6228](https://github.com/pulumi/pulumi/pull/6228
+
+- [cli] Add ability to download arm64 provider plugins
+  [#6492](https://github.com/pulumi/pulumi/pull/6492)
+
+- [build] Updating Pulumi to use Go 1.16
+  [#6470](https://github.com/pulumi/pulumi/pull/6470)
+
+- [build] Adding a Pulumi arm64 binary for use on new macOS hardware.
+  Please note that `pulumi watch` will not be supported on darwin/arm64 builds.
+  [#6492](https://github.com/pulumi/pulumi/pull/6492)
+
+- [automation/nodejs] Expose structured logging for Stack.up/preview/refresh/destroy.
+  [#6454](https://github.com/pulumi/pulumi/pull/6454)
+
+- [automation/nodejs] Add `onOutput` event handler to `PreviewOptions`.
+  [#6507](https://github.com/pulumi/pulumi/pull/6507)
+
+- [cli] Add locking support to the self-managed backends using the `PULUMI_SELF_MANAGED_STATE_LOCKING=1` environment variable.
+  [#2697](https://github.com/pulumi/pulumi/pull/2697)
+
+### Bug Fixes
+
+- [sdk/python] Fix mocks issue when passing a resource more than once.
+  [#6479](https://github.com/pulumi/pulumi/pull/6479)
+
+- [automation/dotnet] Add ReadDiscard OperationType
+  [#6493](https://github.com/pulumi/pulumi/pull/6493)
+
+- [cli] Ensure the user has the correct access to the secrets manager before using it as part of
+  `pulumi stack export --show-secrets`.
+  [#6215](https://github.com/pulumi/pulumi/pull/6210)
+
+- [sdk/go] Implement getResource in the mock monitor.
+  [#5923](https://github.com/pulumi/pulumi/pull/5923)
+
+## 2.22.0 (2021-03-03)
+
+### Improvements
+
+- [#6410](https://github.com/pulumi/pulumi/pull/6410) Add `diff` option to Automation API's `preview` and `up`
+
+### Bug Fixes
+
+- [automation/dotnet] resolve issue with OnOutput delegate not being called properly during pulumi process execution.
+  [#6435](https://github.com/pulumi/pulumi/pull/6435)
+
+- [automation/python,nodejs,dotnet] BREAKING Remove `summary` property from `PreviewResult`.
+  The `summary` property on `PreviewResult` returns a result that is always incorrect and is being removed.
+  [#6405](https://github.com/pulumi/pulumi/pull/6405)
+
+- [automation/python] Fix Windows error caused by use of NamedTemporaryFile in automation api.
+  [#6421](https://github.com/pulumi/pulumi/pull/6421)
+
+- [sdk/nodejs] Serialize default parameters correctly. [#6397](https://github.com/pulumi/pulumi/pull/6397)
+
+- [cli] Respect provider aliases while diffing resources.
+  [#6453](https://github.com/pulumi/pulumi/pull/6453)
+
+## 2.21.2 (2021-02-22)
+
+### Improvements
+
+- [cli] Disable permalinks to the update details page when using self-managed backends (S3, Azure, GCS). Should the user
+  want to get permalinks when using a self backend, they can pass a flag:
+      `pulumi up --suppress-permalink false`.
+  Permalinks for these self-managed backends will be suppressed on `update`, `preview`, `destroy`, `import` and `refresh`
+  operations.
+  [#6251](https://github.com/pulumi/pulumi/pull/6251)
+
+- [cli] Added commands `config set-all` and `config rm-all` to set and remove multiple configuration keys.
+  [#6373](https://github.com/pulumi/pulumi/pull/6373)
+
+- [automation/*] Consume `config set-all` and `config rm-all` from automation API.
+  [#6388](https://github.com/pulumi/pulumi/pull/6388)
+
+- [sdk/dotnet] C# Automation API.
+  [#5761](https://github.com/pulumi/pulumi/pull/5761)
+
+- [sdk/dotnet] F# API to specify stack options.
+  [#5077](https://github.com/pulumi/pulumi/pull/5077)
+
+### Bug Fixes
+
+- [sdk/nodejs] Don't error when loading multiple copies of the same version of a Node.js
+  component package. [#6387](https://github.com/pulumi/pulumi/pull/6387)
+
+- [cli] Skip unnecessary state file writes to address performance regression introduced in 2.16.2.
+  [#6396](https://github.com/pulumi/pulumi/pull/6396)
+
+## 2.21.1 (2021-02-18)
+
+### Bug Fixes
+
+- [sdk/python] Fixed a change to `Output.all()` that raised an error if no inputs are passed in.
+  [#6381](https://github.com/pulumi/pulumi/pull/6381)
+
+## 2.21.0 (2021-02-17)
+
+### Improvements
+
+- [cli] Added pagination options to `pulumi stack history` [#6292](https://github.com/pulumi/pulumi/pull/6292)
+  This is used as follows:
+  `pulumi stack history --page-size=20 --page=1`
+
+- [automation/*] Added pagination options for stack history in Automation API SDKs to improve
+  performance of stack updates. [#6257](https://github.com/pulumi/pulumi/pull/6257)
+  This is used similar to the following example in go:
+```go
+  func ExampleStack_History() {
+	ctx := context.Background()
+	stackName := FullyQualifiedStackName("org", "project", "stack")
+	stack, _ := SelectStackLocalSource(ctx, stackName, filepath.Join(".", "program"))
+	pageSize := 0
+	page := 0
+	hist, _ := stack.History(ctx, pageSize, page)
+	fmt.Println(hist[0].StartTime)
+  }
+```
+
+- [pkg/testing/integration] Changed the default behavior for Python test projects to use `UseAutomaticVirtualEnv` by
+  default. `UsePipenv` is now the way to use pipenv with tests.
+  [#6318](https://github.com/pulumi/pulumi/pull/6318)
+
+### Bug Fixes
+
+- [automation/go] Exposed the version in the UpdateSummary for use in understanding the version of a stack update
+  [#6339](https://github.com/pulumi/pulumi/pull/6339)
+
+- [cli] Changed the behavior for Python on Windows to look for `python` binary first instead of `python3`.
+  [#6317](https://github.com/pulumi/pulumi/pull/6317)
+
+- [sdk/python] Gracefully handle monitor shutdown in the python runtime without exiting the process.
+  [#6249](https://github.com/pulumi/pulumi/pull/6249)
+
+- [sdk/python] Fixed a bug in `contains_unknowns` where outputs with a property named "values" failed with a TypeError.
+  [#6264](https://github.com/pulumi/pulumi/pull/6264)
+
+- [sdk/python] Allowed keyword args in Output.all() to create a dict.
+  [#6269](https://github.com/pulumi/pulumi/pull/6269)
+
+- [sdk/python] Defined `__all__` in modules for better IDE autocomplete.
+  [#6351](https://github.com/pulumi/pulumi/pull/6351)
+
+- [automation/python] Fixed a bug in nested configuration parsing.
+  [#6349](https://github.com/pulumi/pulumi/pull/6349)
+
+## 2.20.0 (2021-02-03)
+
+- [sdk/python] Fix `Output.from_input` to unwrap nested output values in input types (args classes), which addresses
+  an issue that was preventing passing instances of args classes with nested output values to Provider resources.
+  [#6221](https://github.com/pulumi/pulumi/pull/6221)
+
+## 2.19.0 (2021-01-27)
+
+- [sdk/nodejs] Always read and write NodeJS runtime options from the environment.
+  [#6076](https://github.com/pulumi/pulumi/pull/6076)
+
+- [sdk/go] Take a breaking change to remove unidiomatic numerical types and drastically improve build performance (binary size and compilation time).
+  [#6143](https://github.com/pulumi/pulumi/pull/6143)
+
+- [cli] Ensure `pulumi stack change-secrets-provider` allows rotating the key from hashivault to passphrase provider
+  [#6210](https://github.com/pulumi/pulumi/pull/6210)
+
+## 2.18.2 (2021-01-22)
+
+- [CLI] Fix malformed resource value bug.
+  [#6164](https://github.com/pulumi/pulumi/pull/6164)
+
+- [sdk/dotnet] Fix `RegisterResourceOutputs` to serialize resources as resource references
+  only when the monitor reports that resource references are supported.
+  [#6172](https://github.com/pulumi/pulumi/pull/6172)
+
+- [CLI] Avoid panic for diffs with invalid property paths.
+  [#6159](https://github.com/pulumi/pulumi/pull/6159)
+
+- Enable resource reference feature by default.
+  [#6202](https://github.com/pulumi/pulumi/pull/6202)
+
+## 2.18.1 (2021-01-21)
+
+- Revert [#6125](https://github.com/pulumi/pulumi/pull/6125) as it caused a which introduced a bug with serializing resource IDs
+
+## 2.18.0 (2021-01-20)
+
+- [CLI] Add the ability to log out of all Pulumi backends at once.
+  [#6101](https://github.com/pulumi/pulumi/pull/6101)
+
+- [sdk/go] Added `pulumi.Unsecret` which will take an existing secret output and
+  create a non-secret variant with an unwrapped secret value. Also adds,
+  `pulumi.IsSecret` which will take an existing output and
+  determine if an output has a secret within the output.
+  [#6085](https://github.com/pulumi/pulumi/pull/6085)
+
+## 2.17.2 (2021-01-14)
+
+- .NET: Allow `IMock.NewResourceAsync` to return a null ID for component resources.
+  Note that this may require mocks written in C# to be updated to account for the
+  change in nullability.
+  [#6104](https://github.com/pulumi/pulumi/pull/6104)
+
+- [automation/go] Add debug logging settings for common automation API operations
+  [#6095](https://github.com/pulumi/pulumi/pull/6095)
+
+- [automation/go] Set DryRun on previews so unknowns are identified correctly.
+  [#6099](https://github.com/pulumi/pulumi/pull/6099)
+
+- [sdk/python] Fix python 3.6 support by removing annotations import.
+  [#6109](https://github.com/pulumi/pulumi/pull/6109)
+
+- [sdk/nodejs] Added `pulumi.unsecret` which will take an existing secret output and
+  create a non-secret variant with an unwrapped secret value. Also adds,
+  `pulumi.isSecret` which will take an existing output and
+  determine if an output has a secret within the output.
+  [#6086](https://github.com/pulumi/pulumi/pull/6086)
+
+- [sdk/python] Added `pulumi.unsecret` which will take an existing secret output and
+  create a non-secret variant with an unwrapped secret value. Also adds,
+  `pulumi.is_secret` which will take an existing output and
+  determine if an output has a secret within the output.
+  [#6111](https://github.com/pulumi/pulumi/pull/6111)
+
+## 2.17.1 (2021-01-13)
+
+- Fix an issue with go sdk generation where optional strict enum values
+  could not be omitted. Note - this is a breaking change to go sdk's enum
+  values. However we currently only support strict enums in the azure-nextgen provider's schema.
+  [#6069](https://github.com/pulumi/pulumi/pull/6069)
+
+- Fix an issue where python debug messages print unexpectedly.
+  [#6967](https://github.com/pulumi/pulumi/pull/6067)
+
+- [CLI] Add `version` to the stack history output to be able to
+  correlate events back to the Pulumi SaaS
+  [#6063](https://github.com/pulumi/pulumi/pull/6063)
+
+- Fix a typo in the unit testing mocks to get the outputs
+  while registering them
+  [#6040](https://github.com/pulumi/pulumi/pull/6040)
+
+- [sdk/dotnet] Moved urn value retrieval into if statement
+  for MockMonitor
+  [#6081](https://github.com/pulumi/pulumi/pull/6081)
+
+- [sdk/dotnet] Added `Pulumi.Output.Unsecret` which will
+  take an existing secret output and
+  create a non-secret variant with an unwrapped secret value.
+  [#6092](https://github.com/pulumi/pulumi/pull/6092)
+
+- [sdk/dotnet] Added `Pulumi.Output.IsSecretAsync` which will
+  take an existing output and
+  determine if an output has a secret within the output.
+  [#6092](https://github.com/pulumi/pulumi/pull/6092)
+
+- [sdk/dotnet] Fix looking up empty version in
+  `ResourcePackages.TryGetResourceType`.
+  [#6084](https://github.com/pulumi/pulumi/pull/6084)
+
+- Python Automation API.
+  [#5979](https://github.com/pulumi/pulumi/pull/5979)
+
+- Support recovery workflow (import/export/cancel) in Python Automation API.
+  [#6037](https://github.com/pulumi/pulumi/pull/6037)
+
+## 2.17.0 (2021-01-06)
+
+- Respect the `version` resource option for provider resources.
+  [#6055](https://github.com/pulumi/pulumi/pull/6055)
+
+- Allow `serializeFunction` to capture secrets.
+  [#6013](https://github.com/pulumi/pulumi/pull/6013)
+
+- [CLI] Allow `pulumi console` to accept a stack name
+  [#6031](https://github.com/pulumi/pulumi/pull/6031)
+
+- Support recovery workflow (import/export/cancel) in NodeJS Automation API.
+  [#6038](https://github.com/pulumi/pulumi/pull/6038)
+
+- [CLI] Add a confirmation prompt when using `pulumi policy rm`
+  [#6034](https://github.com/pulumi/pulumi/pull/6034)
+
+- [CLI] Ensure errors with the Pulumi credentials file
+  give the user some information on how to resolve the problem
+  [#6044](https://github.com/pulumi/pulumi/pull/6044)
+
+- [sdk/go] Support maps in Invoke outputs and Read inputs
+  [#6014](https://github.com/pulumi/pulumi/pull/6014)
+
+## 2.16.2 (2020-12-23)
+
+- Fix a bug in the core engine that could cause previews to fail if a resource with changes had
+  unknown output property values.
+  [#6006](https://github.com/pulumi/pulumi/pull/6006)
+
+## 2.16.1 (2020-12-22)
+
+- Fix a panic due to unsafe concurrent map access.
+  [#5995](https://github.com/pulumi/pulumi/pull/5995)
+
+- Fix regression in `venv` creation for python policy packs.
+  [#5992](https://github.com/pulumi/pulumi/pull/5992)
+
+## 2.16.0 (2020-12-21)
+
+- Do not read plugins and policy packs into memory prior to extraction, as doing so can exhaust
+  the available memory on lower-end systems.
+  [#5983](https://github.com/pulumi/pulumi/pull/5983)
+
+- Fix a bug in the core engine where deleting/renaming a resource would panic on update + refresh.
+  [#5980](https://github.com/pulumi/pulumi/pull/5980)
+
+- Fix a bug in the core engine that caused `ignoreChanges` to fail for resources being imported.
+  [#5976](https://github.com/pulumi/pulumi/pull/5976)
+
+- Fix a bug in the core engine that could cause resources references to marshal improperly
+  during preview.
+  [#5960](https://github.com/pulumi/pulumi/pull/5960)
+
+- [sdk/dotnet] Add collection initializers for smooth support of Union<T, U> as element type
+  [#5938](https://github.com/pulumi/pulumi/pull/5938)
+
+- Fix a bug in the core engine where ComponentResource state would be accessed before initialization.
+  [#5949](https://github.com/pulumi/pulumi/pull/5949)
+
+- Prevent a panic by not attempting to show progress for zero width/height terminals.
+  [#5957](https://github.com/pulumi/pulumi/issues/5957)
+
+## 2.15.6 (2020-12-12)
+
+- Fix a bug in the Go SDK that could result in dropped resource dependencies.
+  [#5930](https://github.com/pulumi/pulumi/pull/5930)
+
+- Temporarily disable resource ref feature.
+  [#5932](https://github.com/pulumi/pulumi/pull/5932)
+
+## 2.15.5 (2020-12-11)
+
+- Re-apply fix for running multiple `pulumi` processes concurrently.
+  [#5893](https://github.com/pulumi/pulumi/issues/5893)
+
+- [cli] Prevent a panic when using `pulumi import` with local filesystems
+  [#5906](https://github.com/pulumi/pulumi/issues/5906)
+
+- [sdk/nodejs] Fix issue that would cause unit tests using mocks to fail with unhandled errors when
+  a resource references another resources that's been registered with `registerResourceModule`.
+  [#5914](https://github.com/pulumi/pulumi/pull/5914)
+
+- Enable resource reference feature by default.
+  [#5905](https://github.com/pulumi/pulumi/pull/5905)
+
+- [codegen/go] Fix Input/Output methods for Go resources.
+  [#5916](https://github.com/pulumi/pulumi/pull/5916)
+
+- [sdk/python] Implement getResource in the mock monitor.
+  [#5919](https://github.com/pulumi/pulumi/pull/5919)
+
+- [sdk/dotnet] Implement getResource in the mock monitor and fix some issues around
+  deserializing resources.
+  [#5921](https://github.com/pulumi/pulumi/pull/5921)
+
+## 2.15.4 (2020-12-08)
+
+- Fix a problem where `pulumi import` could panic on an import error due to missing error message.
+  [#5884](https://github.com/pulumi/pulumi/pull/5884)
+- Correct the system name detected for Jenkins CI. [#5891](https://github.com/pulumi/pulumi/pull/5891)
+
+- Fix python execution for users running Python installed through the Windows App Store
+  on Windows 10 [#5874](https://github.com/pulumi/pulumi/pull/5874)
+
+## 2.15.3 (2020-12-07)
+
+- Fix errors when running `pulumi` in Windows-based CI environments.
+  [#5879](https://github.com/pulumi/pulumi/issues/5879)
+
+## 2.15.2 (2020-12-07)
+
+- Fix a problem where `pulumi import` could panic on importing arrays and sets, due to
+  incorrect array resizing logic. [#5872](https://github.com/pulumi/pulumi/pull/5872).
+
+## 2.15.1 (2020-12-04)
+
+- Address potential issues when running multiple `pulumi` processes concurrently.
+  [#5857](https://github.com/pulumi/pulumi/pull/5857)
+
+- Automatically install missing Python dependencies.
+  [#5787](https://github.com/pulumi/pulumi/pull/5787)
+
+- [cli] Ensure `pulumi stack change-secrets-provider` allows rotating the key for a passphrase provider
+  [#5865](https://github.com/pulumi/pulumi/pull/5865/)
+
+## 2.15.0 (2020-12-02)
+
+- [sdk/python] Add deserialization support for enums.
+  [#5615](https://github.com/pulumi/pulumi/pull/5615)
+
+- Correctly rename `Pulumi.*.yaml` stack files during a rename that includes an
+  organization in its name [#5812](https://github.com/pulumi/pulumi/pull/5812).
+
+- Respect `PULUMI_PYTHON_CMD` in scripts.
+  [#5782](https://github.com/pulumi/pulumi/pull/5782)
+
+- Add `PULUMI_BACKEND_URL` environment variable to configure the state backend.
+  [#5789](https://github.com/pulumi/pulumi/pull/5789)
+
+- [sdk/dotnet] Add support for dependency injection into TStack instance by adding an overload to `Deployment.RunAsync`. The overload accepts an `IServiceProvider` that is used to create the instance of TStack. Also added a new method `Deployment.TestWithServiceProviderAsync` for testing stacks that use dependency injection.
+  [#5723](https://github.com/pulumi/pulumi/pull/5723/)
+
+- [cli] Ensure `pulumi stack change-secrets-provider` allows rotating the key in Azure KeyVault
+  [#5842](https://github.com/pulumi/pulumi/pull/5842/)
+
+## 2.14.0 (2020-11-18)
+
+- Propagate secretness of provider configuration through to the statefile. This ensures
+  that any configuration values marked as secret (i.e. values set with
+  `pulumi config set --secret`) that are used as inputs to providers are encrypted
+  before they are stored.
+  [#5742](https://github.com/pulumi/pulumi/pull/5742)
+
+- Fix a bug that could prevent `pulumi import` from succeeding.
+  [#5730](https://github.com/pulumi/pulumi/pull/5730)
+
+- [Docs] Add support for the generation of Import documentation in the resource docs.
+  This documentation will only be available if the resource is importable.
+  [#5667](https://github.com/pulumi/pulumi/pull/5667)
+
+- [codegen/go] Add support for ResourceType and isComponent to enable multi-language
+  components in Go. This change also generates Input/Output types for all resources
+  in downstream Go SDKs.
+  [#5497](https://github.com/pulumi/pulumi/pull/5497)
+
+- Support python 3.9 on Windows.
+  [#5739](https://github.com/pulumi/pulumi/pull/5739)
+
+- `pulumi-language-go` and `pulumi new` now explicitly requires Go 1.14.0 or greater.
+  [#5741](https://github.com/pulumi/pulumi/pull/5741)
+
+- Update .NET `Grpc` libraries to 2.33.1 and `Protobuf` to 3.13.0 (forked to increase
+  the recursion limit) [#5757](https://github.com/pulumi/pulumi/pull/5757)
+
+- Fix plugin install failures on Windows.
+  [#5759](https://github.com/pulumi/pulumi/pull/5759)
+
+- .NET: Report plugin install errors during `pulumi new`.
+  [#5760](https://github.com/pulumi/pulumi/pull/5760)
+
+- Correct error message on KeyNotFoundException against StackReference.
+  [#5740](https://github.com/pulumi/pulumi/pull/5740)
+
+- [cli] Small UX change on the policy violations output to render as `type: name`
+  [#5773](https://github.com/pulumi/pulumi/pull/5773)
+
+## 2.13.2 (2020-11-06)
+
+- Fix a bug that was causing errors when (de)serializing custom resources.
+  [#5709](https://github.com/pulumi/pulumi/pull/5709)
+
+## 2.13.1 (2020-11-06)
+
+- [cli] Ensure `pulumi history` annotes when secrets are unable to be decrypted
+  [#5701](https://github.com/pulumi/pulumi/pull/5701)
+
+- Fix a bug in the Python SDK that caused incompatibilities with versions of the CLI prior to
+  2.13.0.
+  [#5702](https://github.com/pulumi/pulumi/pull/5702)
+
+## 2.13.0 (2020-11-04)
+
+- Add internal scaffolding for using cross-language components from Go.
+  [#5558](https://github.com/pulumi/pulumi/pull/5558)
+
+- Support python 3.9.
+  [#5669](https://github.com/pulumi/pulumi/pull/5669)
+
+- [cli] Ensure that the CLI doesn't panic when using pulumi watch and using ComponentResources with non-standard naming
+  [#5675](https://github.com/pulumi/pulumi/pull/5675)
+
+- [cli] Ensure that the CLI doesn't panic when trying to assemble a graph on a stack that has no snapshot available
+  [#5678](https://github.com/pulumi/pulumi/pull/5678)
+
+- Add boolean values to Go SDK
+  [#5687](https://github.com/pulumi/pulumi/pull/5687)
+
+## 2.12.1 (2020-10-23)
+
+- [cli] Ensure that the CLI doesn't panic when using pulumi watch and policies are enabled
+  [#5569](https://github.com/pulumi/pulumi/pull/5569)
+
+- [cli] Ensure that the CLI doesn't panic when using the JSON output as part of previews
+  and policies are enabled
+  [#5610](https://github.com/pulumi/pulumi/pull/5610)
+
+
+## 2.12.0 (2020-10-14)
+
+- NodeJS Automation API.
+  [#5347](https://github.com/pulumi/pulumi/pull/5347)
+
+- Improve the accuracy of previews by allowing providers to participate in determining what
+  the impact of a change will be on output properties. Previously, Pulumi previews
+  conservatively assumed that any output-only properties changed their values when an update
+  occurred. For many properties, this was guaranteed to not be the case (because those
+  properties are immutable, for example), and by suggesting the value might change, this could
+  lead to the preview suggesting additional transitive updates of even replaces that would not
+  actually happen during an update. Pulumi now allows the provider to specify the details of
+  what properties will change during a preview, allowing them to expose more accurate
+  provider-specific knowledge. This change is less conservative than the previous behavior,
+  and so in case it causes preview results which are not deemed correct in some case - the
+  `PULUMI_DISABLE_PROVIDER_PREVIEW` flag can be set to a truthy value (e.g. `1`) to enable the
+  previous and more conservative behavior for previews.
+  [#5443](https://github.com/pulumi/pulumi/pull/5443).
+
+- Add an import command to the Pulumi CLI. This command can be used to import existing resources
+  into a Pulumi stack.
+  [#4765](https://github.com/pulumi/pulumi/pull/4765)
+
+- [cli] Remove eternal loop if a configured passphrase is invalid.
+  [#5507](https://github.com/pulumi/pulumi/pull/5507)
+
+- Correctly validate project names during 'pulumi new'
+  [#5504](https://github.com/pulumi/pulumi/pull/5504)
+
+- Fixing gzip compression for alternative backends.
+  [#5484](https://github.com/pulumi/pulumi/pull/5484)
+
+- Add internal scaffolding for using cross-language components from .NET.
+  [#5485](https://github.com/pulumi/pulumi/pull/5485)
+
+- Support self-contained executables as binary option for .NET programs.
+  [#5519](https://github.com/pulumi/pulumi/pull/5519)
+
+- [cli] Ensure old secret provider variables are cleaned up when changing between secret providers
+  [#5545](https://github.com/pulumi/pulumi/pull/5545)
+
+- [cli] Respect logging verbosity as part of pulumi plugin install commands
+  [#5549](https://github.com/pulumi/pulumi/pull/5549)
+
+- [cli] Accept `-f` as a shorthand for `--skip-preview` on `pulumi up`, `pulumi refresh` and `pulumi destroy` operations
+  [#5556](https://github.com/pulumi/pulumi/pull/5556)
+
+- [cli] Validate cloudUrl formats before `pulumi login` and throw an error if incorrect format specified
+  [#5550](https://github.com/pulumi/pulumi/pull/5545)
+
+- [automation api] Add support for passing a private ssh key for git authentication that doesn't rely on a file path
+  [#5557](https://github.com/pulumi/pulumi/pull/5557)
+
+- [cli] Improve user experience when pulumi plugin rm --all finds no plugins
+  to remove. The previous behaviour was an error and should not be so.
+  [#5547](https://github.com/pulumi/pulumi/pull/5547)
+
+- [sdk/python] Fix ResourceOptions annotations and doc strings.
+  [#5559](https://github.com/pulumi/pulumi/pull/5559)
+
+- [sdk/dotnet] Fix HashSet concurrency issue.
+  [#5563](https://github.com/pulumi/pulumi/pull/5563)
+
+## 2.11.2 (2020-10-01)
+
+- feat(autoapi): expose EnvVars LocalWorkspaceOption to set in ctor
+  [#5499](https://github.com/pulumi/pulumi/pull/5499)
+
+- [sdk/python] Fix secret regression: ensure unwrapped secrets during deserialization
+  are rewrapped before being returned.
+  [#5496](https://github.com/pulumi/pulumi/pull/5496)
+
+## 2.11.1 (2020-09-30)
+
+- Add internal scaffolding for using cross-language components from Python.
+  [#5375](https://github.com/pulumi/pulumi/pull/5375)
+
+## 2.11.0 (2020-09-30)
+
+- Do not oversimplify types for display when running an update or preview.
+  [#5440](https://github.com/pulumi/pulumi/pull/5440)
+
+- Pulumi Windows CLI now uploads all VCS information to console
+  (fixes [#5014](https://github.com/pulumi/pulumi/issues/5014))
+  [#5406](https://github.com/pulumi/pulumi/pull/5406)
+
+- .NET SDK: Support `Output<object>` for resource output properties
+  (fixes [#5446](https://github.com/pulumi/pulumi/issues/5446))
+  [#5465](https://github.com/pulumi/pulumi/pull/5465)
+
+## 2.10.2 (2020-09-21)
+
+- [sdk/go] Add missing Version field to invokeOptions
+  [#5401](https://github.com/pulumi/pulumi/pull/5401)
+
+- Add `pulumi console` command which opens the currently selected stack in the Pulumi console.
+  [#5368](https://github.com/pulumi/pulumi/pull/5368)
+
+- Python SDK: Cast numbers intended to be integers to `int`.
+  [#5419](https://github.com/pulumi/pulumi/pull/5419)
+
+## 2.10.1 (2020-09-16)
+
+- feat(autoapi): add GetPermalink for operation result
+  [#5363](https://github.com/pulumi/pulumi/pull/5363)
+
+- Relax stack name validations for Automation API [#5337](https://github.com/pulumi/pulumi/pull/5337)
+
+- Allow Pulumi to read a passphrase file, via `PULUMI_CONFIG_PASSPHRASE_FILE` to interact
+  with the passphrase secrets provider. Pulumi will first try and use the `PULUMI_CONFIG_PASSPHRASE`
+  to get the passphrase then will check `PULUMI_CONFIG_PASSPHRASE_FILE` and then all through to
+  asking interactively as the final option.
+  [#5327](https://github.com/pulumi/pulumi/pull/5327)
+
+- feat(autoapi): Add support for working with private Git repos. Either `SSHPrivateKeyPath`,
+  `PersonalAccessToken` or `UserName` and `Password` can be pushed to the `auto.GitRepo` struct
+  when interacting with a private repo
+  [#5333](https://github.com/pulumi/pulumi/pull/5333)
+
+- Revise the design for connecting an existing language runtime to a CLI invocation.
+  Note that this is a protocol breaking change for the Automation API, so both the
+  API and the CLI must be updated together.
+  [#5317](https://github.com/pulumi/pulumi/pull/5317)
+
+- Automation API - support streaming output for Up/Refresh/Destroy operations.
+  [#5367](https://github.com/pulumi/pulumi/pull/5367)
+
+- Automation API - add recovery APIs (cancel/export/import)
+  [#5369](https://github.com/pulumi/pulumi/pull/5369)
+
+## 2.10.0 (2020-09-10)
+
+- feat(autoapi): add Upsert methods for stacks
+  [#5316](https://github.com/pulumi/pulumi/pull/5316)
+
+- Add IsSelectStack404Error and IsCreateStack409Error
+  [#5314](https://github.com/pulumi/pulumi/pull/5314)
+
+- Add internal scaffolding for cross-language components.
+  [#5280](https://github.com/pulumi/pulumi/pull/5280)
+
+- feat(autoapi): add workspace scoped envvars to LocalWorkspace and Stack
+  [#5275](https://github.com/pulumi/pulumi/pull/5275)
+
+- refactor(autoapi-gitrepo): use Workspace in SetupFn callback
+  [#5279](https://github.com/pulumi/pulumi/pull/5279)
+
+- Fix Go SDK plugin acquisition for programs with vendored dependencies
+  [#5286](https://github.com/pulumi/pulumi/pull/5286)
+
+- Python SDK: Add support for `Sequence[T]` for array types
+  [#5282](https://github.com/pulumi/pulumi/pull/5282)
+
+- feat(autoapi): Add support for non default secret providers in local workspaces
+  [#5320](https://github.com/pulumi/pulumi/pull/5320)
+
+- .NET SDK: Prevent a task completion race condition
+  [#5324](https://github.com/pulumi/pulumi/pull/5324)
+
+## 2.9.2 (2020-08-31)
+
+- Alpha version of the Automation API for Go
+  [#4977](https://github.com/pulumi/pulumi/pull/4977)
+
+- Python SDK: Avoid raising an error when internal properties don't match the
+  expected type.
+  [#5251](https://github.com/pulumi/pulumi/pull/5251)
+
+- Added `--suppress-permalink` option to suppress the permalink output
+  (fixes [#4103](https://github.com/pulumi/pulumi/issues/4103))
+  [#5191](https://github.com/pulumi/pulumi/pull/5191)
+
+## 2.9.1 (2020-08-27)
+
+- Python SDK: Avoid raising an error when an output has a type annotation of Any
+  and the value is a list or dict.
+  [#5238](https://github.com/pulumi/pulumi/pull/5238)
+
+## 2.9.0 (2020-08-19)
+
+- Fix support for CheckFailures in Python Dynamic Providers
+  [#5138](https://github.com/pulumi/pulumi/pull/5138)
+
+- Upgrade version of `gocloud.dev`. This ensures that 'AWSKMS' secrets
+  providers can now be used with full ARNs rather than just Aliases
+  [#5138](https://github.com/pulumi/pulumi/pull/5138)
+
+- Ensure the 'history' command is a subcommand of 'stack'.
+  This means that `pulumi history` has been deprecated in favour
+  of `pulumi stack history`.
+  [#5158](https://github.com/pulumi/pulumi/pull/5158)
+
+- Add support for extracting jar files in archive resources
+  [#5150](https://github.com/pulumi/pulumi/pull/5150)
+
+- SDK changes to support Python input/output classes
+  [#5033](https://github.com/pulumi/pulumi/pull/5033)
+
+## 2.8.2 (2020-08-07)
+
+- Add nuget badge to README [#5117](https://github.com/pulumi/pulumi/pull/5117)
+
+- Support publishing and consuming Policy Packs using any runtime
+  [#5102](https://github.com/pulumi/pulumi/pull/5102)
+
+- Fix regression where any CLI integration for any stack with a default
+  secrets provider would sort the config alphabetically and new stacks created
+  would get created with an empty map `{}` in the config file
+  [#5132](https://github.com/pulumi/pulumi/pull/5132)
+
+## 2.8.1 (2020-08-05)
+
+- Fix a bug where passphrase managers were not being
+  recognised correctly when getting the configuration
+  for the current stack.
+  **Please Note:**
+  This specific bug may have caused the stack config
+  file to remove the password encryption salt.
+  [#5110](https://github.com/pulumi/pulumi/pull/5110)
+
+## 2.8.0 (2020-08-04)
+
+- Add missing MapMap and ArrayArray types to Go SDK
+  [#5092](https://github.com/pulumi/pulumi/pull/5092)
+
+- Switch os/user package with luser drop in replacement
+  [#5065](https://github.com/pulumi/pulumi/pull/5065)
+
+- Update pip/setuptools/wheel in virtual environment before installing dependencies
+  [#5042](https://github.com/pulumi/pulumi/pull/5042)
+
+- Add ability to change a secrets provider for the current stack
+  [#5031](https://github.com/pulumi/pulumi/pull/5031)
+
+- Add ability to create a stack based on the config from an existing stack
+  [#5062](https://github.com/pulumi/pulumi/pull/5062)
+
+- Python: Improved error message when `virtualenv` doesn't exist
+  [#5069](https://github.com/pulumi/pulumi/pull/5069)
+
+- Enable pushing to Artifact Registry in actions
+  [#5075](https://github.com/pulumi/pulumi/pull/5075)
+
+## 2.7.1 (2020-07-22)
+
+- Fix logic to parse pulumi venv on github action
+  [5038](https://github.com/pulumi/pulumi/pull/5038)
+
+## 2.7.0 (2020-07-22)
+
+- Add pluginDownloadURL field to package definition
+  [#4947](https://github.com/pulumi/pulumi/pull/4947)
+
+- Add support for streamInvoke during update
+  [#4990](https://github.com/pulumi/pulumi/pull/4990)
+
+- Add ability to copy configuration values between stacks
+  [#4971](https://github.com/pulumi/pulumi/pull/4971)
+
+- Add logic to parse pulumi venv on github action
+  [#4994](https://github.com/pulumi/pulumi/pull/4994)
+
+- Better performance for stacks with many resources using the .NET SDK
+  [#5015](https://github.com/pulumi/pulumi/pull/5015)
+
+- Output PDB files and enable SourceLink integration for .NET assemblies
+  [#4967](https://github.com/pulumi/pulumi/pull/4967)
+
+## 2.6.1 (2020-07-09)
+
+- Fix a panic in the display during CLI operations
+  [#4987](https://github.com/pulumi/pulumi/pull/4987)
+
+## 2.6.0 (2020-07-08)
+
+- Go program gen: Improved handling for pulumi.Map types
+  [#4914](https://github.com/pulumi/pulumi/pull/4914)
+
+- Go SDK: Input type interfaces should declare pointer type impls where appropriate
+  [#4911](https://github.com/pulumi/pulumi/pull/4911)
+
+- Fixes issue where base64-encoded GOOGLE_CREDENTIALS causes problems with other commands
+  [#4972](https://github.com/pulumi/pulumi/pull/4972)
+
+## 2.5.0 (2020-06-25)
+
+- Go program gen: prompt array conversion, unused range vars, id handling
+  [#4884](https://github.com/pulumi/pulumi/pull/4884)
+
+- Go program gen handling for prompt optional primitives
+  [#4875](https://github.com/pulumi/pulumi/pull/4875)
+
+- Go program gen All().Apply rewriter
+  [#4858](https://github.com/pulumi/pulumi/pull/4858)
+
+- Go program gen improvements (multiline strings, get/lookup disambiguation, invoke improvements)
+  [#4850](https://github.com/pulumi/pulumi/pull/4850)
+
+- Go program gen improvements (splat, all, index, traversal, range)
+  [#4831](https://github.com/pulumi/pulumi/pull/4831)
+
+- Go program gen improvements (resource range, readDir, fileArchive)
+  [#4818](https://github.com/pulumi/pulumi/pull/4818)
+
+- Set default config namespace for Get/Try/Require methods in Go SDK.
+  [#4802](https://github.com/pulumi/pulumi/pull/4802)
+
+- Handle invalid UTF-8 characters before RPC calls
+  [#4816](https://github.com/pulumi/pulumi/pull/4816)
+
+- Improve typing for Go SDK secret config values
+  [#4800](https://github.com/pulumi/pulumi/pull/4800)
+
+- Fix panic on `pulumi up` prompt after preview when filtering and hitting arrow keys.
+  [#4808](https://github.com/pulumi/pulumi/pull/4808)
+
+- Ensure GitHub Action authenticates to GCR when `$GOOGLE_CREDENTIALS` specified
+  [#4812](https://github.com/pulumi/pulumi/pull/4812)
+
+- Fix `pylint(no-member)` when accessing `resource.id`.
+  [#4813](https://github.com/pulumi/pulumi/pull/4813)
+
+- Fix GitHub Actions environment detection for PRs.
+  [#4817](https://github.com/pulumi/pulumi/pull/4817)
+
+- Adding language sdk specific docker containers.
+  [#4837](https://github.com/pulumi/pulumi/pull/4837)
+
+- Workaround bug in grcpio v1.30.0 by excluding this version from required dependencies.
+  [#4883](https://github.com/pulumi/pulumi/pull/4883)
+
+## 2.4.0 (2020-06-10)
+- Turn program generation NYIs into diagnostic errors
+  [#4794](https://github.com/pulumi/pulumi/pull/4794)
+
+- Improve dev version detection logic
+  [#4732](https://github.com/pulumi/pulumi/pull/4732)
+
+- Export `CustomTimeouts` in the Python SDK
+  [#4747](https://github.com/pulumi/pulumi/pull/4747)
+
+- Add GitHub Actions CI detection
+  [#4758](https://github.com/pulumi/pulumi/pull/4758)
+
+- Allow users to specify base64 encoded strings as GOOGLE_CREDENTIALS
+  [#4773](https://github.com/pulumi/pulumi/pull/4773)
+
+- Install and use dependencies automatically for new Python projects.
+  [#4775](https://github.com/pulumi/pulumi/pull/4775)
+
+## 2.3.0 (2020-05-27)
+- Add F# operators for InputUnion.
+  [#4699](https://github.com/pulumi/pulumi/pull/4699)
+
+- Add support for untagged outputs in Go SDK.
+  [#4640](https://github.com/pulumi/pulumi/pull/4640)
+
+- Update go-cloud to support all Azure regions
+  [#4643](https://github.com/pulumi/pulumi/pull/4643)
+
+- Fix a Regression in .NET unit testing.
+  [#4656](https://github.com/pulumi/pulumi/pull/4656)
+
+- Allow `pulumi.export` calls from Python unit tests.
+  [#4670](https://github.com/pulumi/pulumi/pull/4670)
+
+- Add support for publishing Python policy packs.
+  [#4644](https://github.com/pulumi/pulumi/pull/4644)
+
+- Improve download perf by fetching plugins from a CDN.
+  [#4692](https://github.com/pulumi/pulumi/pull/4692)
+
+## 2.2.1 (2020-05-13)
+- Add new brew target to fix homebrew builds
+  [#4633](https://github.com/pulumi/pulumi/pull/4633)
+
+## 2.2.0 (2020-05-13)
+
+- Fixed ResourceOptions issue with stack references in Python SDK
+  [#4553](https://github.com/pulumi/pulumi/pull/4553)
+
+- Add runTask to F# Deployment module
+  [#3858](https://github.com/pulumi/pulumi/pull/3858)
+
+- Add support for generating Fish completions
+  [#4401](https://github.com/pulumi/pulumi/pull/4401)
+
+- Support map-typed inputs in RegisterResource for Go SDK
+  [#4522](https://github.com/pulumi/pulumi/pull/4522)
+
+- Don't call IMocks.NewResourceAsync for the root stack resource
+  [#4527](https://github.com/pulumi/pulumi/pull/4527)
+
+- Add ResourceOutput type to Go SDK
+  [#4575](https://github.com/pulumi/pulumi/pull/4575)
+
+- Allow secrets to be decrypted when exporting a stack
+  [#4046](https://github.com/pulumi/pulumi/pull/4046)
+
+- Commands checking for a confirmation or requiring a `--yes` flag can now be
+  skipped by setting `PULUMI_SKIP_CONFIRMATIONS` to `1` or `true`.
+  [#4477](https://github.com/pulumi/pulumi/pull/4477)
+
+## 2.1.1 (2020-05-11)
+
+- Add retry support when writing to state buckets
+  [#4494](https://github.com/pulumi/pulumi/pull/4494)
+
+## 2.1.0 (2020-04-28)
+
+- Fix infinite recursion bug for Go SDK
+  [#4516](https://github.com/pulumi/pulumi/pull/4516)
+
+- Order secretOutputNames when used in stack references
+  [#4489](https://github.com/pulumi/pulumi/pull/4489)
+
+- Add support for a `PULUMI_CONSOLE_DOMAIN` environment variable to override the
+  behavior for how URLs to the Pulumi Console are generated.
+  [#4410](https://github.com/pulumi/pulumi/pull/4410)
+
+- Protect against panic when unprotecting non-existant resources
+  [#4441](https://github.com/pulumi/pulumi/pull/4441)
+
+- Add flag to `pulumi stack` to output only the stack name
+  [#4450](https://github.com/pulumi/pulumi/pull/4450)
+
+- Ensure Go accessor methods correctly support nested fields of optional outputs
+  [#4456](https://github.com/pulumi/pulumi/pull/4456)
+
+- Improve `ResourceOptions.merge` type in Python SDK
+  [#4484](https://github.com/pulumi/pulumi/pull/4484)
+
+- Ensure generated Python module names are keyword-safe.
+  [#4473](https://github.com/pulumi/pulumi/pull/4473)
+
+- Explicitly set XDG_CONFIG_HOME and XDG_CACHE_HOME env vars for helm in the
+  pulumi docker image
+  [#4474](https://github.com/pulumi/pulumi/pull/4474)
+
+- Increase the MaxCallRecvMsgSize for all RPC calls.
+  [#4455](https://github.com/pulumi/pulumi/pull/4455)
+
+## 2.0.0 (2020-04-16)
+
+- CLI behavior change.  Commands in non-interactive mode (i.e. when `pulumi` has its output piped to
+  another process or running on CI) will not default to assuming that `--yes` was passed in.  `--yes` is now
+  explicitly required to proceed in non-interactive scenarios. This affects:
+  * `pulumi destroy`
+  * `pulumi new`
+  * `pulumi refresh`
+  * `pulumi up`
+
+- Fixed [crashes and hangs](https://github.com/pulumi/pulumi/issues/3528) introduced by usage of
+  another library.
+
+- @pulumi/pulumi now requires Node.js version >=10.10.0.
+
+- All data-source invocations are now asynchronous (Promise-returning) by default.
+
+- C# code generation switched to schema.
+
+- .NET API: replace `IDeployment` interface with `DeploymentInstance` class.
+
+- Fix Go SDK secret propagation for Resource inputs/outputs.
+  [#4387](https://github.com/pulumi/pulumi/pull/4387)
+
+- Fix Go codegen to emit config packages
+  [#4388](https://github.com/pulumi/pulumi/pull/4388)
+
+- Treat config values set with `--path` that start with '0' as strings rather than numbers.
+  [#4393](https://github.com/pulumi/pulumi/pull/4393)
+
+- Switch .NET projects to .NET Core 3.1
+  [#4400](https://github.com/pulumi/pulumi/pull/4400)
+
+- Avoid unexpected replace on resource with `import` applied on second update.
+  [#4403](https://github.com/pulumi/pulumi/pull/4403)
+
+## 1.14.1 (2020-04-13)
+- Propagate `additionalSecretOutputs` opt to Read in NodeJS.
+  [#4307](https://github.com/pulumi/pulumi/pull/4307)
+
+- Fix handling of `nil` values in Outputs in Go.
+  [#4268](https://github.com/pulumi/pulumi/pull/4268)
+
+- Include usage hints for Input types in Go SDK
+  [#4279](https://github.com/pulumi/pulumi/pull/4279)
+
+- Fix secretness propagation in Python `apply`.
+  [#4273](https://github.com/pulumi/pulumi/pull/4273)
+
+- Fix the `call` mock in Python.
+  [#4274](https://github.com/pulumi/pulumi/pull/4274)
+
+- Fix handling of secret values in mock-based tests.
+  [#4272](https://github.com/pulumi/pulumi/pull/4272)
+
+- Automatic plugin acquisition for Go
+  [#4297](https://github.com/pulumi/pulumi/pull/4297)
+
+- Define merge behavior for resource options in Go SDK
+  [#4316](https://github.com/pulumi/pulumi/pull/4316)
+
+- Add overloads to Output.All in .NET
+  [#4321](https://github.com/pulumi/pulumi/pull/4321)
+
+- Make prebuilt executables opt-in only for the Go SDK
+  [#4338](https://github.com/pulumi/pulumi/pull/4338)
+
+- Support the `binary` option (prebuilt executables) for the .NET SDK
+  [#4355](https://github.com/pulumi/pulumi/pull/4355)
+
+- Add helper methods for stack outputs in the Go SDK
+  [#4341](https://github.com/pulumi/pulumi/pull/4341)
+
+- Add additional overloads to Deployment.RunAsync in .NET API.
+  [#4286](https://github.com/pulumi/pulumi/pull/4286)
+
+- Automate execution of `go mod download` for `pulumi new` Go templates
+  [#4353](https://github.com/pulumi/pulumi/pull/4353)
+
+- Fix `pulumi up -r -t $URN` not refreshing only the target
+  [#4217](https://github.com/pulumi/pulumi/pull/4217)
+
+- Fix logout with file backend when state is deleted
+  [#4218](https://github.com/pulumi/pulumi/pull/4218)
+
+- Fix specific flags for `pulumi stack` being global
+  [#4294](https://github.com/pulumi/pulumi/pull/4294)
+
+- Fix error when setting config without value in non-interactive mode
+  [#4358](https://github.com/pulumi/pulumi/pull/4358)
+
+- Propagate unknowns in Go SDK during marshal operations
+  [#4369](https://github.com/pulumi/pulumi/pull/4369/files)
+
+- Fix Go SDK stack reference helpers to handle nil values
+  [#4370](https://github.com/pulumi/pulumi/pull/4370)
+
+- Fix propagation of unknown status for secrets
+  [#4377](https://github.com/pulumi/pulumi/pull/4377)
+
+## 1.14.0 (2020-04-01)
+- Fix error related to side-by-side versions of `@pulumi/pulumi`.
+  [#4235](https://github.com/pulumi/pulumi/pull/4235)
+
+- Allow users to specify an alternate backend URL when using the GitHub Actions container with the env var `PULUMI_BACKEND_URL`.
+  [#4243](https://github.com/pulumi/pulumi/pull/4243)
+
+## 1.13.1 (2020-03-27)
+- Move to a multi-module repo to enable modules for the Go SDK
+  [#4109](https://github.com/pulumi/pulumi/pull/4109)
+
+- Report compile time errors for Go programs during plugin acquisition.
+  [#4141](https://github.com/pulumi/pulumi/pull/4141)
+
+- Add missing builtin `MapArray` to Go SDK.
+  [#4144](https://github.com/pulumi/pulumi/pull/4144)
+
+- Add aliases to Go SDK codegen pkg.
+  [#4157](https://github.com/pulumi/pulumi/pull/4157)
+
+- Discontinue testing on Node 8 (which has been end-of-life since January 2020), and start testing on Node 13.
+  [#4156](https://github.com/pulumi/pulumi/pull/4156)
+
+- Add support for enabling Policy Packs with configuration.
+  [#3756](https://github.com/pulumi/pulumi/pull/4127)
+
+- Remove obsolete .NET serialization attributes.
+  [#4190](https://github.com/pulumi/pulumi/pull/4190)
+
+- Add support for validating Policy Pack configuration.
+  [#4179](https://github.com/pulumi/pulumi/pull/4186)
+
+## 1.13.0 (2020-03-18)
+- Add support for plugin acquisition for Go programs
+  [#4060](https://github.com/pulumi/pulumi/pull/4060)
+
+- Display resource type in PAC violation output
+  [#4061](https://github.com/pulumi/pulumi/issues/4061)
+
+- Update to Helm v3 in pulumi Docker image
+  [#4090](https://github.com/pulumi/pulumi/pull/4090)
+
+- Add ArrayMap builtin types to Go SDK
+  [#4086](https://github.com/pulumi/pulumi/pull/4086)
+
+- Improve documentation of URL formats for `pulumi login`
+  [#4059](https://github.com/pulumi/pulumi/pull/4059)
+
+- Add support for stack transformations in the .NET SDK.
+  [#4008](https://github.com/pulumi/pulumi/pull/4008)
+
+- Fix `pulumi stack ls` on Windows
+  [#4094](https://github.com/pulumi/pulumi/pull/4094)
+
+- Add support for running Python policy packs.
+  [#4057](https://github.com/pulumi/pulumi/pull/4057)
+
+## 1.12.1 (2020-03-11)
+- Fix Kubernetes YAML parsing error in .NET.
+  [#4023](https://github.com/pulumi/pulumi/pull/4023)
+
+- Avoid projects beginning with `Pulumi` to stop cyclic imports
+  [#4013](https://github.com/pulumi/pulumi/pull/4013)
+
+- Ensure we can locate Go created application binaries on Windows
+  [#4030](https://github.com/pulumi/pulumi/pull/4030)
+
+- Ensure Python overlays work as part of our SDK generation
+  [#4043](https://github.com/pulumi/pulumi/pull/4043)
+
+- Fix terminal gets into a state where UP/DOWN don't work with prompts.
+  [#4042](https://github.com/pulumi/pulumi/pull/4042)
+
+- Ensure old provider is not used when configuration has changed
+  [#4051](https://github.com/pulumi/pulumi/pull/4051)
+
+- Support for unit testing and mocking in the .NET SDK.
+  [#3696](https://github.com/pulumi/pulumi/pull/3696)
+
+## 1.12.0 (2020-03-04)
+- Avoid Configuring providers which are not used during preview.
+  [#4004](https://github.com/pulumi/pulumi/pull/4004)
+
+- Fix missing module import on Windows platform.
+  [#3983](https://github.com/pulumi/pulumi/pull/3983)
+
+- Add support for mocking the resource monitor to the NodeJS and Python SDKs.
+  [#3738](https://github.com/pulumi/pulumi/pull/3738)
+
+- Reinstate caching of TypeScript compilation.
+  [#4007](https://github.com/pulumi/pulumi/pull/4007)
+
+- Remove the need to set PULUMI_EXPERIMENTAL to use the policy and watch commands.
+  [#4001](https://github.com/pulumi/pulumi/pull/4001)
+
+- Fix type annotations for `Output.all` and `Output.concat` in Python SDK.
+  [#4016](https://github.com/pulumi/pulumi/pull/4016)
+
+- Add support for configuring policies.
+  [#4015](https://github.com/pulumi/pulumi/pull/4015)
+
+## 1.11.1 (2020-02-26)
+- Fix a regression for CustomTimeouts in Python SDK.
+  [#3964](https://github.com/pulumi/pulumi/pull/3964)
+
+- Avoid panic when displaying failed stack policies.
+  [#3960](https://github.com/pulumi/pulumi/pull/3960)
+
+- Add support for secrets in the Go SDK.
+  [3938](https://github.com/pulumi/pulumi/pull/3938)
+
+- Add support for transformations in the Go SDK.
+  [3978](https://github.com/pulumi/pulumi/pull/3938)
+
+## 1.11.0 (2020-02-19)
+- Allow oversize protocol buffers for Python SDK.
+  [#3895](https://github.com/pulumi/pulumi/pull/3895)
+
+- Avoid duplicated messages in preview/update progress display.
+  [#3890](https://github.com/pulumi/pulumi/pull/3890)
+
+- Improve CPU utilization in the Python SDK when waiting for resource operations.
+  [#3892](https://github.com/pulumi/pulumi/pull/3892)
+
+- Expose resource options, parent, dependencies, and provider config to policies.
+  [#3862](https://github.com/pulumi/pulumi/pull/3862)
+
+- Move .NET SDK attributes to the root namespace.
+  [#3902](https://github.com/pulumi/pulumi/pull/3902)
+
+- Support exporting older stack versions.
+  [#3906](https://github.com/pulumi/pulumi/pull/3906)
+
+- Disable interactive progress display when no terminal size is available.
+  [#3936](https://github.com/pulumi/pulumi/pull/3936)
+
+- Mark `ResourceOptions` class as abstract in the .NET SDK. Require the use of derived classes.
+  [#3943](https://github.com/pulumi/pulumi/pull/3943)
+
+## 1.10.1 (2020-02-06)
+- Support stack references in the Go SDK.
+  [#3829](https://github.com/pulumi/pulumi/pull/3829)
+
+- Fix the Windows release process.
+  [#3875](https://github.com/pulumi/pulumi/pull/3875)
+
+## 1.10.0 (2020-02-05)
+- Avoid writing checkpoints to backend storage in common case where no changes are being made.
+  [#3860](https://github.com/pulumi/pulumi/pull/3860)
+
+- Add information about an in-flight operation to the stack command output, if applicable.
+  [#3822](https://github.com/pulumi/pulumi/pull/3822)
+
+- Update `SummaryEvent` to include the actual name and local file path for locally-executed policy packs.
+
+- Add support for aliases in the Go SDK
+  [3853](https://github.com/pulumi/pulumi/pull/3853)
+
+- Fix Python Dynamic Providers on Windows.
+  [#3855](https://github.com/pulumi/pulumi/pull/3855)
+
+## 1.9.1 (2020-01-27)
+- Fix a stack reference regression in the Python SDK.
+  [#3798](https://github.com/pulumi/pulumi/pull/3798)
+
+- Fix a buggy assertion in the Go SDK.
+  [#3794](https://github.com/pulumi/pulumi/pull/3794)
+
+- Add `--latest` flag to `pulumi policy enable`.
+
+- Breaking change for Policy which removes requirement for version when running `pulumi policy disable`. Add `--version` flag if user wants to specify version of Policy Pack to disable.
+
+- Fix rendering of Policy Packs to ensure they are always displayed.
+
+- Primitive input types in the Go SDK (e.g. Int, String, etc.) now implement the corresponding Ptr type e.g. IntPtr,
+  StringPtr, etc.). This is consistent with the output of the Go code generator and is much more ergonomic for
+  optional inputs than manually converting to pointer types.
+  [#3806](https://github.com/pulumi/pulumi/pull/3806)
+
+- Add ability to specify all versions when removing a Policy Pack.
+
+- Breaking change to Policy command: Change enable command to use `pulumi policy enable <org-name>/<policy-pack-name> latest` instead of a `--latest` flag.
+
+## 1.9.0 (2020-01-22)
+- Publish python types for PEP 561
+  [#3704](https://github.com/pulumi/pulumi/pull/3704)
+
+- Lock dep ts-node to v8.5.4
+  [#3733](https://github.com/pulumi/pulumi/pull/3733)
+
+- Improvements to `pulumi policy` functionality. Add ability to remove & disable Policy Packs.
+
+- Breaking change for Policy which is in Public Preview: Change `pulumi policy apply` to `pulumi policy enable`, and allow users to specify the Policy Group.
+
+- Add Permalink to output when publishing a Policy Pack.
+
+- Add `pulumi policy ls` and `pulumi policy group ls` to list Policy related resources.
+
+- Add `BuildNumber` to CI vars and backend metadata property bag for CI systems that have separate ID and a user-friendly number. [#3766](https://github.com/pulumi/pulumi/pull/3766)
+
+- Breaking changes for the Go SDK. Complete details are in [#3506](https://github.com/pulumi/pulumi/pull/3506).
+
+## 1.8.1 (2019-12-20)
+
+- Fix a panic in `pulumi stack select`.
+  [#3687](https://github.com/pulumi/pulumi/pull/3687)
+
+## 1.8.0 (2019-12-19)
+
+- Update version of TypeScript used by Pulumi to `3.7.3`.
+  [#3627](https://github.com/pulumi/pulumi/pull/3627)
+
+- Add support for GOOGLE_CREDENTIALS when using Google Cloud Storage backend.
+  [#2906](https://github.com/pulumi/pulumi/pull/2906)
+
+  ```sh
+   export GOOGLE_CREDENTIALS="$(cat ~/service-account-credentials.json)"
+   pulumi login gs://my-bucket
+  ```
+
+
+- Support for using `Config`, `getProject()`, `getStack()`, and `isDryRun()` from Policy Packs.
+  [#3612](https://github.com/pulumi/pulumi/pull/3612)
+
+- Top-level Stack component in the .NET SDK.
+  [#3618](https://github.com/pulumi/pulumi/pull/3618)
+
+- Add the .NET Core 3.0 runtime to the `pulumi/pulumi` container.
+  [#3616](https://github.com/pulumi/pulumi/pull/3616)
+
+- Add `pulumi preview` support for `--refresh`, `--target`, `--replace`, `--target-replace` and
+  `--target-dependents` to align with `pulumi up`.
+  [#3675](https://github.com/pulumi/pulumi/pull/3675)
+
+- `ComponentResource`s now have built-in support for asynchronously constructing their children.
+  [#3676](https://github.com/pulumi/pulumi/pull/3676)
+
+- `Output.apply` (for the JS, Python and .Net sdks) has updated semantics, and will lift dependencies from inner Outputs to the returned Output.
+  [#3663](https://github.com/pulumi/pulumi/pull/3663)
+
+- Fix bug in determining PRNumber and BuildURL for an Azure Pipelines CI environment.
+  [#3677](https://github.com/pulumi/pulumi/pull/3677)
+
+- Improvements to `pulumi policy` functionality. Add ability to remove & disable Policy Packs.
+
+- Breaking change for Policy which is in Public Preview: Change `pulumi policy apply` to `pulumi policy enable`, and allow users to specify the Policy Group.
+
+## 1.7.1 (2019-12-13)
+
+- Fix [SxS issue](https://github.com/pulumi/pulumi/issues/3652) introduced in 1.7.0 when assigning
+  `Output`s across different versions of the `@pulumi/pulumi` SDK.
+  [#3658](https://github.com/pulumi/pulumi/pull/3658)
+
+## 1.7.0 (2019-12-11)
+
+- A Pulumi JavaScript/TypeScript program can now consist of a single exported top level function. This
+  allows for an easy approach to create a Pulumi program that needs to perform `async`/`await`
+  operations at the top-level.
+  [#3321](https://github.com/pulumi/pulumi/pull/3321)
+
+  ```ts
+  // JavaScript
+  module.exports = async () => {
+  }
+
+  //TypeScript
+  export = async () => {
+  }
+  ```
+
+## 1.6.1 (2019-11-26)
+
+- Support passing a parent and providers for `ReadResource`, `RegisterResource`, and `Invoke` in the go SDK. [#3563](https://github.com/pulumi/pulumi/pull/3563)
+
+- Fix go SDK ReadResource.
+  [#3581](https://github.com/pulumi/pulumi/pull/3581)
+
+- Fix go SDK DeleteBeforeReplace.
+  [#3572](https://github.com/pulumi/pulumi/pull/3572)
+
+- Support for setting the `PULUMI_PREFER_YARN` environment variable to opt-in to using `yarn` instead of `npm` for
+  installing Node.js dependencies.
+  [#3556](https://github.com/pulumi/pulumi/pull/3556)
+
+- Fix regression that prevented relative paths passed to `--policy-pack` from working.
+  [#3565](https://github.com/pulumi/pulumi/issues/3564)
+
+## 1.6.0 (2019-11-20)
+
+- Support for config.GetObject and related variants for Golang.
+  [#3526](https://github.com/pulumi/pulumi/pull/3526)
+
+- Add support for IgnoreChanges in the go SDK.
+  [#3514](https://github.com/pulumi/pulumi/pull/3514)
+
+- Support for a `go run` style workflow. Building or installing a pulumi program written in go is
+  now optional.
+  [#3503](https://github.com/pulumi/pulumi/pull/3503)
+
+- Re-apply "propagate resource inputs to resource state during preview, including first-class unknown values." The new
+  set of changes have additional fixes to ensure backwards compatibility with earlier code. This allows the preview to
+  better estimate the state of a resource after an update, including property values that were populated using defaults
+  calculated by the provider.
+  [#3327](https://github.com/pulumi/pulumi/pull/3327)
+
+- Validate StackName when passing a non-default secrets provider to `pulumi stack init`
+
+- Add support for go1.13.x
+
+- `pulumi update --target` and `pulumi destroy --target` will both error if they determine a
+  dependent resource needs to be updated, destroyed, or created that was not was specified in the
+  `--target` list.  To proceed with an `update/destroy` after this error, either specify all the
+  reported resources as `--target`s, or pass the `--target-dependents` flag to allow necessary
+  changes to unspecified dependent targets.
+
+- Support for node 13.x, building with gcc 8 and newer.
+  [#3512] (https://github.com/pulumi/pulumi/pull/3512)
+
+- Codepaths which could result in a hang will print a message to the console indicating the problem, along with a link
+  to documentation on how to restructure code to best address it.
+
+### Compatibility
+
+- `StackReference.getOutputSync` and `requireOutputSync` are deprecated as they may cause hangs on
+  some combinations of Node and certain OS platforms. `StackReference.getOutput` and `requireOutput`
+  should be used instead.
+
+## 1.5.2 (2019-11-13)
+
+- `pulumi policy publish` now determines the Policy Pack name from the Policy Pack, and the
+  the `org-name` CLI argument is now optional. If not specified; the current user account is
+  used.
+  [#3459](https://github.com/pulumi/pulumi/pull/3459)
+
+- Refactor the Output API in the Go SDK.
+  [#3496](https://github.com/pulumi/pulumi/pull/3496)
+
+## 1.5.1 (2019-11-06)
+
+- Include the .NET language provider in the Windows SDK.
+
+## 1.5.0 (2019-11-06)
+
+- Gracefully handle errors when resources use duplicate aliases.
+
+- Use the update token for renew_lease calls and update the API version to 5.
+  [#3348](https://github.com/pulumi/pulumi/pull/3348)
+
+- Improve startup time performance by 0.5-1s by checking for a newer CLI release in parallel.
+  [#3441](https://github.com/pulumi/pulumi/pull/3441)
+
+- Add an experimental `pulumi watch` command.
+  [#3391](https://github.com/pulumi/pulumi/pull/3391)
+
+## 1.4.1 (2019-11-01)
+
+- Adds a **preview** of .NET support for Pulumi. This code is an preview state and is subject
+  to change at any point.
+
+- Fix another colorizer issue that could cause garbled output for messages that did not end in colorization tags.
+  [#3417](https://github.com/pulumi/pulumi/pull/3417)
+
+- Verify deployment integrity during import and issue an error if verification fails. The state file can still be
+  imported by passing the `--force` flag.
+  [#3422](https://github.com/pulumi/pulumi/pull/3422)
+
+- Omit unknowns in resources in stack outputs during preview.
+  [#3427](https://github.com/pulumi/pulumi/pull/3427)
+
+- `pulumi update` can now be instructed that a set of resources should be replaced by adding a
+  `--replace urn` argument.  Multiple resources can be specified using `--replace urn1 --replace urn2`. In order to
+  replace exactly one resource and leave other resources unchanged, invoke `pulumi update --replace urn --target urn`,
+  or `pulumi update --target-replace urn` for short.
+  [#3418](https://github.com/pulumi/pulumi/pull/3418)
+
+- `pulumi stack` now renders the stack as a tree view.
+  [#3430](https://github.com/pulumi/pulumi/pull/3430)
+
+- Support for lists and maps in config.
+  [#3342](https://github.com/pulumi/pulumi/pull/3342)
+
+- `ResourceProvider#StreamInvoke` implemented, will be the basis for streaming
+  APIs in `pulumi query`.
+  [#3424](https://github.com/pulumi/pulumi/pull/3424)
+
+## 1.4.0 (2019-10-24)
+
+- `FileAsset` in the Python SDK now accepts anything implementing `os.PathLike` in addition to `str`.
+  [#3368](https://github.com/pulumi/pulumi/pull/3368)
+
+- Fix colorization on Windows 10, and fix a colorizer bug that could cause garbled output for resources with long
+  status messages.
+  [#3385](https://github.com/pulumi/pulumi/pull/3385)
+
+## 1.3.4 (2019-10-18)
+
+- Remove unintentional console outupt introduced in 1.3.3.
+
+## 1.3.3 (2019-10-17)
+
+- Fix an issue with first-class providers introduced in 1.3.2.
+
+## 1.3.2 (2019-10-16)
+
+- Fix hangs and crashes related to use of `getResource` (i.e. `aws.ec2.getSubnetIds(...)`) methods,
+  including frequent hangs on Node.js 12. This fixes https://github.com/pulumi/pulumi/issues/3260)
+  and [hangs](https://github.com/pulumi/pulumi/issues/3309).
+
+  Some less common existing styles of using `getResource` calls are also deprecated as part of this
+  change, and users should see https://www.pulumi.com/docs/troubleshooting/#synchronous-call for
+  details on adjusting their code if needed.
+
+## 1.3.1 (2019-10-09)
+
+- Revert "propagate resource inputs to resource state during preview". These changes had a critical issue that needs
+  further investigation.
+
+## 1.3.0 (2019-10-09)
+
+- Propagate resource inputs to resource state during preview, including first-class unknown values. This allows the
+  preview to better estimate the state of a resource after an update, including property values that were populated
+  using defaults calculated by the provider.
+  [#3245](https://github.com/pulumi/pulumi/pull/3245)
+
+- Fetch version information from the Homebrew JSON API for CLIs installed using `brew`.
+  [#3290](https://github.com/pulumi/pulumi/pull/3290)
+
+- Support renaming stack projects via `pulumi stack rename`.
+  [#3292](https://github.com/pulumi/pulumi/pull/3292)
+
+- Add `helm` to `pulumi/pulumi` Dockerhub container
+  [#3294](https://github.com/pulumi/pulumi/pull/3294)
+
+- Make the location of `.pulumi` folder configurable with an environment variable.
+  [#3300](https://github.com/pulumi/pulumi/pull/3300) (Fixes [#2966](https://github.com/pulumi/pulumi/issues/2966))
+
+- `pulumi update` can now be scoped to update a single resource by adding a `--target urn` or `-t urn`
+  argument.  Multiple resources can be specified using `-t urn1 -t urn2`.
+
+- Adds the ability to provide transformations to modify the properties and resource options that
+  will be used for any child resource of a component or stack.
+  [#3174](https://github.com/pulumi/pulumi/pull/3174)
+
+- Add resource transformations support in Python. [#3319](https://github.com/pulumi/pulumi/pull/3319)
+
+## 1.2.0 (2019-09-26)
+
+- Support emitting high-level execution trace data to a file and add a debug-only command to view trace data.
+  [#3238](https://github.com/pulumi/pulumi/pull/3238)
+
+- Fix parsing of GitLab urls with subgroups.
+  [#3239](https://github.com/pulumi/pulumi/pull/3239)
+
+- `pulumi refresh` can now be scoped to refresh a subset of resources by adding a `--target urn` or
+  `-t urn` argument.  Multiple resources can be specified using `-t urn1 -t urn2`.
+
+- `pulumi destroy` can now be scoped to delete a single resource (and its dependents) by adding a
+  `--target urn` or `-t urn` argument.  Multiple resources can be specified using `-t urn1 -t urn2`.
+
+- Avoid re-encrypting secret values on each checkpoint write. These changes should improve update times for stacks
+  that contain secret values.
+  [#3183](https://github.com/pulumi/pulumi/pull/3183)
+
+- Add Codefresh CI detection.
+
+- Add `-c` (config array) flag to the `preview` command.
+
+## 1.1.0 (2019-09-11)
+
+- Fix a bug that caused the Python runtime to ignore unhandled exceptions and erroneously report that a Pulumi program executed successfully.
+  [#3170](https://github.com/pulumi/pulumi/pull/3170)
+
+- Read operations are no longer considered changes for the purposes of `--expect-no-changes`.
+  [#3197](https://github.com/pulumi/pulumi/pull/3197)
+
+- Increase the MaxCallRecvMsgSize for interacting with the gRPC server.
+  [#3201](https://github.com/pulumi/pulumi/pull/3201)
+
+- Do not ask for a passphrase in non-interactive sessions (fix [#2758](https://github.com/pulumi/pulumi/issues/2758)).
+  [#3204](https://github.com/pulumi/pulumi/pull/3204)
+
+- Support combining the filestate backend (local or remote storage) with the cloud-backed secrets providers (KMS, etc.).
+  [#3198](https://github.com/pulumi/pulumi/pull/3198)
+
+- Moved `@pulumi/pulumi` to target `es2016` instead of `es6`.  As `@pulumi/pulumi` programs run
+  inside Nodejs, this should not change anything externally as Nodejs already provides es2016
+  support. Internally, this makes more APIs available for `@pulumi/pulumi` to use in its implementation.
+
+- Fix the --stack option of the `pulumi new` command.
+  ([#3131](https://github.com/pulumi/pulumi/pull/3131) fixes [#2880](https://github.com/pulumi/pulumi/issues/2880))
+
+## 1.0.0 (2019-09-03)
+
+- No significant changes.
+
+## 1.0.0-rc.1 (2019-08-28)
+
+- Print a Welcome to Pulumi message for users during interactive logins to the Pulumi CLI.
+  [#3145](https://github.com/pulumi/pulumi/pull/3145)
+
+- Filter the list of templates shown by default during `pulumi new`.
+  [#3147](https://github.com/pulumi/pulumi/pull/3147)
+
+## 1.0.0-beta.4 (2019-08-22)
+
+- Fix a crash when using StackReference from the `1.0.0-beta.3` version of
+  `@pulumi/pulumi` and `1.0.0-beta.2` or earlier of the CLI.
+
+- Allow Un/MashalProperties to reject Asset and AssetArchive types. (partial fix
+  for https://github.com/pulumi/pulumi-kubernetes/issues/737)
+
+## 1.0.0-beta.3 (2019-08-21)
+
+- When using StackReference to fetch output values from another stack, do not mark a value as secret if it was not
+  secret in the stack you referenced. (fixes [#2744](https://github.com/pulumi/pulumi/issues/2744)).
+
+- Allow resource IDs to be changed during `pulumi refresh` operations
+
+- Do not crash when renaming a stack that has never been updated, when using the local backend. (fixes
+  [#2654](https://github.com/pulumi/pulumi/issues/2654))
+
+- Fix intermittet "NoSuchKey" issues when using the S3 based backend. (fixes [#2714](https://github.com/pulumi/pulumi/issues/2714)).
+
+- Support filting stacks by organization or tags when using `pulumi stack ls`. (fixes [#2712](https://github.com/pulumi/pulumi/issues/),
+  [#2769](https://github.com/pulumi/pulumi/issues/2769)
+
+- Explicitly setting `deleteBeforeReplace` to `false` now overrides the provider's decision.
+  [#3118](https://github.com/pulumi/pulumi/pull/3118)
+
+- Fail read steps (e.g. the step generated by a call to `aws.s3.Bucket.get()`) if the requested resource does not exist.
+  [#3123](https://github.com/pulumi/pulumi/pull/3123)
+
+## 1.0.0-beta.2 (2019-08-13)
+
+- Fix the package version compatibility checks in the NodeJS language host.
+  [#3083](https://github.com/pulumi/pulumi/pull/3083)
+
+## 1.0.0-beta.1 (2019-08-13)
+
+- Do not propagate input properties to missing output properties during preview. The old behavior can cause issues that
+  are difficult to diagnose in cases where the actual value of the output property differs from the value of the input
+  property, and can cause `apply`s to run at unexpected times. If this change causes issues in a Pulumi program, the
+  original behavior can be enabled by setting the `PULUMI_ENABLE_LEGACY_APPLY` environment variable to `true`.
+
+- Fix a bug in the GitHub Actions program preventing errors from being rendered in the Actions log on github.com.
+  [#3036](https://github.com/pulumi/pulumi/pull/3036)
+
+- Fix a bug in the Node.JS SDK that caused failure details for provider functions to go unreported.
+  [#3048](https://github.com/pulumi/pulumi/pull/3048)
+
+- Fix a bug in the Python SDK that caused crashes when using asynchronous data sources.
+  [#3056](https://github.com/pulumi/pulumi/pull/3056)
+
+- Fix crash when exporting secrets from a pulumi app
+  [#2962](https://github.com/pulumi/pulumi/issues/2962)
+
+- Fix a panic in logger when a secret contains non-printable characters
+  [#3074](https://github.com/pulumi/pulumi/pull/3074)
+
+- Check the uniqueness of the project name during pulumi new
+  [#3065](https://github.com/pulumi/pulumi/pull/3065)
+
+## 0.17.28 (2019-08-05)
+
+- Retry renaming a temporary folder during plugin installation
+  [#3008](https://github.com/pulumi/pulumi/pull/3008)
+
+- Add support for additional Pulumi secrets providers using AWS KMS, Azure KeyVault, Google Cloud
+  KMS and HashiCorp Vault.  These secrets providers can be configured at stack creation time using
+  `pulumi stack init b --secrets-provider="awskms://alias/LukeTesting?region=us-west-2"`, and ensure
+  that all encrypted data associated with the stack is encrypted using the target cloud platform
+  encryption keys.  This augments the previous choice between using the app.pulumi.com-managed
+  secrets encryption or a fully-client-side local passphrase encryption.
+  [#2994](https://github.com/pulumi/pulumi/pull/2994)
+
+- Add `Output.concat` to Python SDK [#3006](https://github.com/pulumi/pulumi/pull/3006)
+
+- Add `requireOutput` to `StackReference` [#3007](https://github.com/pulumi/pulumi/pull/3007)
+
+- Arbitrary values can now be exported from a Python app. This includes dictionaries, lists, class
+  instances, and the like. Values are treated as "plain old python data" and generally kept as
+  simple values (like strings, numbers, etc.) or the simple collections supported by the Pulumi data model (specifically, dictionaries and lists).
+
+- Fix `get_secret` in Python SDK always returning None.
+
+- Make `pulumi.runtime.invoke` synchronous in the Python SDK [#3019](https://github.com/pulumi/pulumi/pull/3019)
+
+- Fix a bug in the Python SDK that caused input properties that are coroutines to be awaited twice.
+  [#3024](https://github.com/pulumi/pulumi/pull/3024)
+
+### Compatibility
+
+- Deprecated functions in `@pulumi/pulumi` will now issue warnings if you call them.  Please migrate
+  off of these functions as they will be removed in a future release.  The deprecated functions are.
+  1. `function computeCodePaths(extraIncludePaths?: string[], ...)`.  Use the `computeCodePaths`
+     overload that takes a `CodePathOptions` instead.
+  2. `function serializeFunctionAsync`. Please use `serializeFunction` instead.
+
+## 0.17.27 (2019-07-29)
+
+- Fix an error message from the logging subsystem which was introduced in v0.17.26
+  [#2989](https://github.com/pulumi/pulumi/pull/2997)
+
+- Add support for property paths in `ignoreChanges`, and pass `ignoreChanges` to providers
+  [#3005](https://github.com/pulumi/pulumi/pull/3005). This allows differences between the actual and desired
+  state of the resource that are not captured by differences in the resource's inputs to be ignored (including
+  differences that may occur due to resource provider bugs).
+
+## 0.17.26 (2019-07-26)
+
+- Add `get_object`, `require_object`, `get_secret_object` and `require_secret_object` APIs to Python
+  `config` module [#2959](https://github.com/pulumi/pulumi/pull/2959)
+
+- Fix unexpected provider replacements when upgrading from older CLIs and older providers
+  [pulumi/pulumi-kubernetes#645](https://github.com/pulumi/pulumi-kubernetes/issues/645)
+
+- Add *Python* support for renaming resources via the `aliases` resource option.  Adding aliases
+  allows new resources to match resources from previous deployments which used different names,
+  maintaining the identity of the resource and avoiding replacements or re-creation of the resource.
+  This was previously added to the *JavaScript* sdk in 0.17.15.
+  [#2974](https://github.com/pulumi/pulumi/pull/2974)
+
+## 0.17.25 (2019-07-19)
+
+- Support for Dynamic Providers in Python [#2900](https://github.com/pulumi/pulumi/pull/2900)
+
+## 0.17.24 (2019-07-19)
+
+- Fix a crash when two different versions of `@pulumi/pulumi` are used in the same Pulumi program
+  [#2942](https://github.com/pulumi/pulumi/issues/2942)
+
+## 0.17.23 (2019-07-16)
+- `pulumi new` allows specifying a local path to templates (resolves
+  [#2672](https://github.com/pulumi/pulumi/issues/2672))
+
+- Fix an issue where a file archive created on Windows would contain back-slashes
+  [#2784](https://github.com/pulumi/pulumi/issues/2784)
+
+- Fix an issue where output values of a resource would not be present when they
+  contained secret values, when using Python.
+
+- Fix an issue where emojis are printed in non-interactive mode. (fixes
+  [#2871](https://github.com/pulumi/pulumi/issues/2871))
+
+- Promises/Outputs can now be directly exported as the top-level (i.e. not-named) output of a Stack.
+  (fixes [#2910](https://github.com/pulumi/pulumi/issues/2910))
+
+- Add support for importing existing resources to be managed using Pulumi. A resource can be imported
+  by setting the `import` property in the resource options bag when instantiating a resource. In order to
+  successfully import a resource, its desired configuration (i.e. its inputs) must not differ from its
+  actual configuration (i.e. its state) as calculated by the resource's provider.
+- Better error message for missing npm on `pulumi new` (fixes [#1511](https://github.com/pulumi/pulumi/issues/1511))
+
+- Add the ability to pass a customTimeouts object from the providers across the engine
+  to resource management. (fixes [#2655](https://github.com/pulumi/pulumi/issues/2655))
+
+### Breaking Changes
+
+- Defer to resource providers in all cases where the engine must determine whether or not a resource
+  has changed. Note that this can expose bugs in the resources providers that cause diffs to be
+  present even if the desired configuration matches the actual state of the resource: in these cases,
+  users can set the `PULUMI_ENABLE_LEGACY_DIFF` environment variable to `1` or `true` to enable the
+  old diff behavior. https://github.com/pulumi/pulumi/issues/2971 lists the known provider bugs
+  exposed by these changes and links to appropriate workarounds or tracking issues.
+
+## 0.17.22 (2019-07-11)
+
+- Improve update performance in cases where a large number of log messages are
+  reported during an update.
+
+## 0.17.21 (2019-06-26)
+
+- Python SDK fix for a crash resulting from a KeyError if secrets were used in configuration.
+
+- Fix an issue where a secret would not be encrypted in the state file if it was
+  a property of a resource which was used as a stack output (fixes
+  [#2862](https://github.com/pulumi/pulumi/issues/2862))
+
+## 0.17.20 (2019-06-23)
+
+- SDK fix for crash that could occasionally happen if there were multiple identical aliases to the
+  same Resource.
+
+## 0.17.19 (2019-06-23)
+
+- Engine fix for crash that could occasionally happen if there were multiple identical aliases to
+  the same Resource.
+
+## 0.17.18 (2019-06-20)
+
+- Allow setting backend URL explicitly in `Pulumi.yaml` file
+
+- `StackReference` now has a `.getOutputSync` function to retrieve exported values from an existing
+  stack synchronously.  This can be valuable when creating another stack that wants to base
+  flow-control off of the values of an existing stack (i.e. importing the information about all AZs
+  and basing logic off of that in a new stack). Note: this only works for importing values from
+  Stacks that have not exported `secrets`.
+
+- When the environment variable `PULUMI_TEST_MODE` is set to `true`, the
+  Python runtime will now behave as if
+  `pulumi.runtime.settings._set_test_mode_enabled(True)` had been called. This
+  mirrors the behavior for NodeJS programs (fixes [#2818](https://github.com/pulumi/pulumi/issues/2818)).
+
+- Resources that are only 'read' will no longer be displayed in the terminal tree-display anymore.
+  These ended up heavily cluttering the display and often meant that programs without updates still
+  showed a bunch of resources that weren't important.  There will still be a message displayed
+  indicating that a 'read' has happened to help know that these are going on and that the program is making progress.
+
+## 0.17.17 (2019-06-12)
+
+### Improvements
+
+- docs(login): escape codeblocks, and add object store state instructions
+  [#2810](https://github.com/pulumi/pulumi/pull/2810)
+- The API for passing along a custom provider to a ComponentResource has been simplified.  You can
+  now just say `new SomeComponentResource(name, props, { provider: awsProvider })` instead of `new
+  SomeComponentResource(name, props, { providers: { "aws" : awsProvider } })`
+- Fix a bug where the path provided to a URL in `pulumi login` is lost are dropped, so if you `pulumi login
+  s3://bucketname/afolder`, the Pulumi files will be inside of `s3://bucketname/afolder/.pulumi` rather than
+  `s3://bucketname/.pulumi` (thanks, [@bigkraig](https://github.com/bigkraig)!).  **NOTE**: If you have been
+  logging in to the s3 backend with a path after the bucket name, you will need to either move the .pulumi
+  folder in the bucket to the correct location or log in again without the path prefix to see your previous
+  stacks.
+- Fix a crash that would happen if you ran `pulumi stack output` against an empty stack (fixes
+  [pulumi/pulumi#2792](https://github.com/pulumi/pulumi/issues/2792)).
+- Unparented Pulumi `CustomResource`s now support calling `.getProvider(...)` on them.
+
+## 0.17.16 (2019-06-06)
+
+### Improvements
+
+- Fixed a bug that caused an assertion when dealing with unchanged resources across version upgrades.
+
+## 0.17.15 (2019-06-05)
+
+### Improvements
+
+- Pulumi now allows Python programs to "read" existing resources instead of just creating them. This feature enables
+  Pulumi Python packages to expose ".get()" methods that allow for reading of resources that already exist.
+- Support for referencing the outputs of other Pulumi stacks has been added to the Pulumi Python libraries via the
+  `StackReference` type.
+- Add CI system detection for Bitbucket Pipelines.
+- Pulumi now tolerates changes in default providers in certain cases, which fixes an issue where users would see
+  unexpected replaces when upgrading a Pulumi package.
+- Add support for renaming resources via the `aliases` resource option.  Adding aliases allows new resources to match
+  resources from previous deployments which used different names, maintaining the identity of the resource and avoiding
+  replacements or re-creation of the resource.
+- `pulumi plugin install` gained a new optional argument `--server` which can be used to provide a custom server to be
+  used when downloading a plugin.
+
+## 0.17.14 (2019-05-28)
+
+### Improvements
+
+- `pulumi refresh` now tries to install any missing plugins automatically like
+  `pulumi destroy` and `pulumi update` do (fixes [pulumi/pulumi#2669](https://github.com/pulumi/pulumi/issues/2669)).
+- `pulumi whoami` now outputs the URL of the currently connected backend.
+- Correctly suppress stack outputs when serializing previews to JSON, i.e. `pulumi preview --json --suppress-outputs`.
+  Fixes [pulumi/pulumi#2765](https://github.com/pulumi/pulumi/issues/2765).
+
+## 0.17.13 (2019-05-21)
+
+### Improvements
+
+- Fix an issue where creating a first class provider would fail if any of the
+  configuration values for the providers were secrets. (fixes [pulumi/pulumi#2741](https://github.com/pulumi/pulumi/issues/2741)).
+- Fix an issue where when using `--diff` or looking at details for a proposed
+  updated, the CLI might print text like: `<{%reset%}>
+  --outputs:--<{%reset%}>` instead of just `--outputs:--`.
+- Fixes local login on Windows.  Specifically, windows local paths are properly understood and
+  backslashes `\` are not converted to `__5c__` in paths.
+- Fix an issue where some operations would fail with `error: could not deserialize deployment: unknown secrets provider type`.
+- Fix an issue where pulumi might try to replace existing resources when upgrading to the newest version of some resource providers.
+
+## 0.17.12 (2019-05-15)
+
+### Improvements
+
+- Pulumi now tells you much earlier when the `--secrets-provider` argument to
+  `up` `init` or `new` has the wrong value. In addition, supported values are
+  now listed in the help text. (fixes [pulumi/pulumi#2727](https://github.com/pulumi/pulumi/issues/2727)).
+- Pulumi no longer prompts for your passphrase twice during operations when you
+  are using the passphrase based secrets provider. (fixes [pulumi/pulumi#2729](https://github.com/pulumi/pulumi/issues/2729)).
+- Fix an issue where complex inputs to a resource which contained secret values
+  would not be stored correctly.
+- Fix a panic during property diffing when comparing two secret arrays.
+
+## 0.17.11 (2019-05-13)
+
+### Major Changes
+
+#### Secrets and Pluggable Encryption
+
+- The Pulumi engine and Python and NodeJS SDKs now have support for tracking values as "secret" to ensure they are
+  encrypted when being persisted in a state file. `[pulumi/pulumi#397](https://github.com/pulumi/pulumi/issues/397)`
+
+  Any existing value may be turned into a secret by calling `pulumi.secret(<value>)` (NodeJS) or
+  `Output.secret(<value>`) (Python).  In both cases, the returned value is an output which may be passed around
+  like any other.  If this value flows into a resource, the plaintext will not be stored in the state file, but instead
+  It will be encrypted, just like values added to config with `pulumi config set --secret`.
+
+  You can verify that values are being stored as you expect by running `pulumi stack export`, When values are encrypted
+  in the state file, they appear as an object with a special signature key and a ciphertext property.
+
+  When outputs of a stack are secrets, `pulumi stack output` will show `[secret]` as the value, by default.  You can
+  pass `--show-secrets` to `pulumi stack output` in order to see the actual raw value.
+
+- When storing state with the Pulumi Service, you may now elect to use the passphrase based encryption for both secret
+  configuration values and values that are encrypted in a state file.  To use this new feature, pass
+  `--secrets-provider passphrase` to `pulumi new` or `pulumi stack init` when you initally create the stack. When you
+  create the stack, you will be prompted for a passphrase (or if `PULUMI_CONFIG_PASSPHRASE` is set, it will be used).
+  This passphrase is used to generate a unique key for your stack, and config values and encrypted state values are
+  encrypted using AES-256-GCM. The key is derived from your passphrase, and while information to re-create it when
+  provided with your passphrase is stored in both the `Pulumi.<stack-name>.yaml` file and the state file for your stack,
+  this information can not be used to recover the key. When using this mode, the Pulumi Service is unable to decrypt
+  either your secret configuration values or and secret values in your state file.
+
+  We will be adding gestures to move existing stacks managed by the service to use passphrase based encryption soon
+  as well as gestures to change the passphrase for an existing stack.
+
+** Note **
+
+Stacks with encrypted secrets in their state files can only be managed by 0.17.11 or later of the CLI. Attempting
+to use a previous version of the CLI with these stacks will result in an error.
+
+Fixes #397
+
+### Improvements
+
+- Add support for Azure Pipelines in CI environment detection.
+- Minor fix to how Azure repository information is extracted to allow proper grouping of Azure
+  repositories when various remote URLs are used to pull the repository.
+
+## 0.17.10 (2019-05-02)
+
+### Improvements
+
+- Fixes issue introduced in 0.17.9 where local-login broke on Windows due to the new support for
+  `s3://`, `azblob://` and `gs://` save locations.
+- Minor contributing document improvement.
+- Warnings from `npm` about missing description, repository, and license fields in package.json are
+  now suppressed when `npm install` is run from `pulumi new` (via `npm install --loglevel=error`).
+- Depend on newer version of gRPC package in the NodeJS SDK. This version has
+  prebuilt binaries for Node 12, which should make installing `@pulumi/pulumi`
+  more reliable when running on Node 12.
+
+## 0.17.9 (2019-04-30)
+
+### Improvements
+
+- `pulumi login` now supports `s3://`, `azblob://` and `gs://` paths (on top of `file://`) for
+  storing stack information. These are passed the location of a desired bucket for each respective
+  cloud provider (i.e. `pulumi login s3://mybucket`).  Pulumi artifacts (like the
+  `xxx.checkpoint.json` file) will then be stored in that bucket.  Credentials for accessing the
+  bucket operate in the normal manner for each cloud provider.  i.e. for AWS this can come from the
+  environment, or your `.aws/credentials` file, etc.
+- The pulumi version update check can be skipped by setting the environment variable
+  `PULUMI_SKIP_UPDATE_CHECK` to `1` or `true`.
+- Fix an issue where the stack would not be selected when an existing stack is specified when running
+  `pulumi new <template> -s <existing-stack>`.
+- Add a `--json` flag (`-j` for short) to the `preview` command. This allows basic serialization of a plan,
+  including the anticipated set of deployment steps, list of diagnostics messages, and summary information.
+  Each step includes deeply serialized information about the resource state and step metadata itself. This
+  is part of ongoing work tracked in [pulumi/pulumi#2390](https://github.com/pulumi/pulumi/issues/2390).
+
+## 0.17.8 (2019-04-23)
+
+### Improvements
+
+- Add a new `ignoreChanges` option to resource options to allow specifying a list of properties to
+  ignore for purposes of updates or replacements.  [#2657](https://github.com/pulumi/pulumi/pull/2657)
+- Fix an engine bug that could lead to incorrect interpretation of the previous state of a resource leading to
+  unexpected Update, Replace or Delete operations being scheduled. [#2650]https://github.com/pulumi/pulumi/issues/2650)
+- Build/push `pulumi/actions` container to [DockerHub](https://hub.docker.com/r/pulumi/actions) with new SDK releases [#2646](https://github.com/pulumi/pulumi/pull/2646)
+
+## 0.17.7 (2019-04-17)
+
+### Improvements
+
+- A new "test mode" can be enabled by setting the `PULUMI_TEST_MODE` environment variable to
+  `true` in either the Node.js or Python SDK. This new mode allows you to unit test your Pulumi programs
+  using standard test harnesses, without needing to run the program using the Pulumi CLI. In this mode, limited
+  functionality is available, however basic resource object allocation with input properties will work.
+  Note that no actual engine operations will occur in this mode, and that you'll need to use the
+  `PULUMI_CONFIG`, `PULUMI_NODEJS_PROJECT`, and `PULUMI_NODEJS_STACK` environment variables to control settings
+  the CLI would have otherwise managed for you.
+
+## 0.17.6 (2019-04-11)
+
+### Improvements
+
+- `refresh` will now warn instead of returning an error when it notices a resource is in an
+  unhealthy state. This is in service of https://github.com/pulumi/pulumi/issues/2633.
+
+## 0.17.5 (2019-04-08)
+
+### Improvements
+- Correctly handle the case where we would fail to detect an archive type if the filename included a dot in it. (fixes [pulumi/pulumi#2589](https://github.com/pulumi/pulumi/issues/2589))
+- Make `Config`'s constructor's `name` argument optional in Python, for consistency with our Node.js SDK. If it isn't
+  supplied, the current project name is used as the default.
+- `pulumi logs` will now display log messages from Google Cloud Functions.
+
+## 0.17.4 (2019-03-26)
+
+### Improvements
+
+- Don't print the `error:` prefix when Pulumi exists because of a declined confirmation prompt (fixes [pulumi/pulumi#458](https://github.com/pulumi/pulumi/issues/2070))
+- Fix issue where `Outputs` produced by `pulumi.interpolate` might have values which could
+  cause validation errors due to them containing the text `<computed>` during previews.
+
+## 0.17.3 (2019-03-26)
+
+### Improvements
+
+- A new command, `pulumi stack rename` was added. This allows you to change the name of an existing stack in a project. Note: When a stack is renamed, the `pulumi.getStack` function in the SDK will now return a new value. If a stack name is used as part of a resource name, the next `pulumi up` will not understand that the old and new resources are logically the same. We plan to support adding aliases to individual resources so you can handle these cases. See [pulumi/pulumi#458](https://github.com/pulumi/pulumi/issues/458) for discussion on this new feature. For now, if you are unwilling to have `pulumi up` create and destroy these resources, you can rename your stack back to the old name. (fixes [pulumi/pulumi#2402](https://github.com/pulumi/pulumi/issues/2402))
+- Fix two warnings that were printed when using a dynamic provider about missing method handlers.
+- A bug in the previous version of the Pulumi CLI occasionally caused the Pulumi Engine to load the incorrect resource
+  plugin when processing an update. This bug has been fixed in 0.17.3 by performing a deterministic selection of the
+  best set of plugins available to the engine before starting up. See
+- Add support for serializing JavaScript function that capture [BigInts](https://developer.mozilla.org/en-US/docs/Web/JavaScript/Reference/Global_Objects/BigInt).
+- Support serializing arrow-functions with deconstructed parameters.
+
+## 0.17.2 (2019-03-15)
+
+### Improvements
+
+- Show `brew upgrade pulumi` as the upgrade message when the currently running `pulumi` executable
+  is running on macOS from the brew install directory.
+- Resource diffs that are rendered to the console are now filtered to properties that have semantically-meaningful
+  changes where possible.
+- `pulumi new` no longer runs an initial deployment after a project is generated for nodejs projects.
+  Instead, instructions are printed indicating that `pulumi up` can be used to deploy the project.
+- Differences between the state of a refreshed resource and the state described in a Pulumi program are now properly
+  detected when using newer providers.
+- Differences between a resource's provider-internal properties are no longer displayed in the CLI.
+- Pulumi will now install missing plugins on startup. Previously, Pulumi would error if a required plugin was not
+  present and a bug in the Pulumi CLI made it common for users using Pulumi in their continuous integration setup to have problems with missing plugins. Starting with 0.17.2, if Pulumi detects that required plugins are missing, it will make an attempt to install the missing plugins before proceeding with the update.
+
+## 0.17.1 (2019-03-06)
+
+### Improvements
+
+- Slight tweak to `Output.apply` signature to help TypeScript infer types better.
+
+## 0.17.0 (2019-03-05)
+
+This update includes several changes to core `@pulumi/pulumi` constructs that will not play nicely
+in side-by-side applications that pull in prior versions of this package.  As such, we are rev'ing
+the minor version of the package from 0.16 to 0.17.  Recent version of `pulumi` will now detect,
+and warn, if different versions of `@pulumi/pulumi` are loaded into the same application.  If you
+encounter this warning, it is recommended you move to versions of the `@pulumi/...` packages that
+are compatible.  i.e. keep everything on 0.16.x until you are ready to move everything to 0.17.x.
+
+### Improvements
+
+- `Output<T>` now 'lifts' property members from the value it wraps, simplifying common coding patterns.
+  For example:
+
+```ts
+interface Widget { text: string, x: number, y: number };
+var v: Output<Widget>;
+
+var widgetX = v.x;
+// `widgetX` has the type Output<number>.
+// This is equivalent to writing `v.apply(w => w.x)`
+```
+
+Note: this 'lifting' only occurs for POJO values.  It does not happen for `Output<Resource>`s.
+Similarly, this only happens for properties.  Functions are not lifted.
+
+- Depending on a **Component** Resource will now depend on all other Resources parented by that
+  Resource. This will help out the programming model for Component Resources as your consumers can
+  just depend on a Component and have that automatically depend on all the child Resources created
+  by that Component.  Note: this does not apply to a **Custom** resource.  Depending on a
+  CustomResource will still only wait on that single resource being created, not any other Resources
+  that consider that CustomResource to be a parent.
+
+
+## 0.16.19 (2019-03-04)
+
+- Rolled back change where calling toString/toJSON on an Output would cause a message
+  to be logged to the `pulumi` diagnostics stream.
+
+## 0.16.18 (2019-03-01)
+
+- Fix an issue where the Pulumi CLI would load the newest plugin for a resource provider instead of the version that was
+  requested, which could result in the Pulumi CLI loading a resource provider plugin that is incompatible with the
+  program. This has the potential to disrupt users that previously had working configurations; if you are experiencing
+  problems after upgrading to 0.16.17, you can opt-in to the legacy plugin load behavior by setting the environnment
+  variable `PULUMI_ENABLE_LEGACY_PLUGIN_SEARCH=1`. You can also install plugins that are missing with the command
+  `pulumi plugin install resource <name> <version> --exact`.
+
+### Improvements
+
+- Attempting to convert an [Output<T>] to a string or to JSON will now result in a warning
+  message being printed, as well as information on how to rectify the situation.  This is
+  to help with diagnosing cryptic problems that can occur when Outputs are accidentally
+  concatenated into a string in some part of the program.
+
+- Fixes incorrect closure serialization issue (https://github.com/pulumi/pulumi/pull/2497)
+
+- `pulumi` will now check that all versions of `@pulumi/pulumi` are compatible in your node_modules
+  folder, and will issue a warning message if not.  To be compatible, the versions of
+  `@pulumi/pulumi` must agree on their major and minor versions.  Running incompatible versions is
+  not something that will be blocked, but it is discouraged as it may lead to subtle problems if one
+  version of `@pulumi/pulumi` is loaded and passes objects to/from an incompatible version.
+
+## 0.16.17 (2019-02-27)
+
+### Improvements
+
+- Rolling back the change:
+  "Depending on a Resource will now depend on all other Resource's parented by that Resource."
+
+  Unforeseen problems cropped up that caused deadlocks.  Removing this change until we can
+  have a high quality solution without these issues.
+
+## 0.16.16 (2019-02-24)
+
+### Improvements
+
+- Fix deadlock with resource dependencies (https://github.com/pulumi/pulumi/issues/2470)
+
+## 0.16.15 (2019-02-22)
+
+### Improvements
+
+- When trying to `stack rm` a stack managed by pulumi.com that has resources, the error message now informs you to pass `--force` if you really want to remove a stack that still has resources under management, as this would orphan these resources (fixes [pulumi/pulumi#2431](https://github.com/pulumi/pulumi/issues/2431)).
+- Enabled Python programs to delete resources in parallel (fixes [pulumi/pulumi#2382](https://github.com/pulumi/pulumi/issues/2382)). If you are using Python 2, you should upgrade to Python 3 or else you may experience problems when deleting resources.
+- Fixed an issue where Python programs would occasionally fail during preview with errors about empty IDs being passed
+  to resources. ([pulumi/pulumi#2450](https://github.com/pulumi/pulumi/issues/2450))
+- Return an error from `pulumi stack tag` commands when using the `--local` mode.
+- Depending on a Resource will now depend on all other Resource's parented by that Resource.
+  This will help out the programming model for Component Resources as your consumers can just
+  depend on a Component and have that automatically depend on all the child Resources created
+  by that Component.
+
+## 0.16.14 (2019-01-31)
+
+### Improvements
+
+- Fix a regression in `@pulumi/pulumi` introduced by 0.16.13 where an update could fail with an error like:
+
+```
+Diagnostics:
+  pulumi:pulumi:Stack (my-great-stack):
+    TypeError: resproto.InvokeRequest is not a constructor
+        at Object.<anonymous> (.../node_modules/@pulumi/pulumi/runtime/invoke.js:58:25)
+        at Generator.next (<anonymous>)
+        at fulfilled (.../node_modules/@pulumi/pulumi/runtime/invoke.js:17:58)
+        at <anonymous>
+```
+
+We appologize for the regression.  (fixes [pulumi/pulumi#2414](https://github.com/pulumi/pulumi/issues/2414))
+
+### Improvements
+
+- Individual resources may now be explicitly marked as requiring delete-before-replace behavior. This can be used e.g. to handle explicitly-named resources that may not be able to be replaced in the usual manner.
+
+## 0.16.13 (2019-01-31)
+
+### Major Changes
+
+- When used in conjunction with the latest versions of the various language SDKs, the Pulumi CLI is now more precise about the dependent resources that must be deleted when a given resource must be deleted before it can be replaced (fixes [pulumi/pulumi#2167](https://github.com/pulumi/pulumi/issues/2167)).
+
+**NOTE**: As part of the above change, once a stack is updated with v0.16.13, previous versions of `pulumi` will be unable to manage it.
+
+### Improvements
+
+- Issue a more prescriptive error when using StackReference and the name of the stack to reference is not of the form `<organization>/<project>/<stack>`.
+
+## 0.16.12 (2019-01-25)
+
+### Major Changes
+
+- When using the cloud backend, stack names now must only be unique within a project, instead of across your entire account. Starting with version of 0.16.12 the CLI, you can create stacks with duplicate names. If an account has multiple stacks with the same name across different projects, you must use 0.16.12 or later of the CLI to manage them.
+
+**BREAKING CHANGE NOTICE**: As part of the above change, when using the 0.16.12 CLI (or a later version) the names passed to `StackReference` must be updated to be of the form (`<organization>/<project>/<stack>`) e.g. `acmecorp/infra/dev` to refer to the `dev` stack of the `infra` project in the `acmecorp` organization.
+
+### Improvements
+
+- Add `--json` to `pulumi config`, `pulumi config get`, `pulumi history` and `pulumi plugin ls` to request the output be in JSON.
+
+- Changes to `pulumi new`'s output to improve the experience.
+
+## 0.16.11 (2019-01-16)
+
+### Improvements
+
+- In the nodejs SDK, `pulumi.interpolate` and `pulumi.concat` have been added as convenient ways to combine Output values into strings.
+
+- Added `pulumi history` to show information about the history of updates to a stack.
+
+- When creating a project with `pulumi new` the generated `Pulumi.yaml` file no longer contains the template section, which was unused after creating a project
+
+- In the Python SDK, the `is_dry_run` function just always returned `true`, even when an update (and not a preview) was being preformed. This has been fixed.
+
+- Python programs will no longer deadlock due to exceptions in functions run during applies.
+
+## 0.16.10 (2019-01-11)
+
+### Improvements
+
+- Support for first-class providers in Python.
+
+- Fix a bug where `StackReference` outputs were not updated when changes occured in the referenced stack.
+
+- Added `pulumi stack tag` commands for managing stack tags stored in the cloud backend.
+
+- Link directly to /account/tokens when prompting for an access token.
+
+- Exporting a Resource from an application Stack now exports it as a rich recursive pojo instead of just being an opaque URN (fixes https://github.com/pulumi/pulumi/issues/1858).
+
+## 0.16.9 (2018-12-24)
+
+### Improvements
+
+- Update the error message when When `pulumi` commands fail to detect your project to mention that `pulumi new` can be used to create a new project (fixes [pulumi/pulumi#2234](https://github.com/pulumi/pulumi/issues/2234))
+
+- Added a `--stack` argument (short form `-s`) to `pulumi stack`, `pulumi stack init`, `pulumi state delete` and `pulumi state unprotect` to allow operating on a different stack than the currently selected stack. This brings these commands in line with the other commands that operate on stacks and already provided a `--stack` option (fixes [pulumi/pulumi#1648](https://github.com/pulumi/pulumi/issues/1648))
+
+- Added `Output.all` and `Output.from_input` to the Python SDK.
+
+- During previews and updates, read operations (i.e. calls to `.get` methods) are no longer shown in the output unless they cause any changes.
+
+- Fix a performance regression where `pulumi preview` and `pulumi up` would hang for a few moments at the end of a preview or update, in addition to the overall operation being slower.
+
+## 0.16.8 (2018-12-14)
+
+### Improvements
+
+- Fix an issue that caused panics due to shutting the Jaeger tracing infrastructure down before all traces had finished ([pulumi/pulumi#1850](https://github.com/pulumi/pulumi/issues/1850))
+
+## 0.16.7 (2018-12-05)
+
+### Improvements
+
+- Configuration and stack commands now take a `--config-file` options. This option allows the user to override the file used to fetch and store config information for a stack during the execution of a command.
+
+- Fix an issue where ANSI escape codes would appear in messages printed from the CLI when running on Windows.
+
+- Fix an error about a bad icotl when trying to read sensitive input from the console and standard in was not connected to a terminal.
+
+- The dynamic provider would fail to launch if your `node_modules` folder was non in the default location or had a non standard layout. This has been fixed so we correctly find your `node_modules` folder in the same way node does. (fixes [pulumi/pulumi#2261](https://github.com/pulumi/pulumi/issues/2261))
+
+## 0.16.6 (2018-11-28)
+
+### Major Changes
+
+- When running a Python program, pulumi will now run `python3` instead of `python`, since `python` often points at Python 2.7 binary, and Pulumi requires Python 3.6 or later. The environment variable `PULUMI_PYTHON_CMD` can be used to provide a different binary to run.
+
+### Improvements
+
+- Allow `Output`s in the dependsOn property of `ResourceOptions` (fixes [pulumi/pulumi#991](https://github.com/pulumi/pulumi/issues/991))
+
+- Add a new `StackReference` type to the node SDK which allows referencing an output of another stack (fixes [pulumi/pulumi#109](https://github.com/pulumi/pulumi/issues/109))
+
+- Fix an issue where `pulumi` would not respect common `NO_PROXY` settings (fixes [pulumi/pulumi#2134](https://github.com/pulumi/pulumi/issues/2134))
+
+- The CLI wil now correctly report any output from a Python program which writes to `sys.stderr` (fixes [pulumi/pulumi#1542](https://github.com/pulumi/pulumi/issues/1542))
+
+- Don't install packages by default for Python projects when creating a new project from a template using `pulumi new`. Previously, `pulumi` would install these packages using `pip install` and they would be installed globally when `pulumi` was run outside a virtualenv.
+
+- Fix an issue where `pulumi` could panic during a peview when using a first class provider which was constructed using an output property of another resource (fixes [pulumi/pulumi#2223](https://github.com/pulumi/pulumi/issues/2223))
+
+- Fix an issue where `pulumi` would fail to load resource plugins for newer dev builds.
+
+- Fix an issue where running two copies of `pulumi plugin install` in parallel for the same plugin version could cause one to fail with an error about renaming a directory.
+
+- Fix an issue where if the directory containing the `pulumi` executable was not on the `$PATH` we would fail to load language plugins. We now will also search next to the current running copy of Pulumi (fixes [pulumi/pulumi#1956](https://github.com/pulumi/pulumi/issues/1956))
+
+- Fix an issue where passing a key of the form `foo:config:bar:baz` to `pulumi config set` would succeed but cause errors later when trying to interact with the stack. Setting this value is now blocked eagerly (fixes [pulumi/pulumi#2171](https://github.com/pulumi/pulumi/issues/2171))
+
+## 0.16.5 (2018-11-16)
+
+### Improvements
+
+- Fix an issue where `pulumi plugin install` would fail on Windows with an access deined message.
+
+## 0.16.4 (2018-11-12)
+
+### Major Changes
+
+- If you're using Pulumi with Python, this release removes Python 2.7 support in favor of Python 3.6 and greater. In addition, some members have been renamed. For example the `stack_output` function has been renamed to `export`. All major features of Pulumi work with this release, including parallelism!
+
+### Improvements
+
+- Download plugins to a temporary folder during `pulumi plugin install` to ensure if the operation is canceled, the have downloaded plugin is not used.
+
+- If an update is in progress when `pulumi stack ls` is run, don't show its last update time as "a long time ago".
+
+- Add `--preserve-config` to `pulumi stack rm` which causes Pulumi to keep the `Pulumi.<stack-name>.yaml` when removing a stack.
+
+- Support passing template names to `pulumi up` the same as `pulumi new` does.
+
+- When `-g` or `--generate-only` is passed to `pulumi new`, don't show a confusing message that says it will update a stack.
+
+- Fix an issue where an output property of a resource would change its type during an update in some cases.
+
+- Provide richer detail on the properties during a multi-stage replace.
+
+- Fix `pulumi logs` so it can collect log messages from Lambdas on AWS.
+
+- Pulumi now reports metadata during CI runs on CircleCI, for later display on app.pulumi.com.
+
+- Fix an assert that could fire if a checkpoint had multiple resources with the same URN (which could happen in cases where a delete operation was pending on an old copy of a resource).
+
+- When `$TERM` is set to `dumb`, Pulumi should no longer try to use interactive reading from the terminal, which would fail.
+
+- When displaying elapsed time for an update, round to the nearest second.
+
+- Add the `--json` flag to the `pulumi logs` command.
+
+- Add an `iterable` module to `@pulumi/pulumi` with two helpful combinators `toObject` and `groupBy` to help combine multiple `Output<T>`'s into a single object.
+
+- Pulumi no longer prompts you for confirmation when `--skip-preview` is passed to `pulumi up`. Instead, it just preforms the update as requested.
+
+- Add the `--json` flag to the `pulumi stack ls` command.
+
+- The `--color=always` flag should now be respected in all cases.
+
+- Pulumi now reports metadata about GitLab repositories when doing an update, so they can be shown on app.pulumi.com.
+
+- Pulumi now uses compression when uploading your checkpoint file to the Pulumi service, which should speed up updates where your stack has many resources.
+
+- "First Class" providers used to be shown as changing during previews. This is no longer the case.
+
+## 0.16.3 (2018-11-06)
+
+### Improvements
+
+- Fully support Node 11 [pulumi/pulumi#2101](https://github.com/pulumi/pulumi/pull/2101)
+
+## 0.16.2 (2018-10-29)
+
+### Improvements
+
+- Fix a regression that would cause resource operations to not be processed in parallel when using the latest CLI with a `@pulumi/pulumi` older than 0.16.1 [pulumi/pulumi#2123](https://github.com/pulumi/pulumi/pull/2123)
+
+- Fail with a better error message (and in fewer cases) on Node 11. We hope to have complete support for Node 11 later this week, but for now recommend using Node 10 or earlier. [pulumi/pulumi#2098](https://github.com/pulumi/pulumi/pull/2098)
+
+## 0.16.1 (2018-10-23)
+
+### Improvements
+
+- A new top-level CLI command “pulumi state” was added to assist in making targeted edits to the state of a stack. Two subcommands, “pulumi state delete” and “pulumi state unprotect”, can be used to delete or unprotect individual resources respectively within a Pulumi stack. [pulumi/pulumi#2024](https://github.com/pulumi/pulumi/pull/2024)
+- Default to allowing as many parallel operations as possible [pulumi/pulumi#2065](https://github.com/pulumi/pulumi/pull/2065)
+- Fixed an issue with the generated type for an Unwrap expression when using TypeScript [pulumi/pulumi#2061](https://github.com/pulumi/pulumi/pull/2061)
+- Improve error messages when resource plugins can't be loaded or when a checkpoint is invalid [pulumi/pulumi#2078](https://github.com/pulumi/pulumi/pull/2078)
+- Fix link to the Pulumi Web Console in the CLI for a stack [pulumi/pulumi#2075](https://github.com/pulumi/pulumi/pull/2075)
+- Attach git commit metadata to Pulumi updates in some additional cases [pulumi/pulumi#2062](https://github.com/pulumi/pulumi/pull/2062) and [pulumi/pulumi#2069](https://github.com/pulumi/pulumi/pull/2069)
+
+## 0.16.0 (2018-10-15)
+
+### Major Changes
+
+#### Improvements to CLI output
+
+Default colors that fit better for both light and dark terminals.  Overall updates to rendering of previews/updates for consistency and simplicity of the display.
+
+#### Parallelized resource deletion
+
+Parallel resource creation and updates were added in `0.15`.  In `0.16`, this has been extended to include deletions, which are now conservatively parallelized based on dependency information. [pulumi/pulumi#1963](https://github.com/pulumi/pulumi/pull/1963)
+
+#### Support for any CI system in the Pulumi GitHub App
+
+The Pulumi GitHub App previously supported just TravisCI.  With this release the `pulumi` CLI now supports configurable CI providers via environment variables.  Thanks [@jen20](https://github.com/jen20)!
+
+### Improvements
+
+In addition to the above features, we've made a handfull of day to day improvements in the CLI:
+- Support for `zsh` completions. Thanks to [@Tirke](https://github.com/Tirke)!) [pulumi/pulumi#1967](https://github.com/pulumi/pulumi/pull/1967)
+- JSON formatting support for `pulumi stack output`. [pulumi/pulumi#2000](https://github.com/pulumi/pulumi/pull/2000)
+- Added a `Dockerfile` for the Pulumi CLI and development environment for use in hosted environments.
+- Many improvements for Go development.  Thanks to [@justone](https://github.com/justone)!. [pulumi/pulumi#1954](https://github.com/pulumi/pulumi/pull/1954) [pulumi/pulumi#1955](https://github.com/pulumi/pulumi/pull/1955) [pulumi/pulumi#1965](https://github.com/pulumi/pulumi/pull/1965)
+- Extend `pulumi.output` to deeply unwrap `Input`s.  This significantly simplifies working with `Inputs` when building Pulumi components.  [pulumi/pulumi#1915](https://github.com/pulumi/pulumi/pull/1915)
+
+## 0.15.4 (2018-09-28)
+
+### Improvements
+
+- Fix an assert in display code when a resource property transitions from an asset to an archive or the other way around
+
+## 0.15.3 (2018-09-18)
+
+### Improvements
+
+- Improved performance of `pulumi stack ls`
+- Fix build authoring so the dynamic provider works for the CLI built by Homebrew (thanks to **[@Tirke](https://github.com/Tirke)**!)
+
+## 0.15.2 (2018-09-11)
+
+### Major Changes
+
+Major features of this release include:
+
+#### Ephemeral status messages
+
+Providers are now able to register "ephmeral" update messages which are shown in the "Info" column in the CLI during an update, but which are not printed at the end of the update. The new version of the `@pulumi/kubernetes` package uses this when printing messages about resource initialization.
+
+#### Local backend
+
+The local backend (which stores your deployment's state file locally, instead of on pulumi.com) has been improved. You can now use `pulumi login --local` or `pulumi login file://<path-to-storage-root>` to select the local backend and control where state files are stored. In addition, older versions of the CLI would behave slightly differently when using the local backend vs pulumi.com, for example, some operations would not show previews before running.  This has been fixed.  When using the local backend, updates print the on disk location of the checkpoint file that was written. The local backend is covered in more detail in [here](https://www.pulumi.com/docs/reference/state/).
+
+#### `pulumi refresh`
+
+We've made a bunch of improvements in `pulumi refresh`. Some of these improve the UI during a refresh (for example, clarifying text about the underyling operations) as well fixing bugs with refreshing certain types of objects (for example CloudFront CDNs).
+
+#### `pulumi up` and `pulumi new`
+
+You can now pass a URL to a Git repository to `pulumi up <url>` to deploy a project without having to manage its source code locally. This works like `pulumi new <url>`, but configures and deploys the project from a temporary directory that will be cleaned up automatically after the update.
+
+`pulumi new` now outputs an error when the current working directory (or directory specified explicitly via the `--dir` flag) is not empty. Additionally, `pulumi new` now runs a preview of an initial update at the end of its operation and asks if you would like to perform the update.
+
+Both `pulumi up` and `pulumi new` now support `-c` flags for specifying config values as arguments (e.g. `pulumi up <url> -c aws:region=us-east-1`).
+
+### Improvements
+
+In addition to the above features, we've made a handfull of day to day improvements in the CLI:
+
+- Support `pulumi` in a projects in a Yarn workspaces. [pulumi/pulumi#1893](https://github.com/pulumi/pulumi/pull/1893)
+- Improve error message when there are errors decrypting secret configuration values. [pulumi/pulumi#1815](https://github.com/pulumi/pulumi/pull/1815)
+- Don't fail `pulumi up` when plugin discovery fails. [pulumi/pulumi#1745](https://github.com/pulumi/pulumi/pull/1745)
+- New helpers for extracting and validating values from `pulumi.Config`. [pulumi/pulumi#1843](https://github.com/pulumi/pulumi/pull/1843)
+- Support serializng "factory" functions. [pulumi/pulumi#1804](https://github.com/pulumi/pulumi/pull/1804)
+
+## 0.15.0 (2018-08-13)
+
+### Major Changes
+
+#### Parallelism
+
+Pulumi now performs resource creates and updates in parallel, driven by dependencies in the resource graph. (Parallel deletes are coming in a future release.) If your program has implicit dependencies that Pulumi does not already see as dependencies, it's possible parallel will cause ordering issues. If this happens, you may set the `dependsOn` on property in the `resourceOptions` parameter to any resource. By default, Pulumi allows 10 parallel operations, but the `-p` flag can be used to override this. `-p=1` disables parallelism altogether. Parallelism is supported for Node.js and Go programs, and Python support will come in a future release.
+
+#### First Class Providers
+
+Pulumi now allows creation and configuration of resource providers programmatically. In addition to the default provider instance for each resource, you can also create an explicit version of the provider and configure it explicitly. This can be used to create some resources in a different region from your main deployment, or deploy resources to a programmatically configured Kubernetes cluster, for example. We have [a multi-region deployment example](https://github.com/pulumi/pulumi-aws/blob/master/examples/multiple-regions/index.ts) for illustrative purposes.
+
+#### Status Rich Updates
+
+The Pulumi CLI is now able to report more detailed information from individual resources during an update. This is used, for instance, in the Kubernetes provider, to provide incremental progress output for steps that may take a while to comeplete (such as deployment orchestration). We anticipate leveraging this feature in more places over time.
+
+#### Improved Templating Support
+
+You can now pass a URL to a Git repository to `pulumi new` to install a custom template, enabling you to share common templates across your team. If you pass a simple name, or omit arguments altogether, `pulumi new` behaves as before, using the [templates hosted by Pulumi](https://github.com/pulumi/templates).
+
+#### Native TypeScript support
+
+By default, Pulumi now natively supports TypeScript, so you do not need to run `tsc` explicitly before deploying. (We often forget to do this too!) Simply run `pulumi up`, and the program will be recompiled on the fly before running it.
+
+To use this new support, upgrade your `@pulumi/pulumi` version to 0.15.0, in addition to the CLI. Pulumi prefers JavaScript source to TypeScript source, so if you had been using TypeScript previously, we recommend you make the following changes:
+
+1. Remove the `main` and `typings` directives from `package.json`, as well as the `build` script.
+2. Remove the `bin` folder that contained your previously compiled code.
+3. You may remove the dependency on `typescript` from your `package.json` as well, since `@pulumi/pulumi` has one.
+
+While a `tsconfig.json` file is no longer required, as Pulumi uses intelligent defaults, other tools like VS Code behave
+better when it is present, so you'll probably want to keep it.
+
+#### Closure capturing improvements
+
+We've improved our closure capturing logic, which should allow you to write more idiomatic code in lambda functions that are uploaded to the cloud. Previously, if you wanted to use a module, we required you to write either `require('module')` or `await import('module')` inside your lambda function. In addition, if you wanted to use a helper you defined in another file, you had to require that module in your function as well. With these changes, the following code now works:
+
+```typescript
+import * as axios from "axios";
+import * as cloud from "@pulumi/cloud-aws";
+
+const api = new cloud.API("api");
+api.get("/", async (req, res) => {
+    const statusText = (await axios.default.get("https://www.pulumi.com")).statusText;
+    res.write(`GET https://www.pulumi.com/ == ${statusText}`).end();
+});
+```
+
+#### Default value for configuration package
+
+The `pulumi.Config` object can now be created without an argument. When no argument is supplied, the value of the current project is used. This means that application level code can simply do `new pulumi.Confg()` without passing any argument. For library authors, you should continue to pass the name of your package as an argument.
+
+#### Pulumi GitHub App (preview)
+
+The Pulumi GitHub application bridges the gap between GitHub (source code, pull requests) and Pulumi (cloud resources, stack updates). By installing
+the Pulumi GitHub application into your GitHub organization, and then running Pulumi as part of your CI build process, you can now see the results of
+stack updates and previews as part of pull requests. This allows you to see the potential impact a change would have on your cloud infrastructure before
+merging the code.
+
+The Pulumi GitHub application is still in preview as we work to support more CI systems and provide richer output. For information on how to install the
+GitHub application and configure it with your CI system, please [visit our documentation](https://www.pulumi.com/docs/reference/cd-github/) page.
+
+### Improvements
+
+- The CLI no longer emits warnings if it can't detect metadata about your git enlistement (for example, what GitHub project it coresponds to).
+- The CLI now only warns about adding a plaintext configuration in cases where it appears likely you may be storing a secret.
+
+## 0.14.3 (2018-07-20)
+
+### Improvements
+
+#### Fixed
+
+- Support empty text assets ([pulumi/pulumi#1599](https://github.com/pulumi/pulumi/pull/1599)).
+
+- When printing message in non-interactive mode, do not keep printing out the worst diagnostic ([pulumi/pulumi#1640](https://github.com/pulumi/pulumi/pull/1640)). When run in non interactive environments (e.g. docker) Pulumi would print duplicate messages to the screen related to a resource when the running Pulumi program was writing to standard out (e.g. if it was invoking a docker build). This no longer happens. The full output from the program continues to be printed at the end of execution.
+
+- Work around a potentially bad assert in the engine ([pulumi/pulumi#1640](https://github.com/pulumi/pulumi/pull/1644)). In some cases, when Pulumi failed to delete a resource as part of an update, future updates would crash with an assert message. This is no longer the case and Pulumi will try to delete the resource it had marked as should be deleted.
+
+#### Added
+
+- Print out a 'still working' message every 20 seconds when in non-interactive mode ([pulumi/pulumi#1616](https://github.com/pulumi/pulumi/pull/1616)). When Pulumi is waiting for a long running resource operation to create (e.g. waiting for an ECS service to become stable after creation), print some output to the console even when running non-interactively. This helps for cases like TravsCI where if output is not written for a while the job is assumed to have hung and is aborted.
+
+- Support the NO_COLOR env variable to suppress any colored output ([pulumi/pulumi#1594](https://github.com/pulumi/pulumi/pull/1594)). Pulumi now respects the `NO_COLOR` environment variable. When set to a truthy value, colors are suppressed from the CLI. In addition, the `--color` flag can now be passed to all `pulumi` commands.
+
+## 0.14.2 (2018-07-03)
+
+### Improvements
+
+- Support -s in `stack {export, graph, import, output}` ([pulumi/pulumi#1572](https://github.com/pulumi/pulumi/pull/1574)). `pulumi stack export`, `pulumi stack graph`, `pulumi stack import` and `pulumi stack output` now support a `-s` or `--stack` flag, which allows them to operate on a different stack that the currently selected one.
+
+## 0.14.1 (2018-06-29)
+
+### Improvements
+
+#### Added
+
+- Add `pulumi whoami` ([pulumi/pulumi#1572](https://github.com/pulumi/pulumi/pull/1572)). `pulumi whoami` will report the account name of the current logged in user. In addition, we now display the name of the current user after `pulumi login`.
+
+#### Fixed
+
+- Don't require `PULUMI_DEBUG_COMMANDS` to be set to use local backend ([pulumi/pulumi#1575](https://github.com/pulumi/pulumi/pull/1575)).
+
+- Improve misleading `pulumi new` summary message ([pulumi/pulumi#1571](https://github.com/pulumi/pulumi/pull/1571)).
+
+- Fix printing out outputs in a pulumi program ([pulumi/pulumi#1531](https://github.com/pulumi/pulumi/pull/1531)). Pulumi now shows the values of output properties after a `pulumi up` instead of requiring you to run `pulumi stack output`.
+
+- Do a better job preventing serialization of unnecessary objects in closure serialization ([pulumi/pulumi#1543](https://github.com/pulumi/pulumi/pull/1543)).  We've improved our analysis when serializing functions. This yeilds smaller code when a function is serialized and prevents errors around unused native code being captured in some cases.
+
+## 0.14.0 (2018-06-15)
+
+### Improvements
+
+#### Added
+
+- Publish to pypi.org ([pulumi/pulumi#1497](https://github.com/pulumi/pulumi/pull/1497)). Pulumi packages are now public on pypi.org!
+
+- Add optional `--dir` flag to `pulumi new` ([pulumi/pulumi#1459](https://github.com/pulumi/pulumi/pull/1459)). The `pulumi new` command now has an optional flag `--dir`, for the directory to place the generated project. If it doesn't exist, it will be created.
+
+- Support Pulumi programs written in Go ([pulumi/pulumi#1456](https://github.com/pulumi/pulumi/pull/1456)). Initial version for Pulumi programs written in Go. While it is not complete, basic resource registration works.
+
+- Allow overriding config location ([pulumi/pulumi#1379](https://github.com/pulumi/pulumi/pull/1379)). Support a new `config` member in `Pulumi.yaml`, which specifies a relative path to a folder where per-stack configuration is stored. The path is relative to the location of `Pulumi.yaml` itself.
+
+- Delete existing resources before replacing, for resources that must be singletons ([pulumi/pulumi#1365](https://github.com/pulumi/pulumi/pull/1365)). For resources where the cloud vendor does not allow multiple resources to exist, such as a mount target in EFS, Pulumi now deletes the existing resource before creating a replacement resource.
+
+#### Changed
+
+- Compute required packages during closure serialization ([pulumi/pulumi#1457](https://github.com/pulumi/pulumi/pull/1457)). Closure serialization now keeps track of the `require`'d packages it sees in the function bodies that are serialized during a call to `serializeFunction`. So, only required packages are uploaded to Lambda.
+
+- Support browser based logins to the CLI ([pulumi/pulumi#1439](https://github.com/pulumi/pulumi/pull/1439)). The Pulumi CLI now has an option to login via a browser. When you are prompted for an access token, you can just hit enter. The CLI then opens a browser to [app.pulumi.com](https://app.pulumi.com) so that you can authenticate.
+
+#### Fixed
+
+- Support better previews in Python by mocking out Unknown values ([pulumi/pulumi#1482](https://github.com/pulumi/pulumi/pull/1482)). During the preview phase of a deployment, computed values were `Unknown` in Python, causing the preview to be empty. This issue is now resolved.
+
+- Issue a better error message if you capture a V8 intrinsic ([pulumi/pulumi#1423](https://github.com/pulumi/pulumi/pull/1423)). It's possible to accidentally take a dependency on a Pulumi deployment-time library, which causes problems when creating a runtime function for AWS Lambda. There is now a better error message when this situation occurs.
+
+## 0.12.2 (2018-05-19)
+
+### Improvements
+
+- Improve the promise leak experience ([pulumi/pulumi#1374](https://github.com/pulumi/pulumi/pull/1374)). Fixes an issue where a promise leak could be erroneously reported. Also, show simple error message by default, unless the environment variable `PULUMI_DEBUG_PROMISE_LEAKS` is set.
+
+## 0.12.1 (2018-05-09)
+
+### Added
+
+- A new all-in-one installer script is now available at [https://get.pulumi.com](https://get.pulumi.com).
+
+- Many enhancements to `pulumi new` ([pulumi/pulumi#1307](https://github.com/pulumi/pulumi/pull/1307)).  The command now interactively walks through creating everything needed to deploy a new stack, including selecting a template, providing a name, creating a stack, setting default configuration, and installing dependencies.
+
+- Several improvements to the `pulumi up` CLI experience ([pulumi/pulumi#1260](https://github.com/pulumi/pulumi/pull/1260)): a tree view display, more details from logs during deployments, and rendering of stack outputs at the end of updates.
+
+### Changed
+
+- (**Breaking**) Remove the `--preview` flag in `pulumi up`, in favor of reintroducing `pulumi preview` ([pulumi/pulumi#1290](https://github.com/pulumi/pulumi/pull/1290)). Also, to accept an update without the interactive prompt, use the `--yes` flag, rather than `--force`.
+
+### Fixed
+
+- Significant performance improvements for `pulumi up` ([pulumi/pulumi#1319](https://github.com/pulumi/pulumi/pull/1319)).
+
+- JavaScript `async` functions in Node 7.6+ now work with Pulumi function serialization ([pulumi/pulumi#1311](https://github.com/pulumi/pulumi/pull/1311).
+
+- Support installation on Windows in folders which contain spaces in their name ([pulumi/pulumi#1300](https://github.com/pulumi/pulumi/pull/1300)).
+
+
+## 0.12.0 (2018-04-26)
+
+### Added
+
+- Add a `pulumi cancel` command ([pulumi/pulumi#1230](https://github.com/pulumi/pulumi/pull/1230)). This command cancels any in-progress operation for the current stack.
+
+### Changed
+
+- (**Breaking**) Eliminate `pulumi init` requirement ([pulumi/pulumi#1226](https://github.com/pulumi/pulumi/pull/1226)). The `pulumi init` command is no longer required and should not be used for new stacks. For stacks created prior to the v0.12.0 SDK, `pulumi init` should still be run in the project directory if you are connecting to an existing stack. For new projects, stacks will be created under the currently logged in account. After upgrading the CLI, it is necessary to run `pulumi stack select`, as the location of bookkeeping files has been changed. For more information, see [Creating Stacks](https://www.pulumi.com/docs/reference/stack/#create-stack).
+
+- (**Breaking**) Remove the explicit 'pulumi preview' command ([pulumi/pulumi#1170](https://github.com/pulumi/pulumi/pull/1170)). The `pulumi preview` output has now been merged in to the `pulumi up` command. Before an update is run, the preview is shown and you can choose whether to proceed or see more update details. To see just the preview operation, run `pulumi up --preview`.
+
+- Switch to a more streamlined view for property diffs in `pulumi up` ([pulumi/pulumi#1212](https://github.com/pulumi/pulumi/pull/1212)).
+
+- Allow multiple versions of the `@pulumi/pulumi` package to be loaded ([pulumi/pulumi#1209](https://github.com/pulumi/pulumi/pull/1209)). This allows packages and dependencies to be versioned independently.
+
+### Fixed
+- When running a `pulumi up` or `destroy` operation, a single ctrl-c will cancel the current operation, waiting for it to complete. A second ctrl-c will terminate the operation immediately. ([pulumi/pulumi#1231](https://github.com/pulumi/pulumi/pull/1231)).
+
+- When getting update logs, get all results ([pulumi/pulumi#1220](https://github.com/pulumi/pulumi/pull/1220)). Fixes a bug where logs could sometimes be truncated in the pulumi.com console.
+
+## 0.11.3 (2018-04-13)
+
+- Switch to a resource-progress oriented view for pulumi preview, update, and destroy operations ([pulumi/pulumi#1116](https://github.com/pulumi/pulumi/pull/1116)). The operations `pulumi preview`, `update` and `destroy` have far simpler output by default, and show a progress view of ongoing operations. In addition, there is a structured component view, showing a parent operation as complete only when all child resources have been created.
+
+- Remove strict dependency on Node v6.10.x ([pulumi/pulumi#1139](https://github.com/pulumi/pulumi/pull/1139)). It is now no longer necessary to use a specific version of Node to run Pulumi programs. Node versions after 6.10.x are supported, as long as they are under **Active LTS** or are the **Current** stable release.
+
+## 0.11.2 (2018-04-06)
+
+### Changed
+
+- (Breaking) Require `pulumi login` before commands that need a backend ([pulumi/pulumi#1114](https://github.com/pulumi/pulumi/pull/1114)). The `pulumi` CLI now requires you to log in to pulumi.com for most operations.
+
+### Fixed
+
+- Improve the error message arising from missing required configurations for resource providers ([pulumi/pulumi#1097](https://github.com/pulumi/pulumi/pull/1097)). The error message now prints all missing configuration keys, along with their descriptions.
+
+## 0.11.0 (2018-03-20)
+
+### Added
+
+- Add a `pulumi new` command to scaffold a project ([pulumi/pulumi#1008](https://github.com/pulumi/pulumi/pull/1008)). Usage is `pulumi new [templateName]`. If template name is not specified, the CLI will prompt with a list of templates. Currently, the templates `javascript`, `python` and `typescript` are available. Templates are defined in the GitHub repo [pulumi/templates](https://github.com/pulumi/templates) and contributions are welcome!
+
+- Python is now a supported language in Pulumi ([pulumi/pulumi#800](https://github.com/pulumi/pulumi/pull/800)). For more information, see [Python documentation](https://www.pulumi.com/docs/reference/python/).
+
+### Changed
+
+- (Breaking) Change the way that configuration is stored ([pulumi/pulumi#986](https://github.com/pulumi/pulumi/pull/986)). To simplify the configuration model, there is no longer a separate notion of project and workspace settings, but only stack settings. The switches `--all` and `--save` are no longer supported; any common settings across stacks must be set on each stack directly. Settings for a stack are stored in a file that is a sibling to `Pulumi.yaml`, named `Pulumi.<stack-name>.yaml`. On first run `pulumi`, will migrate projects from the previous configuration format to the new one. The recommended practice is that developer stacks that are not shared between team members should be added to `.gitignore`, while stack setting files for shared stacks should be checked in to source control. For more information, see the section [Defining and setting stack settings](https://www.pulumi.com/docs/reference/config/#config-stack).
+
+- (Breaking) Eliminate the superfluous `:config` part of configuration keys ([pulumi/pulumi#995](https://github.com/pulumi/pulumi/pull/995)). `pulumi` no longer requires configuration keys to have the string `:config` in them. Using the `:config` string in keys for the object `@pulumi/pulumi.Config` is deprecated and `preview` and `update` show warnings when it is used. Additionally, it is preferred to set keys in the form `aws:region` rather than `aws:config:region`. For compatibility, the old behavior is also supported, but will be removed in a future release. For more information, see the article [Configuration](https://www.pulumi.com/docs/reference/config/).
+
+- (Breaking) Modules are treated as normal values when serialized ([pulumi/pulumi#1030](https://github.com/pulumi/pulumi/pull/1030)). If you need to use a module at runtime, consider either using `require` or `await import` at runtime, or pre-compute what you need and capture the resulting data or objects.
+
+<!-- NOTE: the programming-model article below is still all todos. -->
+- (Breaking) Serialize resource registration after inputs resolve ([pulumi/pulumi#964](https://github.com/pulumi/pulumi/pull/964)). Previously, resources were most often created/updated in the order they were seen during the Pulumi program execution. In preparation for supporting parallel resource operations, these operations now run in an order that respects the dependencies between resources (via [`Output`](https://www.pulumi.com/docs/reference/pkg/nodejs/pulumi/pulumi/#Output)), but may not match the order of program execution. This is mostly transparent to Pulumi program authors, but does mean that any missing dependencies will cause your program to fail in unexpected ways. For more information on how such failures manifest and what to do about them, see the article [Programming Model](https://www.pulumi.com/docs/reference/programming-model/).
+
+- Hide secrets from CLI output ([pulumi/pulumi#1002](https://github.com/pulumi/pulumi/pull/1002)). To prevent secret values from being accidentally disclosed in command output or logs, `pulumi` replaces secret values with the string `[secret]`. Inspired by the behavior of [Travis CI](https://travis-ci.org/).
+
+- Change default of where stacks are created ([pulumi/pulumi#971](https://github.com/pulumi/pulumi/pull/971)). If currently logged in to the Pulumi CLI, `stack init` creates a managed stack; otherwise, it creates a local stack. To force a local or remote stack, use the flags `--local` or `--remote`.
+
+### Fixed
+
+- Improve error messages output by the CLI ([pulumi/pulumi#1011](https://github.com/pulumi/pulumi/pull/1011)). RPC endpoint errors have been improved. Errors such as "catastrophic error" and "fatal error" are no longer duplicated in the output.
+
+- Produce better error messages when the main module is not found ([pulumi/pulumi#976](https://github.com/pulumi/pulumi/pull/976)). If you're running TypeScript but have not run `tsc` or your main JavaScript file does not exist, the CLI will print a helpful `info:` message that points to the possible source of the error.
+
+## 0.10.0 (2018-02-27)
+
+> **Note:** The v0.10.0 SDK has a strict dependency on Node.js 6.10.2.
+
+### Added
+
+- Support "force" option when deleting a managed stack.
+
+- Add a `pulumi history` command ([pulumi#636](https://github.com/pulumi/pulumi/issues/636)). For a managed stack, use the `pulumi history` to view deployments of that stack's resources.
+
+### Changed
+
+- (Breaking) Use `npm install` instead of `npm link` to reference the Pulumi SDK `@pulumi/aws`, `@pulumi/cloud`, `@pulumi/cloud-aws`. For more information, see [Pulumi npm packages](https://www.pulumi.com/docs/reference/pkg/nodejs/).
+
+- (Breaking) Explicitly track resource dependencies via `Input` and `Output` types. This enables future improvements to the Pulumi development experience, such as parallel resource creation and enhanced dependency visualization. When a resource is created, all of its output properties are instances of a new type [`pulumi.Output<T>`](https://www.pulumi.com/docs/reference/pkg/nodejs/pulumi/pulumi/#Output). `Output<T>` contains both the value of the resource property and metadata that tracks resource dependencies. Inputs to a resource now accept `Output<T>` in addition to `T` and `Promise<T>`.
+
+### Fixed
+
+- Managed stacks sometimes return a 500 error when requesting logs
+- Error when using `float64` attributes using SDK v0.9.9 ([pulumi-terraform#95](https://github.com/pulumi/pulumi-terraform/issues/95))
+- `pulumi logs` entries only return first line ([pulumi#857](https://github.com/pulumi/pulumi/issues/857))
+
+## 0.9.13 (2018-02-07)
+
+### Added
+
+- Added the ability to control the upload context to the Pulumi Service. You may now set a `context` property in `Pulumi.yaml`, which is combined with the location of `Pulumi.yaml`. This new path is the root of what is uploaded and can be used during deployment. This allows you to, for example, share common code that is located in a folder in your source tree above the directory `Pulumi.yaml` for the project you are deploying.
+
+- Added additional configuration for docker builds for a container. The `build` property of a container may now either be a string (which is treated as a path to the folder to do a `docker build` in) or an object with properties `context`, `dockerfile` and `args`, which are passed to `docker build`. If unset, `context` defaults to the current working directory, `dockerfile` defaults to `Dockerfile` and `args` default to no arguments.
+
+## 0.9.11 (2018-01-22)
+
+### Added
+
+- Added the ability to import or export a stack's deployment in the Pulumi CLI. This command can be used for either local or managed stacks. There are two new verbs under the command `stack`:
+  - `export` writes the current stack's latest deployment to stdout in JSON format.
+  - `import` reads a new JSON deployment from stdin and applies it to the current stack.
+
+- A basic progress spinner is displayed during deployment operations.
+  - When the Pulumi CLI is run in interactive mode, it displays an animated ASCII spinner
+  - When run in non-interactive mode, CLI prints a message that it is still working. For CI systems that kill jobs when there is no CLI output (such as TravisCI), this eliminates the need to create shell scripts that periodically print output.
+
+### Changed
+
+- To make the behavior of local and managed stacks consistent, the Pulumi CLI uses a separate encryption key for each stack, rather than one shared for all stacks. You can now use a different passphrase for different stacks. Similar to managed stacks, you cannot copy and paste an encrypted value from one stack to another in `Pulumi.yaml`. Instead you must manage the value via `pulumi config`.
+
+- The default behavior for `--color` is now `always`. To change this, specify `--color always` or `--color never`. Previously, the value was based on the presence of the flag `--debug`.
+
+- The command `pulumi logs` now defaults to returning one hour of logs and outputs the start time that is  used.
+
+### Fixed
+
+- When a stack is removed, `pulumi` now deletes any configuration it had saved in either the `Pulumi.yaml` file or the workspace.
+
+## 0.9.8 (2017-12-28)
+
+### Added
+
+#### Pulumi Console and managed stacks
+
+New in this release is the [Pulumi Console](https://app.pulumi.com) and stacks that are managed by Pulumi. This is the recommended way to safely deploy cloud applications.
+- `pulumi stack init` now creates a Pulumi managed stack. For a local stack, use `--local`.
+- All Pulumi CLI commands now work with managed stacks. Login to Pulumi via `pulumi login`.
+- The [Pulumi Console](https://app.pulumi.com) provides a management experience for stacks. You can view the currently deployed resources (along with the AWS ARNs) and see logs from the last update operation.
+
+#### Components and output properties
+
+- Support for component resources([pulumi #340](https://github.com/pulumi/pulumi/issues/340)), enabling grouping of resources into logical components. This provides an improved view of resources during `preview` and `update` operations in the CLI ([pulumi #417](https://github.com/pulumi/pulumi/issues/417)).
+
+  ```
+  + pulumi:pulumi:Stack: (create)
+     [urn=urn:pulumi:donna-testing::url-shortener::pulumi:pulumi:Stack::url-shortener-donna-testing]
+     + cloud:table:Table: (create)
+        [urn=urn:pulumi:donna-testing::url-shortener::cloud:table:Table::urls]
+        + aws:dynamodb/table:Table: (create)
+              [urn=urn:pulumi:donna-testing::url-shortener::cloud:table:Table$aws:dynamodb/table:Table::urls]
+  ```
+- A stack can have *output properties*, defined as `export let varName = val`. You can view the last deployed value for the output property using `pulumi stack output varName` or in the Pulumi Console.
+
+#### Resource naming
+
+Resource naming is now more consistent, but there is a new file format for checkpoint files for both local and managed stacks.
+
+> If you created stacks in the 0.8 release, you should destroy them with the 0.8 CLI, then recreate with the 0.9.x CLI.
+
+#### Support for configuration secrets
+- Store secrets securely in configuration via `pulumi config set --secret`. chris
+- The verbs for `config` are now consistent, via `get`, `set`, and `rm`. See [Consistent config verbs #552](https://github.com/pulumi/pulumi/issues/552).
+
+#### Logging
+
+- [**experimental**] Support for the `pulumi logs` command ([pulumi #527](https://github.com/pulumi/pulumi/issues/527)). These features now work:
+  - To see new logs as they arrive, use `--follow`
+  - Use `--since` to limit to recent logs, such as `pulumi logs --since=1h`
+  - Filter to specific resources with `--resource`. This filters to a particular component and its child resources (if any), such as `pulumi logs --resource examples-todoc57917fa --since 1h`
+
+#### Other features
+
+- Support for `.pulumiignore`, for files that should not be uploaded when deploying a managed stack through Pulumi.
+- [Allow overriding a `Pulumi.yaml`'s entry point #575](https://github.com/pulumi/pulumi/issues/575). To specify the entry directory, specify `main` in `Pulumi.yaml`. For instance, `main: a/path/to/main/`.
+- Support for *protected* resources. A resource can be marked as `protect: true`, which prevents deletion of the resource. For example, `let res = new MyResource("precious", { .. }, { protect: true });`. To "unprotect" the resource, change `protect: false` then run `pulumi up`. See [Allow resources to be flagged "protected" #689](https://github.com/pulumi/pulumi/issues/689).
+- Changed defaults for workspace and stack configuration. See [Workspace configuration is error prone #714](https://github.com/pulumi/pulumi/issues/714).
+- [Save configuration under the stack by default](https://github.com/pulumi/pulumi/issues/693).
+
+### Fixed
+- Improved SDK installer. It automatically creates directories as needed, configures node modules, and prints out friendly error messages.
+- [Better diffing in CLI output, especially for Lambdas \#454](https://github.com/pulumi/pulumi/issues/454)
+- [`main` does not set working dir correctly for Lambda zip #667](https://github.com/pulumi/pulumi/issues/667)
+- [Better error when invalid access token is used in `pulumi login` #640](https://github.com/pulumi/pulumi/issues/640)
+- [Eliminate the top-level Stack from all URNs #647](https://github.com/pulumi/pulumi/issues/647)
+- Service API for Encrypting and Decrypting secrets
+- [Make CLI resilient to network flakiness #763](https://github.com/pulumi/pulumi/issues/763)
+- Support --since and --resource on `pulumi logs` when targeting the service
+- [Pulumi unable to serialize non-integers #694](https://github.com/pulumi/pulumi/issues/694)
 - [Stop buffering CLI output #660](https://github.com/pulumi/pulumi/issues/660)